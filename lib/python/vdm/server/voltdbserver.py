--- conflicted
+++ resolved
@@ -132,13 +132,8 @@
             server = HTTPListener.Global.SERVERS.get(server_id)
             curr = server
             try:
-<<<<<<< HEAD
                 url = ('http://%s:%u/api/1.0/databases/%u/servers/%s?id=%u&pause=%s') % \
                                   (curr['hostname'], HTTPListener.__PORT__, self.database_id, action, server_id, is_pause)
-=======
-                url = ('http://%s:%u/api/1.0/databases/%u/servers/%s?id=%u') % \
-                      (curr['hostname'], HTTPListener.__PORT__, self.database_id, action, server_id)
->>>>>>> eec3d95f
                 response = requests.put(url)
                 if response.status_code != requests.codes.ok:
                     failed = True
@@ -181,24 +176,15 @@
         if recover:
             action = 'recover'
         try:
-<<<<<<< HEAD
             url = ('http://%s:%u/api/1.0/databases/%u/servers/%s?id=%u&blocking=%u&pause=%s') % \
                               (server['hostname'], HTTPListener.__PORT__, self.database_id, action, server_id, is_blocking, pause)
-=======
-            url = ('http://%s:%u/api/1.0/databases/%u/servers/%s?id=%u&blocking=%u') % \
-                  (server['hostname'], HTTPListener.__PORT__, self.database_id, action, server_id, is_blocking)
->>>>>>> eec3d95f
             response = requests.put(url)
             return create_response(json.loads(response.text)['statusString'], response.status_code)
         except Exception, err:
             print traceback.format_exc()
             return create_response(str(err), 500)
 
-<<<<<<< HEAD
-    def check_and_start_local_server(self, sid, pause, recover=False, is_blocking=-1):
-=======
-    def check_and_start_local_server(self, sid, database_id, recover=False, is_blocking=-1):
->>>>>>> eec3d95f
+    def check_and_start_local_server(self, sid, pause, database_id, recover=False, is_blocking=-1):
         """
         Checks if voltdb server is running locally and
         starts it if the server is not running.
@@ -332,17 +318,13 @@
                 voltdb_cmd = ['nohup', os.path.join(voltdb_dir, 'voltdb'), verb, '-d', filename, '-H', primary,
                               '--blocking', '--host=' + server_ip]
             else:
-<<<<<<< HEAD
                 voltdb_cmd = ['nohup', os.path.join(voltdb_dir, 'voltdb'), verb, '-d', filename, '-H', primary, '--host=' + server_ip]
         elif verb == "recover":
             if pause.lower() == 'true':
                 voltdb_cmd = ['nohup', os.path.join(voltdb_dir, 'voltdb'), verb, '--pause', '-d', filename, '-H', primary]
             else:
                 voltdb_cmd = ['nohup', os.path.join(voltdb_dir, 'voltdb'), verb, '-d', filename, '-H', primary]
-=======
-                voltdb_cmd = ['nohup', os.path.join(voltdb_dir, 'voltdb'), verb, '-d', filename, '-H', primary,
-                              '--host=' + server_ip]
->>>>>>> eec3d95f
+
         else:
             voltdb_cmd = ['nohup', os.path.join(voltdb_dir, 'voltdb'), verb, '-d', filename, '-H', primary]
 
