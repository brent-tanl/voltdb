"""
This file is part of VoltDB.

Copyright (C) 2008-2016 VoltDB Inc.

This file contains original code and/or modifications of original code.
Any modifications made by VoltDB Inc. are licensed under the following
terms and conditions:

Permission is hereby granted, free of charge, to any person obtaining
a copy of this software and associated documentation files (the
"Software"), to deal in the Software without restriction, including
without limitation the rights to use, copy, modify, merge, publish,
distribute, sublicense, and/or sell copies of the Software, and to
permit persons to whom the Software is furnished to do so, subject to
the following conditions:

The above copyright notice and this permission notice shall be
included in all copies or substantial portions of the Software.

THE SOFTWARE IS PROVIDED "AS IS", WITHOUT WARRANTY OF ANY KIND,
EXPRESS OR IMPLIED, INCLUDING BUT NOT LIMITED TO THE WARRANTIES OF
MERCHANTABILITY, FITNESS FOR A PARTICULAR PURPOSE AND NONINFRINGEMENT.
IN NO EVENT SHALL THE AUTHORS BE LIABLE FOR ANY CLAIM, DAMAGES OR
OTHER LIABILITY, WHETHER IN AN ACTION OF CONTRACT, TORT OR OTHERWISE,
ARISING FROM, OUT OF OR IN CONNECTION WITH THE SOFTWARE OR THE USE OR
OTHER DEALINGS IN THE SOFTWARE.
"""

import ast
from collections import defaultdict
from flask import Flask, render_template, jsonify, abort, make_response, request, Response
from flask.ext.cors import CORS
from flask.views import MethodView
import json
import os
import os.path
import requests
import socket
import sys
import traceback
import urllib
from xml.etree.ElementTree import Element, SubElement, tostring, XML
from Validation import ServerInputs, DatabaseInputs, JsonInputs, UserInputs, ConfigValidation
import DeploymentConfig
import voltdbserver
import glob
import psutil
import Log

sys.path.append(os.path.abspath(os.path.dirname(__file__) + '/' + '../../voltcli'))
from voltcli import utility
import voltdbclient
import logging
from logging.handlers import RotatingFileHandler
from flask_logging import Filter

filter_log = Filter('/api/1.0/', 'GET')


APP = Flask(__name__, template_folder="../templates", static_folder="../static")
CORS(APP)

__PATH__ = ""

__IP__ = "localhost"

__PORT__ = 8000

ALLOWED_EXTENSIONS = ['xml']


@APP.errorhandler(400)
def not_found(error):
    """
    Gives error message when any bad requests are made.
    Args:
        error (string): The first parameter.
    Returns:
        Error message.
    """
    return make_response(jsonify({'error': 'Bad request'}), 400)


@APP.errorhandler(404)
def not_found(error):
    """
    Gives error message when any invalid url are requested.
    Args:
        error (string): The first parameter.
    Returns:
        Error message.
    """
    return make_response(jsonify({'error': 'Not found'}), 404)


@APP.route("/")
def index():
    """
    Gets to the index page of VDM when http://localhost:8000/ is hit.
    """
    return render_template("index.html")


def make_public_server(servers):
    """
    Get the server information in required format.
    Args:
        servers (server object): The first parameter.
    Returns:
        Server object in required format.
    """
    new_server = {}
    for field in servers:
        new_server[field] = servers[field]
    return new_server


def make_public_database(databases):
    """
    Get the database information in required format.
    Args:
        databases (database object): The first parameter.
    Returns:
        Database object in required format.
    """
    new_database = {}
    for field in databases:
        new_database[field] = databases[field]
    return new_database


def make_public_deployment(deployments):
    """
    Get the deployment information  in required format.
    Args:
        deployments (deployment object): The first parameter.
    Returns:
        Deployment object in required format.
    """
    new_deployment = {}
    for field in deployments:
        new_deployment[field] = deployments[field]
    return new_deployment


def map_deployment_without_database_id(deployment):
    """
    Get the deployment information without database_id in required format.
    Args:
        deployment (deployment object): The first parameter.
    Returns:
        Deployment object in required format.
    """

    new_deployment = {}

    for field in deployment:
        if 'databaseid' not in field:
            new_deployment[field] = deployment[field]

    new_deployment['users'] = {}
    new_deployment['users']['user'] = []

    deployment_user = filter(lambda t: t['databaseid'] == deployment['databaseid'], Global.DEPLOYMENT_USERS)
    for user in deployment_user:
        new_deployment['users']['user'].append({
            'name': user['name'],
            'roles': user['roles'],
            'plaintext': user['plaintext']

        })
    return new_deployment


def map_deployment(request, database_id):
    """
    Map the deployment information from request to deployment object in required format.
    Args:
        request (request object): The first parameter.
        database_id (int): The second parameter
    Returns:
        Deployment object in required format.
    """

    deployment = filter(lambda t: t['databaseid'] == database_id, Global.DEPLOYMENT)

    if 'cluster' in request.json and 'elastic' in request.json['cluster']:
        deployment[0]['cluster']['elastic'] = request.json['cluster']['elastic']

    if 'cluster' in request.json and 'schema' in request.json['cluster']:
        deployment[0]['cluster']['schema'] = request.json['cluster']['schema']

    if 'cluster' in request.json and 'sitesperhost' in request.json['cluster']:
        deployment[0]['cluster']['sitesperhost'] = request.json['cluster']['sitesperhost']

    if 'cluster' in request.json and 'kfactor' in request.json['cluster']:
        deployment[0]['cluster']['kfactor'] = request.json['cluster']['kfactor']

    if 'admin-mode' in request.json and 'adminstartup' in request.json['admin-mode']:
        deployment[0]['admin-mode']['adminstartup'] = request.json['admin-mode']['adminstartup']

    if 'admin-mode' in request.json and 'port' in request.json['admin-mode']:
        deployment[0]['admin-mode']['port'] = request.json['admin-mode']['port']

    if 'commandlog' in request.json and 'adminstartup' in request.json['commandlog']:
        deployment[0]['commandlog']['adminstartup'] = request.json['commandlog']['adminstartup']

    if 'commandlog' in request.json and 'frequency' in \
            request.json['commandlog'] and 'time' in request.json['commandlog']['frequency']:
        deployment[0]['commandlog']['frequency']['time'] = request.json['commandlog']['frequency']['time']

    if 'commandlog' in request.json and 'frequency' in \
            request.json['commandlog'] and 'transactions' in request.json['commandlog']['frequency']:
        deployment[0]['commandlog']['frequency']['transactions'] = request.json['commandlog']['frequency'][
            'transactions']

    if 'commandlog' in request.json and 'enabled' in request.json['commandlog']:
        deployment[0]['commandlog']['enabled'] = request.json['commandlog']['enabled']

    if 'commandlog' in request.json and 'logsize' in request.json['commandlog']:
        deployment[0]['commandlog']['logsize'] = request.json['commandlog']['logsize']

    if 'commandlog' in request.json and 'synchronous' in request.json['commandlog']:
        deployment[0]['commandlog']['synchronous'] = request.json['commandlog']['synchronous']

    if 'heartbeat' in request.json and 'timeout' in request.json['heartbeat']:
        deployment[0]['heartbeat']['timeout'] = request.json['heartbeat']['timeout']

    if 'httpd' in request.json and 'enabled' in request.json['httpd']:
        deployment[0]['httpd']['enabled'] = request.json['httpd']['enabled']

    if 'httpd' in request.json and 'jsonapi' in request.json['httpd'] and 'enabled' in request.json['httpd'][
        'jsonapi']:
        deployment[0]['httpd']['jsonapi']['enabled'] = request.json['httpd']['jsonapi']['enabled']

    if 'httpd' in request.json and 'port' in request.json['httpd']:
        deployment[0]['httpd']['port'] = request.json['httpd']['port']

    if 'partition-detection' in request.json and 'enabled' in request.json['partition-detection']:
        deployment[0]['partition-detection']['enabled'] = request.json['partition-detection']['enabled']

    if 'partition-detection' in request.json and 'snapshot' in request.json['partition-detection'] \
            and 'prefix' in request.json['partition-detection']['snapshot']:
        deployment[0]['partition-detection']['snapshot']['prefix'] = \
            request.json['partition-detection']['snapshot']['prefix']

    if 'paths' in request.json and 'commandlog' in request.json['paths'] and \
                    'path' in request.json['paths']['commandlog']:
        deployment[0]['paths']['commandlog']['path'] = \
            request.json['paths']['commandlog']['path']

    if 'paths' in request.json and 'commandlogsnapshot' in request.json['paths'] and \
                    'path' in request.json['paths']['commandlogsnapshot']:
        deployment[0]['paths']['commandlogsnapshot']['path'] = \
            request.json['paths']['commandlogsnapshot']['path']

    if 'paths' in request.json and 'droverflow' in request.json['paths'] and \
                    'path' in request.json['paths']['droverflow']:
        deployment[0]['paths']['droverflow']['path'] = \
            request.json['paths']['droverflow']['path']

    if 'paths' in request.json and 'exportoverflow' in request.json['paths'] and \
                    'path' in request.json['paths']['exportoverflow']:
        deployment[0]['paths']['exportoverflow']['path'] = \
            request.json['paths']['exportoverflow']['path']

    if 'paths' in request.json and 'snapshots' in request.json['paths'] and \
                    'path' in request.json['paths']['snapshots']:
        deployment[0]['paths']['snapshots']['path'] = \
            request.json['paths']['snapshots']['path']

    if 'paths' in request.json and 'voltdbroot' in request.json['paths'] and \
                    'path' in request.json['paths']['voltdbroot']:
        deployment[0]['paths']['voltdbroot']['path'] = \
            request.json['paths']['voltdbroot']['path']

    if 'security' in request.json and 'enabled' in request.json['security']:
        deployment[0]['security']['enabled'] = request.json['security']['enabled']

    if 'security' in request.json and 'frequency' in request.json['security']:
        deployment[0]['security']['frequency'] = request.json['security']['frequency']

    if 'security' in request.json and 'provider' in request.json['security']:
        deployment[0]['security']['provider'] = request.json['security']['provider']

    if 'snapshot' in request.json and 'enabled' in request.json['snapshot']:
        deployment[0]['snapshot']['enabled'] = request.json['snapshot']['enabled']

    if 'snapshot' in request.json and 'frequency' in request.json['snapshot']:
        deployment[0]['snapshot']['frequency'] = request.json['snapshot']['frequency']

    if 'snapshot' in request.json and 'prefix' in request.json['snapshot']:
        deployment[0]['snapshot']['prefix'] = request.json['snapshot']['prefix']

    if 'snapshot' in request.json and 'retain' in request.json['snapshot']:
        deployment[0]['snapshot']['retain'] = request.json['snapshot']['retain']

    if 'systemsettings' in request.json and 'elastic' in request.json['systemsettings'] \
            and 'duration' in request.json['systemsettings']['elastic']:
        deployment[0]['systemsettings']['elastic']['duration'] = request.json['systemsettings']['elastic'][
            'duration']

    if 'systemsettings' in request.json and 'elastic' in request.json['systemsettings'] \
            and 'throughput' in request.json['systemsettings']['elastic']:
        deployment[0]['systemsettings']['elastic']['throughput'] = request.json['systemsettings']['elastic'][
            'throughput']

    if 'systemsettings' in request.json and 'query' in request.json['systemsettings'] \
            and 'timeout' in request.json['systemsettings']['query']:
        deployment[0]['systemsettings']['query']['timeout'] = request.json['systemsettings']['query']['timeout']

    if 'systemsettings' in request.json and 'temptables' in request.json['systemsettings'] \
            and 'maxsize' in request.json['systemsettings']['temptables']:
        deployment[0]['systemsettings']['temptables']['maxsize'] = request.json['systemsettings']['temptables'][
            'maxsize']

    if 'systemsettings' in request.json and 'snapshot' in request.json['systemsettings'] \
            and 'priority' in request.json['systemsettings']['snapshot']:
        deployment[0]['systemsettings']['snapshot']['priority'] = request.json['systemsettings']['snapshot']['priority']

    if 'systemsettings' in request.json and 'resourcemonitor' in request.json['systemsettings']:
        if 'resourcemonitor' not in deployment[0]['systemsettings'] or deployment[0]['systemsettings'][
            'resourcemonitor'] is None:
            deployment[0]['systemsettings']['resourcemonitor'] = {}

        if 'memorylimit' in request.json['systemsettings']['resourcemonitor']:
            deployment[0]['systemsettings']['resourcemonitor']['memorylimit'] = {}
            if 'systemsettings' in request.json and 'resourcemonitor' in request.json['systemsettings'] \
                    and 'memorylimit' in request.json['systemsettings']['resourcemonitor'] \
                    and 'size' in request.json['systemsettings']['resourcemonitor']['memorylimit']:
                if request.json['systemsettings']['resourcemonitor']['memorylimit']['size'] != '':
                    deployment[0]['systemsettings']['resourcemonitor']['memorylimit']['size'] = \
                        request.json['systemsettings']['resourcemonitor']['memorylimit']['size']
                else:
                    deployment[0]['systemsettings']['resourcemonitor']['memorylimit'] = {}

    if 'systemsettings' in request.json and 'resourcemonitor' in request.json['systemsettings']:
        if 'resourcemonitor' not in deployment[0]['systemsettings'] or deployment[0]['systemsettings'][
            'resourcemonitor'] is None:
            deployment[0]['systemsettings']['resourcemonitor'] = {}

        if 'disklimit' in request.json['systemsettings']['resourcemonitor']:
            deployment[0]['systemsettings']['resourcemonitor']['disklimit'] = {}
            if 'feature' in request.json['systemsettings']['resourcemonitor']['disklimit']:
                deployment[0]['systemsettings']['resourcemonitor']['disklimit']['feature'] = []
                if request.json['systemsettings']['resourcemonitor']['disklimit']['feature']:
                    for feature in request.json['systemsettings']['resourcemonitor']['disklimit']['feature']:
                        deployment[0]['systemsettings']['resourcemonitor']['disklimit']['feature'].append(
                            {
                                'name': feature['name'],
                                'size': feature['size']
                            }
                        )
                else:
                    deployment[0]['systemsettings']['resourcemonitor']['disklimit'] = {}

    if 'systemsettings' in deployment[0] and 'resourcemonitor' in deployment[0]['systemsettings']:
        result = False
        if 'memorylimit' in deployment[0]['systemsettings']['resourcemonitor'] and \
                deployment[0]['systemsettings']['resourcemonitor']['memorylimit']:
            result = True
        if 'disklimit' in deployment[0]['systemsettings']['resourcemonitor'] and \
                deployment[0]['systemsettings']['resourcemonitor']['disklimit']:
            result = True
        if result == False:
            deployment[0]['systemsettings']['resourcemonitor'] = {}

    if 'import' in request.json:
        if 'import' not in deployment[0] or deployment[0]['import'] is None:
            deployment[0]['import'] = {}

    if 'import' in request.json and 'configuration' in request.json['import']:
        deployment[0]['import']['configuration'] = []
        i = 0
        for configuration in request.json['import']['configuration']:
            deployment[0]['import']['configuration'].append(
                {
                    'enabled': configuration['enabled'],
                    'module': configuration['module'],
                    'type': configuration['type'],
                    'format': configuration['format'],
                    'property': []
                }
            )

            if 'property' in configuration:
                for property in configuration['property']:
                    deployment[0]['import']['configuration'][i]['property'].append(
                        {
                            'name': property['name'],
                            'value': property['value']
                        }
                    )
                i += 1
    if 'export' in request.json:
        if 'export' not in deployment[0] or deployment[0]['export'] is None:
            deployment[0]['export'] = {}

    if 'export' in request.json and 'configuration' in request.json['export']:
        deployment[0]['export']['configuration'] = []
        i = 0
        for configuration in request.json['export']['configuration']:
            deployment[0]['export']['configuration'].append(
                {
                    'enabled': configuration['enabled'],
                    'stream': configuration['stream'],
                    'type': configuration['type'],
                    'exportconnectorclass': configuration['exportconnectorclass'],
                    'property': []
                }
            )

            if 'property' in configuration:
                for property in configuration['property']:
                    deployment[0]['export']['configuration'][i]['property'].append(
                        {
                            'name': property['name'],
                            'value': property['value']
                        }
                    )
                i += 1

    if 'users' in request.json and 'user' in request.json['users']:
        deployment[0]['users'] = {}
        deployment[0]['users']['user'] = []
        for user in request.json['users']['user']:
            deployment[0]['users']['user'].append(
                {
                    'name': user['name'],
                    'roles': user['roles'],
                    'password': user['password'],
                    'plaintext': user['plaintext']
                }
            )

    if 'dr' in request.json:
        if 'dr' not in deployment[0] or deployment[0]['dr'] is None:
            deployment[0]['dr'] = {}

    if 'dr' in request.json and 'connection' in request.json['dr']:
        if not hasattr(deployment[0]['dr'], 'connection'):
            deployment[0]['dr']['connection'] = {}

    if 'dr' in request.json and 'connection' in request.json['dr'] and 'source' not in request.json['dr']['connection']:
        deployment[0]['dr']['connection'] = None

    if 'dr' in request.json and 'id' in request.json['dr']:
        deployment[0]['dr']['id'] = request.json['dr']['id']

    if 'dr' in request.json and 'listen' in request.json['dr']:
        deployment[0]['dr']['listen'] = request.json['dr']['listen']

    if 'dr' in request.json and request.json['dr']:
        if 'port' in request.json['dr']:
            deployment[0]['dr']['port'] = request.json['dr']['port']
        else:
            deployment[0]['dr']['port'] = None

    if 'dr' in request.json and 'connection' in request.json['dr'] \
            and 'source' in request.json['dr']['connection']:
        deployment[0]['dr']['connection']['source'] = request.json['dr']['connection']['source']

    if 'dr' in request.json and not request.json['dr']:
        deployment[0]['dr'] = {}

    if 'dr' in request.json and 'connection' in request.json['dr'] and not request.json['dr']['connection']:
        deployment[0]['dr']['connection'] = {}

    return deployment[0]


def map_deployment_users(request, user):
    if 'name' not in Global.DEPLOYMENT_USERS:
        Global.DEPLOYMENT_USERS.append(
            {
                'databaseid': request.json['databaseid'],
                'name': request.json['name'],
                'password': urllib.unquote(str(request.json['password']).encode('ascii')).decode('utf-8'),
                'roles': request.json['roles'],
                'plaintext': request.json['plaintext']
            }
        )
        deployment_user = filter(lambda t: t['name'] == user, Global.DEPLOYMENT_USERS)
    else:
        deployment_user = filter(lambda t: t['name'] == user, Global.DEPLOYMENT_USERS)

        if len(deployment_user) != 0:
            deployment_user[0]['name'] = request.json['name']
            deployment_user[0]['password'] = request.json['password']
            deployment_user[0]['plaintext'] = request.json['plaintext']
            deployment_user[0]['roles'] = request.json['roles']

    return deployment_user[0]


def get_volt_jar_dir():
    return os.path.realpath(os.path.join(Global.MODULE_PATH, '../../../..', 'voltdb'))


def get_configuration():
    deployment_json = {
        'voltdeploy': {
            'databases': Global.DATABASES,
            'members': Global.SERVERS,
            'deployments': Global.DEPLOYMENT,
            'deployment_users': Global.DEPLOYMENT_USERS
        }
    }
    return deployment_json


def write_configuration_file():
    main_header = make_configuration_file()

    try:
        path = os.path.join(Global.PATH, 'voltdeploy.xml')
        f = open(path, 'w')
        f.write(main_header)
        f.close()

    except Exception, err:
        print str(err)


def make_configuration_file():
    main_header = Element('voltdeploy')
    db_top = SubElement(main_header, 'databases')
    server_top = SubElement(main_header, 'members')
    deployment_top = SubElement(main_header, 'deployments')
    i = 0
    while i < len(Global.DATABASES):
        db_elem = SubElement(db_top, 'database')
        for key, value in Global.DATABASES[i].iteritems():
            if isinstance(value, bool):
                if value == False:
                    db_elem.attrib[key] = "false"
                else:
                    db_elem.attrib[key] = "true"
            else:
                db_elem.attrib[key] = str(value)
        i += 1

    i = 0
    while i < len(Global.SERVERS):
        server_elem = SubElement(server_top, 'member')
        for key, value in Global.SERVERS[i].iteritems():
            if isinstance(value, bool):
                if value == False:
                    server_elem.attrib[key] = "false"
                else:
                    server_elem.attrib[key] = "true"
            else:
                server_elem.attrib[key] = str(value)
        i += 1

    i = 0
    while i < len(Global.DEPLOYMENT):
        Global.DEPLOYMENT[i]['users'] = {}
        Global.DEPLOYMENT[i]['users']['user'] = []
        deployment_user = filter(lambda t: t['databaseid'] == Global.DEPLOYMENT[i]['databaseid'],
                                 Global.DEPLOYMENT_USERS)
        if len(deployment_user) == 0:
            Global.DEPLOYMENT[i]['users'] = None
        for user in deployment_user:
            Global.DEPLOYMENT[i]['users']['user'].append({
                'name': user['name'],
                'roles': user['roles'],
                'plaintext': user['plaintext'],
                'password': user['password'],
                'databaseid': user['databaseid']
            })

        deployment_elem = SubElement(deployment_top, 'deployment')
        for key, value in Global.DEPLOYMENT[i].iteritems():
            if type(value) is dict:
                DeploymentConfig.handle_deployment_dict(deployment_elem, key, value, False)
            elif type(value) is list:
                DeploymentConfig.handle_deployment_list(deployment_elem, key, value)
            else:
                if value is not None:
                    deployment_elem.attrib[key] = str(value)
        i += 1
    return tostring(main_header, encoding='UTF-8')


def sync_configuration():
    headers = {'content-type': 'application/json'}
    url = 'http://%s:%u/api/1.0/voltdeploy/configuration/' % \
          (__IP__,__PORT__)
    response = requests.post(url, headers=headers)
    return response


def convert_xml_to_json(config_path):
    with open(config_path) as f:
        xml = f.read()
    o = XML(xml)
    xml_final = json.loads(json.dumps(etree_to_dict(o)))
    if type(xml_final['voltdeploy']['members']['member']) is dict:
        member_json = get_member_from_xml(xml_final['voltdeploy']['members']['member'], 'dict')
    else:
        member_json = get_member_from_xml(xml_final['voltdeploy']['members']['member'], 'list')

    if type(xml_final['voltdeploy']['databases']['database']) is dict:
        db_json = get_db_from_xml(xml_final['voltdeploy']['databases']['database'], 'dict')
    else:
        db_json = get_db_from_xml(xml_final['voltdeploy']['databases']['database'], 'list')

    if type(xml_final['voltdeploy']['deployments']['deployment']) is dict:
        deployment_json = get_deployment_from_xml(xml_final['voltdeploy']['deployments']['deployment'], 'dict')
    else:
        deployment_json = get_deployment_from_xml(xml_final['voltdeploy']['deployments']['deployment'], 'list')
    if type(xml_final['voltdeploy']['deployments']['deployment']) is dict:
        user_json = get_users_from_xml(xml_final['voltdeploy']['deployments']['deployment'], 'dict')
    else:
        user_json = get_users_from_xml(xml_final['voltdeploy']['deployments']['deployment'], 'list')

    Global.DATABASES = db_json

    Global.SERVERS = member_json

    Global.DEPLOYMENT = deployment_json

    Global.DEPLOYMENT_USERS = user_json


def get_db_from_xml(db_xml, is_list):
    new_database = {}
    db = []
    if is_list is 'list':
        for database in db_xml:
            new_database = {}
            for field in database:
                new_database[field] = convert_db_field_required_format(database, field)
            db.append(new_database)
    else:
        for field in db_xml:
            new_database[field] = convert_db_field_required_format(db_xml, field)
        db.append(new_database)
    return db


def convert_db_field_required_format(database, field):
    if field == 'id':
        modified_field = int(database[field])
    elif field == 'members':
        modified_field = ast.literal_eval(database[field])
    else:
        modified_field = database[field]
    return modified_field


def get_member_from_xml(member_xml, is_list):
    new_member = {}
    members = []
    if is_list is 'list':
        for member in member_xml:
            new_member = {}
            for field in member:
                new_member[field] = convert_server_field_required_format(member, field)
            members.append(new_member)
    else:
        for field in member_xml:
            new_member[field] = convert_server_field_required_format(member_xml, field)
        members.append(new_member)
    return members


def convert_server_field_required_format(server, field):
    if field == 'id':
        modified_field = int(server[field])
    else:
        modified_field = server[field]
    return modified_field


def get_deployment_from_xml(deployment_xml, is_list):
    new_deployment = {}
    deployments = []
    if is_list is 'list':
        for deployment in deployment_xml:
            new_deployment = {}
            for field in deployment:
                if field == 'export':
                    if deployment[field] is not None:
                        if type(deployment[field]['configuration']) is list:
                            new_deployment[field] = get_deployment_export_field(deployment[field]['configuration'],
                                                                                'list')
                        else:
                            new_deployment[field] = get_deployment_export_field(deployment[field]['configuration'],
                                                                                'dict')
                    else:
                        new_deployment[field] = deployment[field]
                elif field == 'import':
                    if deployment[field] is not None:
                        if type(deployment[field]['configuration']) is list:
                            new_deployment[field] = get_deployment_export_field(deployment[field]['configuration'],
                                                                                'list')
                        else:
                            new_deployment[field] = get_deployment_export_field(deployment[field]['configuration'],
                                                                                'dict')
                    else:
                        new_deployment[field] = deployment[field]
                elif field == 'admin-mode':
                    try:
                        new_deployment[field] = {}
                        new_deployment[field]['adminstartup'] = parse_bool_string(deployment[field]['adminstartup'])
                        new_deployment[field]['port'] = int(deployment[field]['port'])
                    except Exception, err:
                        print 'Failed to get deployment: ' % str(err)
                        print traceback.format_exc()
                elif field == 'cluster':
                    try:
                        new_deployment[field] = {}
                        new_deployment[field]['hostcount'] = int(deployment[field]['hostcount'])
                        new_deployment[field]['kfactor'] = int(deployment[field]['kfactor'])
                        new_deployment[field]['sitesperhost'] = int(deployment[field]['sitesperhost'])
                        new_deployment[field]['elastic'] = str(deployment[field]['elastic'])
                        new_deployment[field]['schema'] = str(deployment[field]['schema'])
                    except Exception, err:
                        print str(err)
                        print traceback.format_exc()
                elif field == 'commandlog':
                    try:
                        new_deployment[field] = {}
                        new_deployment[field]['enabled'] = parse_bool_string(deployment[field]['enabled'])
                        new_deployment[field]['synchronous'] = parse_bool_string(deployment[field]['synchronous'])
                        new_deployment[field]['logsize'] = int(deployment[field]['logsize'])
                        new_deployment[field]['frequency'] = {}
                        new_deployment[field]['frequency']['transactions'] = int(
                            deployment[field]['frequency']['transactions'])
                        new_deployment[field]['frequency']['time'] = int(deployment[field]['frequency']['time'])
                    except Exception, err:
                        print str(err)
                        print traceback.format_exc()
                elif field == 'heartbeat':
                    try:
                        new_deployment[field] = {}
                        new_deployment[field]['timeout'] = int(deployment[field]['timeout'])
                    except Exception, err:
                        print str(err)
                        print traceback.format_exc()
                elif field == 'httpd':
                    try:
                        new_deployment[field] = {}
                        new_deployment[field]['port'] = int(deployment[field]['port'])
                        new_deployment[field]['enabled'] = parse_bool_string(deployment[field]['enabled'])
                        new_deployment[field]['jsonapi'] = {}
                        new_deployment[field]['jsonapi']['enabled'] = parse_bool_string(
                            deployment[field]['jsonapi']['enabled'])
                    except Exception, err:
                        print str(err)
                elif field == 'partition-detection':
                    try:
                        new_deployment[field] = {}
                        new_deployment[field]['enabled'] = parse_bool_string(deployment[field]['enabled'])
                        new_deployment[field]['snapshot'] = {}
                        new_deployment[field]['snapshot']['prefix'] = deployment[field]['snapshot']['prefix']
                    except Exception, err:
                        print str(err)
                elif field == 'security':
                    try:
                        new_deployment[field] = {}
                        new_deployment[field]['enabled'] = parse_bool_string(deployment[field]['enabled'])
                        new_deployment[field]['provider'] = str(deployment[field]['provider'])
                    except Exception, err:
                        print str(err)
                elif field == 'snapshot':
                    try:
                        new_deployment[field] = {}
                        new_deployment[field]['enabled'] = parse_bool_string(deployment[field]['enabled'])
                        new_deployment[field]['frequency'] = str(deployment[field]['frequency'])
                        new_deployment[field]['prefix'] = str(deployment[field]['prefix'])
                        new_deployment[field]['retain'] = int(deployment[field]['retain'])
                    except Exception, err:
                        print str(err)
                elif field == 'systemsettings':
                    try:
                        new_deployment[field] = {}
                        new_deployment[field]['elastic'] = {}
                        new_deployment[field]['elastic']['duration'] = int(deployment[field]['elastic']['duration'])
                        new_deployment[field]['elastic']['throughput'] = int(deployment[field]['elastic']['throughput'])
                        new_deployment[field]['query'] = {}
                        new_deployment[field]['query']['timeout'] = int(deployment[field]['query']['timeout'])
                        new_deployment[field]['snapshot'] = {}
                        new_deployment[field]['snapshot']['priority'] = int(deployment[field]['snapshot']['priority'])
                        new_deployment[field]['temptables'] = {}
                        new_deployment[field]['temptables']['maxsize'] = int(deployment[field]['temptables']['maxsize'])
                        if 'resourcemonitor' not in deployment[field] or deployment[field]['resourcemonitor'] is None:
                            if 'resourcemonitor' in deployment[field]:
                                new_deployment[field]['resourcemonitor'] = None
                        else:
                            new_deployment[field]['resourcemonitor'] = {}
                            if 'memorylimit' in deployment[field]['resourcemonitor']:
                                new_deployment[field]['resourcemonitor']['memorylimit'] = \
                                deployment[field]['resourcemonitor']['memorylimit']

                            if 'disklimit' in deployment[field]['resourcemonitor'] and 'feature' in \
                                    deployment[field]['resourcemonitor']['disklimit']:
                                if type(deployment[field]['resourcemonitor']['disklimit']['feature']) is list:
                                    new_deployment[field]['resourcemonitor']['disklimit'] = {}
                                    new_deployment[field]['resourcemonitor']['disklimit'][
                                        'feature'] = get_deployment_properties(
                                        deployment[field]['resourcemonitor']['disklimit']['feature'], 'list')
                                else:
                                    new_deployment[field]['resourcemonitor']['disklimit'] = {}
                                    new_deployment[field]['resourcemonitor']['disklimit'][
                                        'feature'] = get_deployment_properties(
                                        deployment[field]['resourcemonitor']['disklimit']['feature'], 'dict')

                    except Exception, err:
                        print str(err)
                        print traceback.format_exc()
                elif field == 'dr':
                    try:
                        if deployment[field] is not None:
                            new_deployment[field] = {}
                            new_deployment[field]['id'] = int(deployment[field]['id'])
                            new_deployment[field]['listen'] = parse_bool_string(deployment[field]['listen'])
                            if 'port' in deployment[field]:
                                new_deployment[field]['port'] = int(deployment[field]['port'])
                            if 'connection' in deployment[field] and deployment[field][
                                'connection'] is not None and 'source' in deployment[field]['connection']:
                                new_deployment[field]['connection'] = {}
                                new_deployment[field]['connection']['source'] = str(
                                    deployment[field]['connection']['source'])

                    except Exception, err:
                        print 'dr:' + str(err)
                        print traceback.format_exc()
                elif field == 'users':
                    if deployment[field] is not None:
                        new_deployment[field] = {}
                        if type(deployment[field]['user']) is list:
                            new_deployment[field]['user'] = []
                            new_deployment[field]['user'] = get_deployment_properties(deployment[field]['user'], 'list')
                        else:
                            new_deployment[field]['user'] = []
                            new_deployment[field]['user'] = get_deployment_properties(deployment[field]['user'], 'dict')
                else:
                    new_deployment[field] = convert_deployment_field_required_format(deployment, field)

            deployments.append(new_deployment)
    else:
        for field in deployment_xml:
            if field == 'export':
                if deployment_xml[field] is not None:
                    if type(deployment_xml[field]['configuration']) is list:
                        new_deployment[field] = get_deployment_export_field(deployment_xml[field]['configuration'],
                                                                            'list')
                    else:
                        new_deployment[field] = get_deployment_export_field(deployment_xml[field]['configuration'],
                                                                            'dict')
                else:
                    new_deployment[field] = deployment_xml[field]
            elif field == 'import':
                if deployment_xml[field] is not None:
                    if type(deployment_xml[field]['configuration']) is list:
                        new_deployment[field] = get_deployment_export_field(deployment_xml[field]['configuration'],
                                                                            'list')
                    else:
                        new_deployment[field] = get_deployment_export_field(deployment_xml[field]['configuration'],
                                                                            'dict')
                else:
                    new_deployment[field] = deployment_xml[field]
            elif field == 'admin-mode':
                try:
                    new_deployment[field] = {}
                    new_deployment[field]['adminstartup'] = parse_bool_string(deployment_xml[field]['adminstartup'])
                    new_deployment[field]['port'] = int(deployment_xml[field]['port'])
                except Exception, err:
                    print str(err)
                    print traceback.format_exc()
            elif field == 'cluster':
                try:
                    new_deployment[field] = {}
                    new_deployment[field]['hostcount'] = int(deployment_xml[field]['hostcount'])
                    new_deployment[field]['kfactor'] = int(deployment_xml[field]['kfactor'])
                    new_deployment[field]['sitesperhost'] = int(deployment_xml[field]['sitesperhost'])
                    new_deployment[field]['elastic'] = str(deployment_xml[field]['elastic'])
                    new_deployment[field]['schema'] = str(deployment_xml[field]['schema'])
                except Exception, err:
                    print str(err)
                    print traceback.format_exc()
            elif field == 'commandlog':
                try:
                    new_deployment[field] = {}
                    new_deployment[field]['enabled'] = parse_bool_string(deployment_xml[field]['enabled'])
                    new_deployment[field]['synchronous'] = parse_bool_string(deployment_xml[field]['synchronous'])
                    new_deployment[field]['logsize'] = int(deployment_xml[field]['logsize'])
                    new_deployment[field]['frequency'] = {}
                    new_deployment[field]['frequency']['transactions'] = int(
                        deployment_xml[field]['frequency']['transactions'])
                    new_deployment[field]['frequency']['time'] = int(deployment_xml[field]['frequency']['time'])
                except Exception, err:
                    print str(err)
                    print traceback.format_exc()
            elif field == 'heartbeat':
                try:
                    new_deployment[field] = {}
                    new_deployment[field]['timeout'] = int(deployment_xml[field]['timeout'])
                except Exception, err:
                    print str(err)
                    print traceback.format_exc()
            elif field == 'httpd':
                try:
                    new_deployment[field] = {}
                    new_deployment[field]['port'] = int(deployment_xml[field]['port'])
                    new_deployment[field]['enabled'] = parse_bool_string(deployment_xml[field]['enabled'])
                    new_deployment[field]['jsonapi'] = {}
                    new_deployment[field]['jsonapi']['enabled'] = parse_bool_string(
                        deployment_xml[field]['jsonapi']['enabled'])
                except Exception, err:
                    print str(err)
                    print traceback.format_exc()
            elif field == 'partition-detection':
                try:
                    new_deployment[field] = {}
                    new_deployment[field]['enabled'] = parse_bool_string(deployment_xml[field]['enabled'])
                    new_deployment[field]['snapshot'] = {}
                    new_deployment[field]['snapshot']['prefix'] = deployment_xml[field]['snapshot']['prefix']
                except Exception, err:
                    print str(err)
                    print traceback.format_exc()
            elif field == 'security':
                try:
                    new_deployment[field] = {}
                    new_deployment[field]['enabled'] = parse_bool_string(deployment_xml[field]['enabled'])
                    new_deployment[field]['provider'] = str(deployment_xml[field]['provider'])
                except Exception, err:
                    print str(err)
                    print traceback.format_exc()
            elif field == 'snapshot':
                try:
                    new_deployment[field] = {}
                    new_deployment[field]['enabled'] = parse_bool_string(deployment_xml[field]['enabled'])
                    new_deployment[field]['frequency'] = str(deployment_xml[field]['frequency'])
                    new_deployment[field]['prefix'] = str(deployment_xml[field]['prefix'])
                    new_deployment[field]['retain'] = int(deployment_xml[field]['retain'])
                except Exception, err:
                    print str(err)
                    print traceback.format_exc()
            elif field == 'systemsettings':
                try:
                    new_deployment[field] = {}
                    new_deployment[field]['elastic'] = {}
                    new_deployment[field]['elastic']['duration'] = int(deployment_xml[field]['elastic']['duration'])
                    new_deployment[field]['elastic']['throughput'] = int(deployment_xml[field]['elastic']['throughput'])
                    new_deployment[field]['query'] = {}
                    new_deployment[field]['query']['timeout'] = int(deployment_xml[field]['query']['timeout'])
                    new_deployment[field]['snapshot'] = {}
                    new_deployment[field]['snapshot']['priority'] = int(deployment_xml[field]['snapshot']['priority'])
                    new_deployment[field]['temptables'] = {}
                    new_deployment[field]['temptables']['maxsize'] = int(deployment_xml[field]['temptables']['maxsize'])

                    if 'resourcemonitor' not in deployment_xml[field] or deployment_xml[field][
                        'resourcemonitor'] is None:
                        if 'resourcemonitor' in deployment_xml[field]:
                            new_deployment[field]['resourcemonitor'] = None
                    else:
                        new_deployment[field]['resourcemonitor'] = {}
                        if 'memorylimit' in deployment_xml[field]['resourcemonitor']:
                            new_deployment[field]['resourcemonitor']['memorylimit'] = \
                            deployment_xml[field]['resourcemonitor']['memorylimit']

                        if 'disklimit' in deployment_xml[field]['resourcemonitor'] and 'feature' in \
                                deployment_xml[field]['resourcemonitor']['disklimit']:
                            if type(deployment_xml[field]['resourcemonitor']['disklimit']['feature']) is list:
                                new_deployment[field]['resourcemonitor']['disklimit'] = {}
                                new_deployment[field]['resourcemonitor']['disklimit'][
                                    'feature'] = get_deployment_properties(
                                    deployment_xml[field]['resourcemonitor']['disklimit']['feature'], 'list')
                            else:
                                new_deployment[field]['resourcemonitor']['disklimit'] = {}
                                new_deployment[field]['resourcemonitor']['disklimit'][
                                    'feature'] = get_deployment_properties(
                                    deployment_xml[field]['resourcemonitor']['disklimit']['feature'], 'dict')
                except Exception, err:
                    print str(err)
                    print traceback.format_exc()
            elif field == 'dr':
                try:
                    if deployment_xml[field] is not None:
                        new_deployment[field] = {}
                        new_deployment[field]['id'] = int(deployment_xml[field]['id'])
                        new_deployment[field]['listen'] = parse_bool_string(deployment_xml[field]['listen'])
                        if 'port' in deployment_xml[field]:
                            new_deployment[field]['port'] = int(deployment_xml[field]['port'])
                        if 'connection' in deployment_xml[field] and deployment_xml[field][
                            'connection'] is not None and 'source' in deployment_xml[field]['connection']:
                            new_deployment[field]['connection'] = {}
                            new_deployment[field]['connection']['source'] = str(
                                deployment_xml[field]['connection']['source'])

                except Exception, err:
                    print str(err)
                    print traceback.format_exc()
            elif field == 'users':
                if deployment_xml[field] is not None:
                    new_deployment[field] = {}
                    if type(deployment_xml[field]['user']) is list:
                        new_deployment[field]['user'] = []
                        new_deployment[field]['user'] = get_deployment_properties(deployment_xml[field]['user'], 'list')
                    else:
                        new_deployment[field]['user'] = []
                        new_deployment[field]['user'] = get_deployment_properties(deployment_xml[field]['user'], 'dict')
            else:
                new_deployment[field] = convert_deployment_field_required_format(deployment_xml, field)

        deployments.append(new_deployment)
    return deployments


def get_deployment_for_upload(deployment_xml, is_list):
    new_deployment = {}
    deployments = []
    for field in deployment_xml:
        if field == 'export':
            try:
                if deployment_xml[field] is not None:
                    if type(deployment_xml[field]['configuration']) is list:
                        new_deployment[field] = get_deployment_export_field(deployment_xml[field]['configuration'], 'list')
                    else:
                        new_deployment[field] = get_deployment_export_field(deployment_xml[field]['configuration'], 'dict')
                else:
                    new_deployment[field] = deployment_xml[field]
            except Exception, exp:
                return {'error': 'Export: ' + str(exp)}
        elif field == 'import':
            try:
                if deployment_xml[field] is not None:
                    if type(deployment_xml[field]['configuration']) is list:
                        new_deployment[field] = get_deployment_export_field(deployment_xml[field]['configuration'], 'list')
                    else:
                        new_deployment[field] = get_deployment_export_field(deployment_xml[field]['configuration'], 'dict')
                else:
                    new_deployment[field] = deployment_xml[field]
            except Exception, exp:
                return {'error': 'Import: ' + str(exp)}
        elif field == 'admin-mode':
            try:
                new_deployment[field] = {}
                new_deployment[field]['adminstartup'] = parse_bool_string(deployment_xml[field]['adminstartup'])
                new_deployment[field]['port'] = int(deployment_xml[field]['port'])
            except Exception, err:
                return {'Error': 'Admin-mode: ' + str(err)}
        elif field == 'cluster':
            try:
                new_deployment[field] = {}
                new_deployment[field]['hostcount'] = int(deployment_xml[field]['hostcount'])
                new_deployment[field]['kfactor'] = int(deployment_xml[field]['kfactor'])
                new_deployment[field]['sitesperhost'] = int(deployment_xml[field]['sitesperhost'])
                new_deployment[field]['elastic'] = str(deployment_xml[field]['elastic'])
                new_deployment[field]['schema'] = str(deployment_xml[field]['schema'])
            except Exception, err:
                return {'error': 'Cluster: ' + str(err)}
        elif field == 'commandlog':
            try:
                new_deployment[field] = {}
                new_deployment[field]['enabled'] = parse_bool_string(deployment_xml[field]['enabled'])
                new_deployment[field]['synchronous'] = parse_bool_string(deployment_xml[field]['synchronous'])
                new_deployment[field]['logsize'] = int(deployment_xml[field]['logsize'])
                new_deployment[field]['frequency'] = {}
                new_deployment[field]['frequency']['transactions'] = int(deployment_xml[field]['frequency']['transactions'])
                new_deployment[field]['frequency']['time'] = int(deployment_xml[field]['frequency']['time'])
            except Exception, err:
                return {'error': 'Commandlog: ' + str(err)}
        elif field == 'heartbeat':
            try:
                new_deployment[field] = {}
                new_deployment[field]['timeout'] = int(deployment_xml[field]['timeout'])
            except Exception, err:
                return {'error': 'Heartbeat: ' + str(err)}
        elif field == 'httpd':
            try:
                new_deployment[field] = {}
                new_deployment[field]['port'] = int(deployment_xml[field]['port'])
                new_deployment[field]['enabled'] = parse_bool_string(deployment_xml[field]['enabled'])
                new_deployment[field]['jsonapi'] = {}
                new_deployment[field]['jsonapi']['enabled'] = parse_bool_string(deployment_xml[field]['jsonapi']['enabled'])
            except Exception, err:
                return {'error': 'HTTPD: ' + str(err)}
        elif field == 'partition-detection':
            try:
                new_deployment[field] = {}
                new_deployment[field]['enabled'] = parse_bool_string(deployment_xml[field]['enabled'])
                new_deployment[field]['snapshot'] = {}
                new_deployment[field]['snapshot']['prefix'] = deployment_xml[field]['snapshot']['prefix']
            except Exception, err:
                return {'error': 'Partition-Detection: ' + str(err)}
        elif field == 'security':
            try:
                new_deployment[field] = {}
                new_deployment[field]['enabled'] = parse_bool_string(deployment_xml[field]['enabled'])
                new_deployment[field]['provider'] = str(deployment_xml[field]['provider'])
            except Exception, err:
                return {'error': 'Security: ' + str(err)}
        elif field == 'snapshot':
            try:
                new_deployment[field] = {}
                new_deployment[field]['enabled'] = parse_bool_string(deployment_xml[field]['enabled'])
                new_deployment[field]['frequency'] = str(deployment_xml[field]['frequency'])
                new_deployment[field]['prefix'] = str(deployment_xml[field]['prefix'])
                new_deployment[field]['retain'] = int(deployment_xml[field]['retain'])
            except Exception, err:
                return {'error': 'Snapshot: ' + str(err)}
        elif field == 'systemsettings':
            try:
                new_deployment[field] = {}
                new_deployment[field]['elastic'] = {}
                new_deployment[field]['elastic']['duration'] = int(deployment_xml[field]['elastic']['duration'])
                new_deployment[field]['elastic']['throughput'] = int(deployment_xml[field]['elastic']['throughput'])
                new_deployment[field]['query'] = {}
                new_deployment[field]['query']['timeout'] = int(deployment_xml[field]['query']['timeout'])
                new_deployment[field]['snapshot'] = {}
                new_deployment[field]['snapshot']['priority'] = int(deployment_xml[field]['snapshot']['priority'])
                new_deployment[field]['temptables'] = {}
                new_deployment[field]['temptables']['maxsize'] = int(deployment_xml[field]['temptables']['maxsize'])

                if 'resourcemonitor' not in deployment_xml[field] or deployment_xml[field]['resourcemonitor'] is None:
                    if 'resourcemonitor'  in deployment_xml[field]:
                        new_deployment[field]['resourcemonitor'] = None
                else:
                    new_deployment[field]['resourcemonitor'] = {}
                    if 'memorylimit' in deployment_xml[field]['resourcemonitor']:
                        new_deployment[field]['resourcemonitor']['memorylimit'] = deployment_xml[field]['resourcemonitor']['memorylimit']

                    if 'disklimit' in deployment_xml[field]['resourcemonitor'] and 'feature' in deployment_xml[field]['resourcemonitor']['disklimit']:
                        if type(deployment_xml[field]['resourcemonitor']['disklimit']['feature']) is list:
                            new_deployment[field]['resourcemonitor']['disklimit'] = {}
                            new_deployment[field]['resourcemonitor']['disklimit']['feature'] = get_deployment_properties(deployment_xml[field]['resourcemonitor']['disklimit']['feature'], 'list')
                        else:
                            new_deployment[field]['resourcemonitor']['disklimit'] = {}
                            new_deployment[field]['resourcemonitor']['disklimit']['feature'] = get_deployment_properties(deployment_xml[field]['resourcemonitor']['disklimit']['feature'], 'dict')
            except Exception, err:
                return {'error': 'SystemSettings: ' + str(err)}
        elif field == 'dr':
            try:
                if deployment_xml[field] is not None:
                    new_deployment[field] = {}
                    new_deployment[field]['id'] = int(deployment_xml[field]['id'])
                    new_deployment[field]['listen'] = parse_bool_string(deployment_xml[field]['listen'])
                    if 'port' in deployment_xml[field]:
                        new_deployment[field]['port'] = int(deployment_xml[field]['port'])
                    if 'connection' in deployment_xml[field] and deployment_xml[field]['connection'] is not None and 'source' in deployment_xml[field]['connection']:
                        new_deployment[field]['connection'] = {}
                        new_deployment[field]['connection']['source'] = str(deployment_xml[field]['connection']['source'])

            except Exception, err:
                return {'error': 'DR: ' + str(err)}
        elif field == 'users':
            try:
                if deployment_xml[field] is not None:
                    new_deployment[field] = {}
                    if type(deployment_xml[field]['user']) is list:
                        new_deployment[field]['user'] = []
                        new_deployment[field]['user'] = get_deployment_properties(deployment_xml[field]['user'], 'list')
                    else:
                        new_deployment[field]['user'] = []
                        new_deployment[field]['user'] = get_deployment_properties(deployment_xml[field]['user'], 'dict')
            except Exception, err:
                return {'error': 'Users: ' + str(err)}
        else:
            new_deployment[field] = convert_deployment_field_required_format(deployment_xml, field)

    deployments.append(new_deployment)
    return deployments


def get_deployment_export_field(export_xml, is_list):
    new_export = {}
    exports = []
    if is_list is 'list':
        for export in export_xml:
            new_export = {}
            for field in export:
                if field == 'property':
                    if type(export['property']) is list:
                        new_export['property'] = get_deployment_properties(export['property'], 'list')
                    else:
                        new_export['property'] = get_deployment_properties(export['property'], 'dict')
                elif field == 'enabled':
                    new_export[field] = parse_bool_string(export[field])
                else:
                    new_export[field] = export[field]
            exports.append(new_export)
    else:
        for field in export_xml:
            if field == 'property':
                if type(export_xml['property']) is list:
                    new_export['property'] = get_deployment_properties(export_xml['property'], 'list')
                else:
                    new_export['property'] = get_deployment_properties(export_xml['property'], 'dict')
            elif field == 'enabled':
                new_export[field] = parse_bool_string(export_xml[field])
            else:
                new_export[field] = export_xml[field]
        exports.append(new_export)
    return {'configuration': exports}


def get_deployment_import_field(export_xml, is_list):
    new_export = {}
    exports = []
    if is_list is 'list':
        for export in export_xml:
            new_export = {}
            for field in export:
                new_export[field] = export[field]
            exports.append(new_export)
    else:
        for field in export_xml:
            if field == 'property':
                if type(export_xml['property']) is list:
                    new_export['property'] = get_deployment_properties(export_xml['property'], 'list')
                else:
                    new_export['property'] = get_deployment_properties(export_xml['property'], 'dict')
            else:
                new_export[field] = export_xml[field]
        exports.append(new_export)
    return {'configuration': exports}


def get_deployment_properties(export_xml, is_list):
    new_export = {}
    exports = []
    if is_list is 'list':
        for export in export_xml:
            new_export = {}
            for field in export:
                if field == 'plaintext':
                    new_export[field] = parse_bool_string(export[field])
                else:
                    new_export[field] = export[field]
            exports.append(new_export)
    else:
        for field in export_xml:
            if field == 'plaintext':
                new_export[field] = parse_bool_string(export_xml[field])
            else:
                new_export[field] = export_xml[field]
        exports.append(new_export)
    return exports


def get_users_from_xml(deployment_xml, is_list):
    users = []
    if is_list is 'list':
        for deployment in deployment_xml:
            for field in deployment:
                if field == 'users':
                    if deployment[field] is not None:
                        if type(deployment[field]['user']) is list:
                            for user in deployment[field]['user']:
                                users.append(convert_user_required_format(user))
                        else:
                            users.append(convert_user_required_format(deployment[field]['user']))
    else:
        for field in deployment_xml:
            if field == 'users':
                if deployment_xml[field] is not None:
                    if type(deployment_xml[field]['user']) is list:
                        for user in deployment_xml[field]['user']:
                            users.append(convert_user_required_format(user))
                    else:
                        users.append(convert_user_required_format(deployment_xml[field]['user']))
    return users


def convert_user_required_format(user):
    for field in user:
        if field == 'databaseid':
            user[field] = int(user[field])
    return user


def convert_deployment_field_required_format(deployment, field):
    if field == 'databaseid':
        modified_field = int(deployment[field])
    else:
        modified_field = deployment[field]
    return modified_field


def etree_to_dict(t):
    d = {t.tag: {} if t.attrib else None}
    children = list(t)
    if children:
        dd = defaultdict(list)
        for dc in map(etree_to_dict, children):
            for k, v in dc.iteritems():
                dd[k].append(v)
        # d = {t.tag: {k:v[0] if len(v) == 1 else v for k, v in dd.iteritems()}}
        aa = {}
        for k, v in dd.iteritems():
            aa[k] = v[0] if len(v) == 1 else v
        d = {t.tag: aa}
    if t.attrib:
        d[t.tag].update((k, v) for k, v in t.attrib.iteritems())
    if t.text:
        text = t.text.strip()
        if children or t.attrib:
            if text:
                d[t.tag]['value'] = text
        else:
            d[t.tag] = text
    return d


def replace_last(source_string, replace_what, replace_with):
    head, sep, tail = source_string.rpartition(replace_what)
    return head + replace_with + tail


def check_size_value(value, key):
    per_idx = value.find('%')
    if per_idx != -1:
        try:
            str_value = replace_last(value, '%', '')
            int_value = int(str_value)
            if int_value < 0 or int_value > 100:
                return jsonify({'error': key + ' percent value must be between 0 and 100.'})
            return jsonify({'status':'success'})
        except Exception, exp:
            return jsonify({'error': str(exp)})
    else:
        try:
            int_value = int(value)
            if int_value < 0 or int_value > 2147483647:
                return jsonify({'error': key + ' value must be between 0 and 2147483647.'})
            return jsonify({'status':'success'})
        except Exception, exp:
            return jsonify({'error': str(exp)})


def parse_bool_string(bool_string):
    return bool_string.upper() == 'TRUE'


def is_pro_version(deployment):
    ##############################################
    file_path = ''
    try:
        volt_jar = glob.glob(os.path.join(get_volt_jar_dir(), 'voltdb-*.jar'))
        if len(volt_jar) > 0:
            file_path = volt_jar[0]
        else:
            print 'No voltdb jar file found.'
    except Exception, err:
        print err
    if file_path != '':
        is_pro = utility.is_pro_version(file_path)
        if is_pro:
            if 'commandlog' in deployment and 'enabled' in deployment['commandlog'] and not \
            deployment['commandlog']['enabled']:
                deployment['commandlog']['enabled'] = True
    ###############################################


def allowed_file(filename):
    return '.' in filename and filename.rsplit('.', 1)[1] in ALLOWED_EXTENSIONS


class DictClass(dict):
    pass


IS_CURRENT_NODE_ADDED = False
IS_CURRENT_DATABASE_ADDED = False
IGNORETOP = {"databaseid": True, "users": True}


class Global:
    """
    Class to defined global variables for HTTPListener.
    """

    def __init__(self):
        pass

    SERVERS = []
    DATABASES = []
    DEPLOYMENT = []
    DEPLOYMENT_USERS = []
    PATH = ''
    MODULE_PATH = ''


class ServerAPI(MethodView):
    """Class to handle requests related to server"""

    @staticmethod
    def get(database_id, server_id = None):
        """
        Get the members of the database with specified database_id.
        Args:
            database_id (int): The first parameter.
        Returns:
            List of member ids related to specified database.
        """
        if server_id is None:
            servers = []
            database = [database for database in Global.DATABASES if database['id'] == database_id]
            if len(database) == 0:
                return make_response(jsonify( { 'statusstring': 'No database found for id: %u' % database_id } ), 404)
            else:
                members = database[0]['members']

            for servers_id in members:
                server = [server for server in Global.SERVERS if server['id'] == servers_id]
                if not server:
                    return make_response(jsonify( { 'statusstring': 'Server details not found for id: %u' % server_id } ), 404)
                servers.append(server[0])

            return jsonify({'members': servers})
        else:
            database = [database for database in Global.DATABASES if database['id'] == database_id]
            if len(database) == 0:
                return make_response(jsonify( { 'statusstring': 'No database found for id: %u' % database_id } ), 404)
            else:
                members = database[0]['members']
            if server_id in members:
                server = [server for server in Global.SERVERS if server['id'] == server_id]
                if not server:
                    abort(404)
                return jsonify({'server': make_public_server(server[0])})
            else:
                return jsonify({'statusstring': 'Given server with id %u doesn\'t belong to database with id %u.' %(server_id,database_id)})

    @staticmethod
    def post(database_id):
        """
        Saves the server and associate it to database with given database_id.
        Args:
            database_id (int): The first parameter.
        Returns:
            Information and the status of server if it is saved otherwise the error message.
        """
        inputs = ServerInputs(request)
        if not inputs.validate():
            return jsonify(success=False, errors=inputs.errors)

        if not Global.SERVERS:
            server_id = 1
        else:
            server_id = Global.SERVERS[-1]['id'] + 1
        server = {
            'id': server_id,
            'name': request.json['name'].strip(),
            'description': request.json.get('description', "").strip(),
            'hostname': request.json.get('hostname', "").strip(),
            'enabled': True,
            'admin-listener': request.json.get('admin-listener', "").strip(),
            'zookeeper-listener': request.json.get('zookeeper-listener', "").strip(),
            'replication-listener': request.json.get('replication-listener', "").strip(),
            'client-listener': request.json.get('client-listener', "").strip(),
            'internal-interface': request.json.get('internal-interface', "").strip(),
            'external-interface': request.json.get('external-interface', "").strip(),
            'public-interface': request.json.get('public-interface', "").strip(),
            'internal-listener': request.json.get('internal-listener', "").strip(),
            'http-listener': request.json.get('http-listener', "").strip(),
            'placement-group': request.json.get('placement-group', "").strip(),

        }
        Global.SERVERS.append(server)

        # Add server to the current database
        current_database = [database for database in Global.DATABASES if database['id'] == database_id]
        if len(current_database) == 0:
            abort(404)
        if not request.json:
            abort(400)
        current_database[0]['members'].append(server_id)

        sync_configuration()
        write_configuration_file()
        return jsonify({'server': server, 'status': 1,
                        'members': current_database[0]['members']}), 201

    @staticmethod
    def delete(database_id, server_id):
        """
        Delete the server with specified server_id.
        Args:
            server_id (int): The first parameter.
        Returns:
            True if the server is deleted otherwise the error message.
        """
        database = [database for database in Global.DATABASES if database['id'] == database_id]
        if len(database) == 0:
            return make_response(jsonify( { 'statusstring': 'No database found for id: %u' % database_id } ), 404)
        else:
            members = database[0]['members']
        if server_id in members:
            # delete a single server
            server = [server for server in Global.SERVERS if server['id'] == server_id]
            if len(server) == 0:
                return make_response(jsonify( { 'statusstring': 'No server found for id: %u in database %u' % (server_id, database_id) } ), 404)
            # remove the server from given database member list
            current_database = [database for database in Global.DATABASES if database['id'] == database_id]
            current_database[0]['members'].remove(server_id)

            Global.SERVERS.remove(server[0])
            sync_configuration()
            write_configuration_file()
            return jsonify({'result': True})
        else:
            return make_response(jsonify( { 'statusstring': 'No server found for id: %u in database %u' % (server_id, database_id) } ), 404)

    @staticmethod
    def put(database_id, server_id):
        """
        Update the server with specified server_id.
        Args:
            server_id (int): The first parameter.
        Returns:
            Information of server with specified server_id after being updated
            otherwise the error message.
        """

        database = [database for database in Global.DATABASES if database['id'] == database_id]
        if len(database) == 0:
            return make_response(jsonify( { 'statusstring': 'No database found for id: %u' % database_id } ), 404)
        else:
            members = database[0]['members']
        if server_id in members:
            inputs = ServerInputs(request)
            if not inputs.validate():
                return jsonify(success=False, errors=inputs.errors)
            current_server = [server for server in Global.SERVERS if server['id'] == server_id]
            if len(current_server) == 0:
                abort(404)

            current_server[0]['name'] = \
                request.json.get('name', current_server[0]['name'])
            current_server[0]['hostname'] = \
                request.json.get('hostname', current_server[0]['hostname'])
            current_server[0]['description'] = \
                request.json.get('description', current_server[0]['description'])
            current_server[0]['enabled'] = \
                request.json.get('enabled', current_server[0]['enabled'])
            current_server[0]['admin-listener'] = \
                request.json.get('admin-listener', current_server[0]['admin-listener'])
            current_server[0]['internal-listener'] = \
                request.json.get('internal-listener', current_server[0]['internal-listener'])
            current_server[0]['http-listener'] = \
                request.json.get('http-listener', current_server[0]['http-listener'])
            current_server[0]['zookeeper-listener'] = \
                request.json.get('zookeeper-listener', current_server[0]['zookeeper-listener'])
            current_server[0]['replication-listener'] = \
                request.json.get('replication-listener', current_server[0]['replication-listener'])
            current_server[0]['client-listener'] = \
                request.json.get('client-listener', current_server[0]['client-listener'])
            current_server[0]['internal-interface'] = \
                request.json.get('internal-interface', current_server[0]['internal-interface'])
            current_server[0]['external-interface'] = \
                request.json.get('external-interface', current_server[0]['external-interface'])
            current_server[0]['public-interface'] = \
                request.json.get('public-interface', current_server[0]['public-interface'])
            current_server[0]['placement-group'] = \
                request.json.get('placement-group', current_server[0]['placement-group'])
            sync_configuration()
            write_configuration_file()
            return jsonify({'server': current_server[0], 'status': 1})
        else:
            return jsonify({'statusstring': 'Given server with id %u doesn\'t belong to database with id %u.' %(server_id,database_id) })


class DatabaseAPI(MethodView):
    """
    Class to handle requests related to database
    """

    @staticmethod
    def get(database_id):
        """
        Gets the information of the database with specified database_id. If the database_id is
        not specified, then it returns the information of all databases.
        Args:
            database_id (int): The first parameter. Defaults to None.
        Returns:
            database or list of databases.
        """
        if database_id is None:
            # return a list of users
            return jsonify({'databases': [make_public_database(x) for x in Global.DATABASES]})
        else:
            # expose a single user
            database = [database for database in Global.DATABASES if database['id'] == database_id]
            if len(database) == 0:
                abort(404)
            return jsonify({'database': make_public_database(database[0])})

    @staticmethod
    def post():
        """
        Saves the database.
        Returns:
            Information and the status of database if it is saved otherwise the error message.
        """
        sync_configuration()

        write_configuration_file()
        inputs = DatabaseInputs(request)
        if not inputs.validate():
            return jsonify(success=False, errors=inputs.errors)

        database = [database for database in Global.DATABASES if database['name'] == request.json['name']]
        if len(database) != 0:
            return make_response(jsonify({'error': 'database name already exists'}), 404)

        if not Global.DATABASES:
            database_id = 1
        else:
            database_id = Global.DATABASES[-1]['id'] + 1
        database = {
            'id': database_id,
            'name': request.json['name'],
            'members': []
        }
        Global.DATABASES.append(database)

        # Create new deployment
        app_root = os.path.dirname(os.path.abspath(__file__))

        with open(os.path.join(app_root, "deployment.json")) as json_file:
            deployment = json.load(json_file)
            deployment['databaseid'] = database_id
            is_pro_version(deployment)
        Global.DEPLOYMENT.append(deployment)

        sync_configuration()

        write_configuration_file()
        return jsonify({'database': database, 'status': 1}), 201

    @staticmethod
    def put(database_id):
        """
        Updates the database with specified database_id.
        Args:
            database_id (int): The first parameter.
        Returns:
            Information and the status of database if it is updated otherwise the error message.
        """
        inputs = DatabaseInputs(request)
        if not inputs.validate():
            return jsonify(success=False, errors=inputs.errors)

        current_database = [database for database in Global.DATABASES if database['id'] == database_id]
        if len(current_database) == 0:
            abort(404)

        current_database[0]['name'] = request.json.get('name', current_database[0]['name'])
        sync_configuration()
        write_configuration_file()
        return jsonify({'database': current_database[0], 'status': 1})

    @staticmethod
    def delete(database_id):
        """
        Delete the database with specified database_id.
        Args:
        database_id (int): The first parameter.
        Returns:
        True if the server is deleted otherwise the error message.
        """
        members = []
        current_database = [database for database in Global.DATABASES if database['id'] == database_id]
        if len(current_database) == 0:
            abort(404)
        else:
            members = current_database[0]['members']

        for server_id in members:
            is_server_associated = False
            # Check if server is referenced by database
            for database in Global.DATABASES:
                if database["id"] == database_id:
                    continue
                if server_id in database["members"]:
                    is_server_associated = True
            # if server is not referenced by other database then delete it
            if not is_server_associated:
                server = [server for server in Global.SERVERS if server['id'] == server_id]
                if len(server) == 0:
                    continue
                Global.SERVERS.remove(server[0])

        Global.DATABASES.remove(current_database[0])

        deployment = [deployment for deployment in Global.DEPLOYMENT if deployment['databaseid'] == database_id]

        Global.DEPLOYMENT.remove(deployment[0])
        sync_configuration()
        write_configuration_file()
        return jsonify({'result': True})


class deploymentAPI(MethodView):
    """Class to handle request related to deployment."""

    @staticmethod
    def get(database_id):
        """
        Get the deployment with specified database_id.
        Args:
            database_id (int): The first parameter.
        Returns:
            List of deployment information with specified database.
        """
        if database_id is None:
            # return a list of users
            return jsonify({'deployment': [make_public_deployment(x) for x in Global.DEPLOYMENT]})
        else:
            deployment = [deployment for deployment in Global.DEPLOYMENT if deployment['databaseid'] == database_id]
            return jsonify({'deployment': map_deployment_without_database_id(deployment[0])})

    @staticmethod
    def put(database_id):
        """
        Add deployment information to specified database_id.
        Args:
            database_id (int): The first parameter.
        Returns:
            Deployment object of added deployment.
        """
        inputs = JsonInputs(request)
        if not inputs.validate():
            return jsonify(success=False, errors=inputs.errors)

        if 'systemsettings' in request.json and 'resourcemonitor' in request.json['systemsettings']:
            if 'memorylimit' in request.json['systemsettings']['resourcemonitor'] and \
                            'size' in request.json['systemsettings']['resourcemonitor']['memorylimit']:
                size = str(request.json['systemsettings']['resourcemonitor']['memorylimit']['size'])
                response = json.loads(check_size_value(size, 'memorylimit').data)
                if 'error' in response:
                    return jsonify({'error': response['error']})
            disk_limit_arr = []
            if 'disklimit' in request.json['systemsettings']['resourcemonitor'] and \
                            'feature' in request.json['systemsettings']['resourcemonitor']['disklimit']:
                for feature in request.json['systemsettings']['resourcemonitor']['disklimit']['feature']:
                    size = feature['size']
                    if feature['name'] in disk_limit_arr:
                        return jsonify({'error': 'Duplicate items are not allowed.'})
                    disk_limit_arr.append(feature['name'])
                    response = json.loads(check_size_value(size, 'disklimit').data)
                    if 'error' in response:
                        return jsonify({'error': response['error']})

        # if 'users' in request.json:
        #     if 'user' in request.json['users']:
        #         prev_username = ''
        #         for user in request.json['users']['user']:
        #             if user['name'] == prev_username:
        #                 return make_response(jsonify({'error': 'Duplicate Username'
        #                                                  , 'success': False}), 404)
        #             prev_username = user['name']

        deployment = map_deployment(request, database_id)
        sync_configuration()
        write_configuration_file()
        return jsonify({'deployment': deployment, 'status': 1})


class deploymentUserAPI(MethodView):
    """Class to handle request related to deployment."""

    @staticmethod
    def get(username):
        """
        Get the deployment with specified database_id.
        Args:
            database_id (int): The first parameter.
        Returns:
            List of deployment information with specified database.
        """
        deployment_user = [deployment_user for deployment_user in Global.DEPLOYMENT_USERS
                           if deployment_user['name'] == username]

        return jsonify({'deployment': deployment_user})

    @staticmethod
    def put(username, database_id):
        """
        Add user information with specified username.
        Args:
            user (string): The first parameter.
        Returns:
            Deployment user object of added deployment user.
        """

        inputs = UserInputs(request)
        if not inputs.validate():
            return jsonify(success=False, errors=inputs.errors)

        current_user = [user for user in Global.DEPLOYMENT_USERS if
                        user['name'] == username and user['databaseid'] == database_id]

        if len(current_user) != 0:
            return make_response(jsonify({'error': 'Duplicate Username'
                                             , 'success': False}), 404)

        deployment_user = map_deployment_users(request, username)

        if Global.DEPLOYMENT[0]['users'] is None:
            Global.DEPLOYMENT[0]['users'] = {}
            Global.DEPLOYMENT[0]['users']['user'] = []

        Global.DEPLOYMENT[0]['users']['user'].append({
            'name': deployment_user['name'],
            'roles': deployment_user['roles'],
            'plaintext': deployment_user['plaintext']
        })

        sync_configuration()
        write_configuration_file()
        return jsonify({'user': deployment_user, 'status': 1, 'statusstring': 'User Created'})

    @staticmethod
    def post(username, database_id):
        """
        Add user information with specified username.
        Args:
            user (string): The first parameter.
        Returns:
            Deployment user object of added deployment user.
        """

        inputs = UserInputs(request)
        if not inputs.validate():
            return jsonify(success=False, errors=inputs.errors)

        current_user = [user for user in Global.DEPLOYMENT_USERS if
                        user['name'] == username and user['databaseid'] == database_id]
        current_user[0]['name'] = request.json.get('name', current_user[0]['name'])
        current_user[0]['password'] = urllib.unquote(
            str(request.json.get('password', current_user[0]['password'])).encode('ascii')).decode('utf-8')
        current_user[0]['roles'] = request.json.get('roles', current_user[0]['roles'])
        current_user[0]['plaintext'] = request.json.get('plaintext', current_user[0]['plaintext'])
        sync_configuration()
        write_configuration_file()
        return jsonify({'user': current_user[0], 'status': 1, 'statusstring': "User Updated"})

    @staticmethod
    def delete(username, database_id):
        current_user = [user for user in Global.DEPLOYMENT_USERS if
                        user['name'] == username and user['databaseid'] == database_id]

        Global.DEPLOYMENT_USERS.remove(current_user[0])
        return jsonify({'status': 1, 'statusstring': "User Deleted"})


class StartDatabaseAPI(MethodView):
    """Class to handle request to start servers on all nodes of a database."""

    @staticmethod
    def put(database_id):
        """
        Starts VoltDB database servers on all nodes for the specified database
        Args:
            database_id (int): The id of the database that should be started
        Returns:
            Status string indicating if the database start requesst was sent successfully
        """

        try:
            database = voltdbserver.VoltDatabase(database_id)
            response = database.start_database()
            return response
        except Exception, err:
            print traceback.format_exc()
            return make_response(jsonify({'statusstring': str(err)}),
                                 200)


class RecoverDatabaseAPI(MethodView):
    """Class to handle request to start servers on all nodes of a database."""

    @staticmethod
    def put(database_id):
        """
        Starts VoltDB database servers on all nodes for the specified database
        Args:
            database_id (int): The id of the database that should be started
        Returns:
            Status string indicating if the database start request was sent successfully
        """

        try:
            database = voltdbserver.VoltDatabase(database_id)
            return database.start_database(True)
        except Exception, err:
            print traceback.format_exc()
            return make_response(jsonify({'statusstring': str(err)}),
                                 500)


class StopDatabaseAPI(MethodView):
    """Class to handle request to stop a database."""

    @staticmethod
    def put(database_id):
        """
        Stops the specified VoltDB
        Args:
            database_id (int): The id of the database that should be stopped
        Returns:
            Status string indicating if the stop request was sent successfully
        """
        if 'force' in request.args:
            is_force = request.args.get('force').lower()
        else:
            is_force = "false"

        if is_force == "true":
            server = voltdbserver.VoltDatabase(database_id)
            return server.kill_database(database_id)

        else:
            try:
                server = voltdbserver.VoltDatabase(database_id)
                response = server.stop_database()
                # Don't use the response in the json we send back
                # because voltadmin shutdown gives 'Connection broken' output
                return response
            except Exception, err:
                print traceback.format_exc()
                return make_response(jsonify({'statusstring': str(err)}),
                                     500)


class StopServerAPI(MethodView):
    """Class to handle request to stop a server."""

    @staticmethod
    def put(database_id, server_id):
        """
        Stops VoltDB database server on the specified server
        Args:
            database_id (int): The id of the database that should be stopped
            server_id (int): The id of the server node that is to be stopped
        Returns:
            Status string indicating if the stop request was sent successfully
        """

        if 'force' in request.args:
            is_force = request.args.get('force').lower()
        else:
            is_force = "false"

        if is_force == "true":
            try:
                server = voltdbserver.VoltDatabase(database_id)
                response = server.kill_server(server_id)
                return response
            except Exception, err:
                print traceback.format_exc()
                return make_response(jsonify({'statusstring': str(err)}),
                                     500)
        else:
            try:
                server = voltdbserver.VoltDatabase(database_id)
                response = server.stop_server(server_id)
                return response
            except Exception, err:
                print traceback.format_exc()
                return make_response(jsonify({'statusstring': str(err)}),
                                     500)


class StartServerAPI(MethodView):
    """Class to handle request to start a server for this database."""

    @staticmethod
    def put(database_id, server_id):
        """
        Starts VoltDB database server on the specified server
        Args:
            database_id (int): The id of the database that should be started
            server_id (int): The id of the server node that is to be started
        Returns:
            Status string indicating if the server node start request was sent successfully
        """

        try:
            server = voltdbserver.VoltDatabase(database_id)
            return server.start_server(server_id)
        except Exception, err:
            print traceback.format_exc()
            return make_response(jsonify({'statusstring': str(err)}),
                                 500)


class StartLocalServerAPI(MethodView):
    """Class to handle request to start local server for this database."""

    @staticmethod
    def put(database_id):
        """
        Starts VoltDB database server on this local machine
        Args:
            database_id (int): The id of the database that should be started
        Returns:
            Status string indicating if the server start request was sent successfully
        """

        try:
            sid = -1
            if 'id' in request.args:
                sid = int(request.args.get('id'))
            server = voltdbserver.VoltDatabase(database_id)
            return server.check_and_start_local_server(sid)
        except Exception, err:
            print traceback.format_exc()
            return make_response(jsonify({'statusstring': str(err)}),
                                 500)


class RecoverServerAPI(MethodView):
    """Class to handle request to issue recover cmd on this local server."""

    @staticmethod
    def put(database_id):
        """
        Issues recover cmd on this local server
        Args:
            database_id (int): The id of the database that should be started
        Returns:
            Status string indicating if the request was sent successfully
        """

        try:
            server = voltdbserver.VoltDatabase(database_id)
            return server.check_and_start_local_server(True)
        except Exception, err:
            print traceback.format_exc()
            return make_response(jsonify({'statusstring': str(err)}),
                                 500)


class VdmStatus(MethodView):
    """
    Class to get VDM status for peers to check.
    """

    @staticmethod
    def get():
        if request.args is not None and 'jsonp' in request.args and request.args['jsonp'] is not None:
            return str(request.args['jsonp']) + '(' + '{\'voltdeploy\': {"running": "true"}}' + ')'
        else:
            return jsonify({'voltdeploy': {"running": "true"}})


class SyncVdmConfiguration(MethodView):
    """
    Class to sync configuration between two servers.
    """

    @staticmethod
    def post():
        try:
            result = request.json

            databases = result['voltdeploy']['databases']
            servers = result['voltdeploy']['members']
            deployments = result['voltdeploy']['deployments']
            deployment_users = result['voltdeploy']['deployment_users']

        except Exception, errs:
            print traceback.format_exc()
            return jsonify({'status': 'success', 'error': str(errs)})

        Global.DATABASES = databases
        Global.SERVERS = servers
        Global.DEPLOYMENT = deployments
        Global.DEPLOYMENT_USERS = deployment_users

        return jsonify({'status': 'success'})


class VdmConfiguration(MethodView):
    """
    Class related to the vdm configuration
    """

    @staticmethod
    def get():
        return jsonify(get_configuration())

    @staticmethod
    def post():

        result = get_configuration()

        for member in result['voltdeploy']['members']:
            try:
                headers = {'content-type': 'application/json'}
                url = 'http://%s:%u/api/1.0/voltdeploy/sync_configuration/' % (member['hostname'], __PORT__)
                data = result
                response = requests.post(url, data=json.dumps(data), headers=headers)
            except Exception, errs:
                print traceback.format_exc()
                print str(errs)

        return jsonify({'deployment': response.status_code})


class DatabaseDeploymentAPI(MethodView):
    """
    Class related to the vdm configuration
    """

    @staticmethod
    def get(database_id):
        deployment_content = DeploymentConfig.DeploymentConfiguration.get_database_deployment(database_id)
        return Response(deployment_content, mimetype='text/xml')

    @staticmethod
    def put(database_id):
        file = request.files['file']
        if file and allowed_file(file.filename):
            try:
                content = file.read()
                o = XML(content)
                xml_final = json.loads(json.dumps(etree_to_dict(o)))
                if 'deployment' not in xml_final:
                    return jsonify({'status': 'failure', 'error': 'Invalid file content.'})
                else:
                    if type(xml_final['deployment']) is dict:
                        deployment_data = get_deployment_for_upload(xml_final['deployment'], 'dict')
                        if type(deployment_data) is dict:
                            if 'error' in deployment_data:
                                return jsonify({'error': deployment_data['error']})
                        else:
                            deployment_json = deployment_data[0]
                        req = DictClass()
                        req.json = {}
                        req.json = deployment_json
                        inputs = JsonInputs(req)
                        if not inputs.validate():
                            return jsonify(success=False, errors=inputs.errors)
                        if 'systemsettings' in req.json and 'resourcemonitor' in req.json['systemsettings']:
                            if 'memorylimit' in req.json['systemsettings']['resourcemonitor'] and \
                                            'size' in req.json['systemsettings']['resourcemonitor']['memorylimit']:
                                size = str(req.json['systemsettings']['resourcemonitor']['memorylimit']['size'])
                                response = json.loads(check_size_value(size, 'memorylimit').data)
                                if 'error' in response:
                                    return jsonify({'error': response['error']})
                            disk_limit_arr = []
                            if 'disklimit' in req.json['systemsettings']['resourcemonitor'] and \
                                            'feature' in req.json['systemsettings']['resourcemonitor']['disklimit']:
                                for feature in req.json['systemsettings']['resourcemonitor']['disklimit']['feature']:
                                    size = feature['size']
                                    if feature['name'] in disk_limit_arr:
                                        return jsonify({'error': 'Duplicate items are not allowed.'})
                                    disk_limit_arr.append(feature['name'])
                                    response = json.loads(check_size_value(size, 'disklimit').data)
                                    if 'error' in response:
                                        return jsonify({'error': response['error']})
                        if 'snapshot' in req.json and 'frequency' in req.json['snapshot']:
                            frequency_unit = ['h', 'm', 's']
                            frequency = str(req.json['snapshot']['frequency'])
                            last_char =  frequency[len(frequency)-1]
                            if last_char not in frequency_unit:
                                return jsonify({'error': 'Snapshot: Invalid frequency value.'})
                            frequency = frequency[:-1]
                            try:
                                int_frequency = int(frequency)
                            except Exception, exp:
                                return jsonify({'error': 'Snapshot: ' + str(exp)})

                        map_deployment(req, database_id)
                        Global.DEPLOYMENT_USERS = []
                        if 'users' in req.json and 'user' in req.json['users']:
                            for user in req.json['users']['user']:
                                Global.DEPLOYMENT_USERS.append(
                                    {
                                        'name': user['name'],
                                        'roles': user['roles'],
                                        'password': user['password'],
                                        'plaintext': user['plaintext'],
                                        'databaseid': database_id
                                    }
                                )
                        sync_configuration()
                        write_configuration_file()
                        return jsonify({'status': 'success'})
                    else:
                        return jsonify({'status': 'failure', 'error': 'Invalid file content.'})

            except Exception as err:
                return jsonify({'status': 'failure', 'error': 'Invalid file content.'})
        else:
            return jsonify({'status': 'failure', 'error': 'Invalid file type.'})


class VdmAPI(MethodView):
    """
    Class to return vdm.xml file
    """

    @staticmethod
    def get():
        vdm_content = make_configuration_file()
        return Response(vdm_content, mimetype='text/xml')


class StatusDatabaseAPI(MethodView):
    """Class to return status of database and its servers."""

    @staticmethod
    def get(database_id):
        serverDetails = []
        status = []

        database = [database for database in Global.DATABASES if database['id'] == database_id]
        has_stalled = False
        has_run = False
        if not database:
            return make_response(jsonify({'error': 'Not found'}), 404)
        else:
            if len(database[0]['members']) == 0:
                return jsonify({'status':'errorNoMembers'})
            for server_id in database[0]['members']:
                server = [server for server in Global.SERVERS if server['id'] == server_id]
                url = ('http://%s:%u/api/1.0/databases/%u/servers/%u/status/') % \
                      (server[0]['hostname'], __PORT__, database_id, server[0]['id'])
                try:
                    response = requests.get(url)
                except Exception, err:
                    return jsonify({'status': 'error', 'errorDetails': err, 'hostname': server[0]['hostname']})

                if response.json()['status'] == "stalled":
                    has_stalled = True
                elif response.json()['status'] == "running":
                    has_run = True

<<<<<<< HEAD
=======
                serverDetails.append({server[0]['hostname']: response.json()})

>>>>>>> 9077e13b
            if has_run == True:
                status.append({'status': 'running'})
            elif has_stalled == True:
                status.append({'status': 'stalled'})
            elif not has_run and not has_stalled:
                status.append({'status': 'stopped'})

            isFreshStart = voltdbserver.check_snapshot_folder(database_id)

            return jsonify({'status':status, 'serverDetails': serverDetails, 'isFreshStart': isFreshStart})


class StatusDatabaseServerAPI(MethodView):
    """Class to return status of servers"""

    @staticmethod
    def get(database_id, server_id):
        database = [database for database in Global.DATABASES if database['id'] == database_id]
        if not database:
            return make_response(jsonify({'error': 'Not found'}), 404)
        else:
            server = [server for server in Global.SERVERS if server['id'] == server_id]
            if len(database[0]['members']) == 0:
                return jsonify({'error':'errorNoMembers'})
            if not server:
                return make_response(jsonify({'error': 'Not found'}), 404)
            elif server_id not in database[0]['members']:
                return make_response(jsonify({'error': 'Not found'}), 404)
            else:

                try:
                    if not server[0]['client-listener']:
                        client_port = 21212
                        client_host = str(server[0]['hostname'])
                    else:
                        client_listener = server[0]['client-listener']
                        if ":" in client_listener:
                            arr_client = client_listener.split(':', 2)
                            client_port = int(arr_client[1])
                            client_host = str(arr_client[0])
                        else:
                            client_port = int(client_listener)
                            client_host = str(server[0]['hostname'])

                    client = voltdbclient.FastSerializer(client_host, client_port)
                    proc = voltdbclient.VoltProcedure(client, "@Ping")
                    response = proc.call()
                    return jsonify({'status': "running"})
                except:
                    voltProcess = voltdbserver.VoltDatabase(database_id)
                    error = ''
                    try:
                        error = Log.get_error_log_details()
                    except:
                        pass

                    if voltProcess.Get_Voltdb_Process().isProcessRunning:
                        return jsonify({'status': "stalled", "details": error})
                    else:
                        return jsonify({'status': "stopped", "details": error})



def main(runner, amodule, config_dir, server):
    try:
        F_DEBUG = os.environ['DEBUG']
    except KeyError:
        F_DEBUG = 'False'

    if F_DEBUG == 'True':
        APP.config.update(DEBUG=True)

    path = os.path.dirname(amodule.__file__)
    Global.MODULE_PATH = path
    depjson = os.path.join(path, "deployment.json")
    json_data = open(depjson).read()
    deployment = json.loads(json_data)
    Global.PATH = config_dir
    global __IP__
    global __PORT__

    config_path = os.path.join(config_dir, 'voltdeploy.xml')

    arrServer = {}
    bindIp = "0.0.0.0"
    if server is not None:
        arrServer = server.split(':', 2)
        __host_name__ = arrServer[0]
        __host_or_ip__ = arrServer[0]
        bindIp = __host_or_ip__
        __PORT__ = int(8000)
        __IP__ = arrServer[0]
        if len(arrServer) >= 2:
            __PORT__ = int(arrServer[1])
    else:
        __host_name__ = socket.gethostname()
        __host_or_ip__ = socket.gethostbyname(__host_name__)
        __IP__ = __host_or_ip__
        __PORT__ = int(8000)

    if os.path.exists(config_path):
        convert_xml_to_json(config_path)
    else:
        is_pro_version(deployment)

        Global.DEPLOYMENT.append(deployment)

        Global.SERVERS.append({'id': 1, 'name': __host_name__, 'hostname': __host_or_ip__, 'description': "",
                               'enabled': True, 'external-interface': "", 'internal-interface': "",
                               'public-interface': "", 'client-listener': "", 'internal-listener': "",
                               'admin-listener': "", 'http-listener': "", 'replication-listener': "",
                               'zookeeper-listener': "", 'placement-group': ""})
        Global.DATABASES.append({'id': 1, 'name': "Database", "members": [1]})

    write_configuration_file()

    SERVER_VIEW = ServerAPI.as_view('server_api')
    DATABASE_VIEW = DatabaseAPI.as_view('database_api')


    START_LOCAL_SERVER_VIEW = StartLocalServerAPI.as_view('start_local_server_api')
    RECOVER_DATABASE_SERVER_VIEW = RecoverServerAPI.as_view('recover_server_api')
    STOP_DATABASE_SERVER_VIEW = StopServerAPI.as_view('stop_server_api')
    START_DATABASE_VIEW = StartDatabaseAPI.as_view('start_database_api')
    START_DATABASE_SERVER_VIEW = StartServerAPI.as_view('start_server_api')
    STOP_DATABASE_VIEW = StopDatabaseAPI.as_view('stop_database_api')
    RECOVER_DATABASE_VIEW = RecoverDatabaseAPI.as_view('recover_database_api')
    DEPLOYMENT_VIEW = deploymentAPI.as_view('deployment_api')
    DEPLOYMENT_USER_VIEW = deploymentUserAPI.as_view('deployment_user_api')
    VDM_STATUS_VIEW = VdmStatus.as_view('vdm_status_api')
    VDM_CONFIGURATION_VIEW = VdmConfiguration.as_view('vdm_configuration_api')
    SYNC_VDM_CONFIGURATION_VIEW = SyncVdmConfiguration.as_view('sync_vdm_configuration_api')
    DATABASE_DEPLOYMENT_VIEW = DatabaseDeploymentAPI.as_view('database_deployment_api')
    STATUS_DATABASE_VIEW = StatusDatabaseAPI.as_view('status_database_api')
    STATUS_DATABASE_SERVER_VIEW = StatusDatabaseServerAPI.as_view('status_database_server_view')
    VDM_VIEW = VdmAPI.as_view('vdm_api')

    APP.add_url_rule('/api/1.0/databases/<int:database_id>/servers/', view_func=SERVER_VIEW, methods=['GET', 'POST'])
    APP.add_url_rule('/api/1.0/databases/<int:database_id>/servers/<int:server_id>/', view_func=SERVER_VIEW,
                     methods=['GET', 'PUT', 'DELETE'])
    APP.add_url_rule('/api/1.0/databases/', defaults={'database_id': None},
                     view_func=DATABASE_VIEW, methods=['GET'])
    APP.add_url_rule('/api/1.0/databases/<int:database_id>', view_func=DATABASE_VIEW,
                     methods=['GET', 'PUT', 'DELETE'])
    APP.add_url_rule('/api/1.0/databases/', view_func=DATABASE_VIEW, methods=['POST'])
    APP.add_url_rule('/api/1.0/databases/<int:database_id>/servers/<int:server_id>/start',
                     view_func=START_DATABASE_SERVER_VIEW, methods=['PUT'])
    APP.add_url_rule('/api/1.0/databases/<int:database_id>/servers/<int:server_id>/stop',
                     view_func=STOP_DATABASE_SERVER_VIEW, methods=['PUT'])

    APP.add_url_rule('/api/1.0/databases/<int:database_id>/start',
                     view_func=START_DATABASE_VIEW, methods=['PUT'])
    APP.add_url_rule('/api/1.0/databases/<int:database_id>/stop',
                     view_func=STOP_DATABASE_VIEW, methods=['PUT'])
    APP.add_url_rule('/api/1.0/databases/<int:database_id>/recover',
                     view_func=RECOVER_DATABASE_VIEW, methods=['PUT'])

    # Internal API
    APP.add_url_rule('/api/1.0/databases/<int:database_id>/servers/start',
                     view_func=START_LOCAL_SERVER_VIEW, methods=['PUT'])
    APP.add_url_rule('/api/1.0/databases/<int:database_id>/servers/recover',
                     view_func=RECOVER_DATABASE_SERVER_VIEW, methods=['PUT'])

    APP.add_url_rule('/api/1.0/deployment/', defaults={'database_id': None},
                     view_func=DEPLOYMENT_VIEW, methods=['GET'])

    APP.add_url_rule('/api/1.0/deployment/<int:database_id>', view_func=DEPLOYMENT_VIEW, methods=['GET', 'PUT'])
    APP.add_url_rule('/api/1.0/databases/<int:database_id>/status/', view_func=STATUS_DATABASE_VIEW, methods=['GET'])
    APP.add_url_rule('/api/1.0/databases/<int:database_id>/servers/<int:server_id>/status/',
                     view_func=STATUS_DATABASE_SERVER_VIEW, methods=['GET'])
    APP.add_url_rule('/api/1.0/deployment/users/<string:username>', view_func=DEPLOYMENT_USER_VIEW,
                     methods=['GET', 'PUT', 'POST', 'DELETE'])
    APP.add_url_rule('/api/1.0/deployment/users/<int:database_id>/<string:username>', view_func=DEPLOYMENT_USER_VIEW,
                     methods=['PUT', 'POST', 'DELETE'])
    APP.add_url_rule('/api/1.0/voltdeploy/status/',
                     view_func=VDM_STATUS_VIEW, methods=['GET'])
    APP.add_url_rule('/api/1.0/voltdeploy/configuration/',
                     view_func=VDM_CONFIGURATION_VIEW, methods=['GET', 'POST'])
    APP.add_url_rule('/api/1.0/voltdeploy/sync_configuration/',
                     view_func=SYNC_VDM_CONFIGURATION_VIEW, methods=['POST'])
    APP.add_url_rule('/api/1.0/databases/<int:database_id>/deployment/', view_func=DATABASE_DEPLOYMENT_VIEW,
                     methods=['GET', 'PUT'])
    APP.add_url_rule('/api/1.0/voltdeploy/', view_func=VDM_VIEW,
                     methods=['GET'])

    if os.path.exists('voltdeploy.log'):
        open('voltdeploy.log', 'w').close()
    handler = RotatingFileHandler('voltdeploy.log')
    handler.setFormatter(logging.Formatter(
         "%(asctime)s|%(levelname)s|%(message)s"))
    log = logging.getLogger('werkzeug')
    log.setLevel(logging.NOTSET)
    log.addHandler(handler)


    APP.run(threaded=True, host=bindIp, port=__PORT__)<|MERGE_RESOLUTION|>--- conflicted
+++ resolved
@@ -2237,11 +2237,8 @@
                 elif response.json()['status'] == "running":
                     has_run = True
 
-<<<<<<< HEAD
-=======
                 serverDetails.append({server[0]['hostname']: response.json()})
 
->>>>>>> 9077e13b
             if has_run == True:
                 status.append({'status': 'running'})
             elif has_stalled == True:
