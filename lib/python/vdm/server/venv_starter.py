--- conflicted
+++ resolved
@@ -169,7 +169,6 @@
         data_path = os.path.join(org_wd, 'voltdeployroot')
     else:
         data_path = os.path.join(path)
-<<<<<<< HEAD
 
     if con_path is None:
         home = expanduser("~")
@@ -178,14 +177,19 @@
         config_path = os.path.join(con_path)
 
     if os.path.isdir(str(config_path)) and os.path.isdir(str(data_path)):
-        if os.access(str(config_path), os.W_OK) and os.access(str(data_path), os.W_OK):
-            G.data_path = data_path
+        if os.access(str(config_path), os.W_OK):
             G.config_path = config_path
             G.log_path = os.path.join(G.config_path, 'logs', '%s.log' % G.script_name)
-            return {'Success': 'True'}
         else:
-            return {'Error': 'Error:There is no permission to create file in this folder. '
-                             'Unable to start voltdeploy.'}
+            return {'Error': 'Error:There is no permission to create file in folder, %s.'
+                             'Unable to start voltdeploy.' % config_path}
+
+        if os.access(str(data_path), os.W_OK):
+            G.data_path = data_path
+        else:
+            return {'Error': 'Error:There is no permission to create file in folder, %s.'
+                             'Unable to start voltdeploy.' % data_path}
+        return {'Success': 'True'}
     else:
         try:
             if not os.path.isdir(str(config_path)):
@@ -199,42 +203,6 @@
         except Exception, err:
             return {'Error': 'Exception (%s): %s\n' % (err.__class__.__name__, str(err))}
 
-=======
-
-    if con_path is None:
-        home = expanduser("~")
-        config_path = os.path.join(home, '.voltdb')
-    else:
-        config_path = os.path.join(con_path)
-
-    if os.path.isdir(str(config_path)) and os.path.isdir(str(data_path)):
-        if os.access(str(config_path), os.W_OK):
-            G.config_path = config_path
-            G.log_path = os.path.join(G.config_path, 'logs', '%s.log' % G.script_name)
-        else:
-            return {'Error': 'Error:There is no permission to create file in folder, %s.'
-                             'Unable to start voltdeploy.' % config_path}
-
-        if os.access(str(data_path), os.W_OK):
-            G.data_path = data_path
-        else:
-            return {'Error': 'Error:There is no permission to create file in folder, %s.'
-                             'Unable to start voltdeploy.' % data_path}
-        return {'Success': 'True'}
-    else:
-        try:
-            if not os.path.isdir(str(config_path)):
-                os.makedirs(config_path)
-            if not os.path.isdir(str(data_path)):
-                os.makedirs(data_path)
-            G.data_path = data_path
-            G.config_path = config_path
-            G.log_path = os.path.join(G.config_path, 'logs', '%s.log' % G.script_name)
-            return {'Success': 'True'}
-        except Exception, err:
-            return {'Error': 'Exception (%s): %s\n' % (err.__class__.__name__, str(err))}
-
->>>>>>> 7197f604
 
 def main(arr):
     path_result = create_data_config_path(arr[0]['filepath'], arr[0]['configpath'])
