/* This file is part of VoltDB.
 * Copyright (C) 2008-2017 VoltDB Inc.
 *
 * Permission is hereby granted, free of charge, to any person obtaining
 * a copy of this software and associated documentation files (the
 * "Software"), to deal in the Software without restriction, including
 * without limitation the rights to use, copy, modify, merge, publish,
 * distribute, sublicense, and/or sell copies of the Software, and to
 * permit persons to whom the Software is furnished to do so, subject to
 * the following conditions:
 *
 * The above copyright notice and this permission notice shall be
 * included in all copies or substantial portions of the Software.
 *
 * THE SOFTWARE IS PROVIDED "AS IS", WITHOUT WARRANTY OF ANY KIND,
 * EXPRESS OR IMPLIED, INCLUDING BUT NOT LIMITED TO THE WARRANTIES OF
 * MERCHANTABILITY, FITNESS FOR A PARTICULAR PURPOSE AND NONINFRINGEMENT.
 * IN NO EVENT SHALL THE AUTHORS BE LIABLE FOR ANY CLAIM, DAMAGES OR
 * OTHER LIABILITY, WHETHER IN AN ACTION OF CONTRACT, TORT OR OTHERWISE,
 * ARISING FROM, OUT OF OR IN CONNECTION WITH THE SOFTWARE OR THE USE OR
 * OTHER DEALINGS IN THE SOFTWARE.
 */

package org.voltdb;

import static org.junit.Assert.assertEquals;
import static org.junit.Assert.assertFalse;
import static org.junit.Assert.assertTrue;

import java.io.ByteArrayOutputStream;
import java.io.File;
import java.io.FilenameFilter;
import java.io.IOException;
import java.io.PrintStream;
import java.io.UnsupportedEncodingException;
import java.nio.ByteBuffer;
import java.util.ArrayList;
import java.util.HashSet;
import java.util.List;
import java.util.Set;
import java.util.TreeSet;

import org.junit.Before;
import org.junit.Test;
import org.voltcore.utils.Bits;
import org.voltdb.client.Client;
import org.voltdb.client.ClientFactory;
import org.voltdb.client.NoConnectionsException;
import org.voltdb.client.ProcCallException;
import org.voltdb.compiler.VoltProjectBuilder;
import org.voltdb.regressionsuites.JUnit4LocalClusterTest;
import org.voltdb.regressionsuites.LocalCluster;
import org.voltdb.utils.MiscUtils;
import org.voltdb.utils.SnapshotVerifier;

import com.google_voltpatches.common.collect.Sets;

public class TestSnapshotsWithFailures extends JUnit4LocalClusterTest {

    protected static final String TMPDIR = "/tmp/" + System.getProperty("user.name");
    protected static final String TESTNONCE = "testnonce";
    private static final int fillerSize = 515 * 512;
    private static final byte[] fillerBytes = new byte[fillerSize];
    boolean m_expectHashinator = TheHashinator.getConfiguredHashinatorType() == TheHashinator.HashinatorType.ELASTIC;

    LocalCluster cluster = null;
    Client c = null;

    @Before
    public void setup() throws IOException {
        File tempDir = new File(TMPDIR);
        if (!tempDir.exists()) {
            assertTrue(tempDir.mkdirs());
        }
        deleteTestFiles(TESTNONCE);
        DefaultSnapshotDataTarget.m_simulateFullDiskWritingChunk = false;
        DefaultSnapshotDataTarget.m_simulateFullDiskWritingHeader = false;
        VoltDB.wasCrashCalled = false;
        SnapshotSiteProcessor.ExecutionSitesCurrentlySnapshotting.clear();
        SnapshotSiteProcessor.m_tasksOnSnapshotCompletion.clear();
        org.voltdb.sysprocs.SnapshotRegistry.clear();
    }

    @Test
    public void testTruncationSnapshotWithDataFailure() throws Exception {
        if (!MiscUtils.isPro()) return;

        System.out.println("Starting testTruncationSnapshotWithDataFailure");
        try {
            //4 sph, 3 host count, k = 1
            cluster = createLocalCluster("testRestore.jar", 4, 3, 1);
            c = ClientFactory.createClient();
            c.createConnection("", cluster.port(0));
            verifyPartitionCount(c, 6);
            verifyLiveHostCount(c, 3);
            DefaultSnapshotDataTarget.m_simulateFullDiskWritingChunk = true;
            for (int ii = 0; ii < 500; ii++) {
                c.callProcedure("P1.insert", ii, fillerBytes);
            }

            c.drain();
            verifySnapshotStatus(c, "COMMANDLOG", 3, true);
            validateSnapshot(cluster.getServerSpecificRoot("0") + "/command_log_snapshot", null, true);
            assertTrue(VoltDB.wasCrashCalled);
        } finally {
            DefaultSnapshotDataTarget.m_simulateFullDiskWritingChunk = false;
            VoltDB.wasCrashCalled = false;
            cleanup();
        }
    }

<<<<<<< HEAD
  @Test
  public void testTruncationSnapshotWithHeaderFailure() throws Exception {
      if (!MiscUtils.isPro()) return;
      System.out.println("Starting testTruncationSnapshotWithHeaderFailure");
      try {
          //4 sph, 3 host count, k = 1
          cluster = createLocalCluster("testRestore.jar", 4, 3, 1);
          c = ClientFactory.createClient();
          c.createConnection("", cluster.port(0));
          verifyPartitionCount(c, 6);
          verifyLiveHostCount(c, 3);
          DefaultSnapshotDataTarget.m_simulateFullDiskWritingHeader = true;
          for (int ii = 0; ii < 1000; ii++) {
              c.callProcedure("P1.insert", ii, fillerBytes);
          }

          c.drain();
          verifySnapshotStatus(c, "COMMANDLOG", 6, true);
          validateSnapshot(cluster.getServerSpecificRoot("0") + "/command_log_snapshot", null, false);
          assertTrue(VoltDB.wasCrashCalled);
      } finally {
          DefaultSnapshotDataTarget.m_simulateFullDiskWritingHeader = false;
          VoltDB.wasCrashCalled = false;
          cleanup();
      }
  }
=======
    @Test
    public void testTruncationSnapshotWithHeaderFailure() throws Exception {
        if (!MiscUtils.isPro()) return;

        System.out.println("Starting testTruncationSnapshotWithHeaderFailure");
        try {
            //4 sph, 3 host count, k = 1
            cluster = createLocalCluster("testRestore.jar", 4, 3, 1);
            c = ClientFactory.createClient();
            c.createConnection("", cluster.port(0));
            verifyPartitionCount(c, 6);
            verifyLiveHostCount(c, 3);
            DefaultSnapshotDataTarget.m_simulateFullDiskWritingHeader = true;
            for (int ii = 0; ii < 500; ii++) {
                c.callProcedure("P1.insert", ii, fillerBytes);
            }

            c.drain();
            verifySnapshotStatus(c, "COMMANDLOG", 3, true);
            validateSnapshot(cluster.getServerSpecificRoot("0") + "/command_log_snapshot", null, false);
            assertTrue(VoltDB.wasCrashCalled);
        } finally {
            DefaultSnapshotDataTarget.m_simulateFullDiskWritingHeader = false;
            VoltDB.wasCrashCalled = false;
            cleanup();
        }
    }
>>>>>>> 763a8e87

    @Test
    public void testNonTruncationSnapshotWithDataFailure() throws Exception {
        System.out.println("Starting testNonTruncationSnapshotWithDataFailure");
        try {
            //4 sph, 3 host count, k = 1
            cluster = createLocalCluster("testRestore.jar", 4, 3, 1);
            c = ClientFactory.createClient();
            c.createConnection("", cluster.port(0));
            verifyPartitionCount(c, 6);
            verifyLiveHostCount(c, 3);
            DefaultSnapshotDataTarget.m_simulateFullDiskWritingChunk = true;
            for (int ii = 0; ii < 2; ii++) {
                c.callProcedure("P1.insert", ii, fillerBytes);
            }

            c.drain();

            //save snapshot
            VoltTable results = c.callProcedure("@SnapshotSave", TMPDIR, TESTNONCE, (byte) 1).getResults()[0];
            while (results.advanceRow()) {
                assertTrue(results.getString("RESULT").equals("SUCCESS"));
            }

            verifySnapshotStatus(c, "MANUAL", 3, false);
            validateSnapshot(TMPDIR, TESTNONCE, false);
            assertFalse(VoltDB.wasCrashCalled);
        } finally {
            DefaultSnapshotDataTarget.m_simulateFullDiskWritingChunk = false;
            cleanup();
        }
        deleteTestFiles(TESTNONCE);
    }

    @Test
    public void testNonTruncationSnapshotWithHeaderFailure() throws Exception {
        System.out.println("Starting testNonTruncationSnapshotWithHeaderFailure");
        try {
            //4 sph, 3 host count, k = 1
            cluster = createLocalCluster("testRestore.jar", 4, 3, 1);
            c = ClientFactory.createClient();
            c.createConnection("", cluster.port(0));
            verifyPartitionCount(c, 6);
            verifyLiveHostCount(c, 3);
            DefaultSnapshotDataTarget.m_simulateFullDiskWritingHeader = true;
            for (int ii = 0; ii < 2; ii++) {
                c.callProcedure("P1.insert", ii, fillerBytes);
            }

            c.drain();

            //save snapshot
            VoltTable results = c.callProcedure("@SnapshotSave", TMPDIR, TESTNONCE, (byte) 1).getResults()[0];
            while (results.advanceRow()) {
                assertTrue(results.getLong("HOST_ID") != 0 || results.getString("RESULT").equals("FAILURE"));
            }

            verifySnapshotStatus(c, "MANUAL", 3, false);
            validateSnapshot(TMPDIR, TESTNONCE, false);
            assertFalse(VoltDB.wasCrashCalled);
        } finally {
            DefaultSnapshotDataTarget.m_simulateFullDiskWritingHeader = false;
            cleanup();
        }
        deleteTestFiles(TESTNONCE);
    }

    protected void deleteTestFiles(final String nonce) {
        FilenameFilter cleaner = new FilenameFilter() {
            @Override
            public boolean accept(File dir, String file) {
                return file.startsWith(nonce) || file.endsWith(".vpt") || file.endsWith(".digest")
                        || file.endsWith(".tsv") || file.endsWith(".csv") || file.endsWith(".incomplete")
                        || new File(dir, file).isDirectory();
            }
        };

        File tmp_dir = new File(TMPDIR);
        File[] tmp_files = tmp_dir.listFiles(cleaner);
        for (File tmp_file : tmp_files) {
            deleteRecursively(tmp_file);
        }
    }

    private void deleteRecursively(File f) {
        if (f.isDirectory()) {
            for (File f2 : f.listFiles()) {
                deleteRecursively(f2);
            }
            boolean deleted = f.delete();
            if (!deleted) {
                if (!f.exists())
                    return;
                System.err.println("Couldn't delete " + f.getPath());
                System.err.println("Remaining files are:");
                for (File f2 : f.listFiles()) {
                    System.err.println("    " + f2.getPath());
                }
                //Recurse until stack overflow trying to delete, y not rite?
                deleteRecursively(f);
            }
        } else {
            boolean deleted = f.delete();
            if (!deleted) {
                if (!f.exists())
                    return;
                System.err.println("Couldn't delete " + f.getPath());
            }
            assertTrue(deleted);
        }
    }

    private LocalCluster createLocalCluster(String jarName, int sph, int hostCount, int kfactor)
            throws IOException {
        final String schema = "CREATE TABLE P1 (ID BIGINT DEFAULT '0' NOT NULL,"
                + " FILLER VARCHAR(" + fillerSize + " BYTES) NOT NULL,"
                + " PRIMARY KEY (ID)); PARTITION TABLE P1 ON COLUMN ID;";
        LocalCluster cluster = new LocalCluster(jarName, sph, hostCount, kfactor, BackendTarget.NATIVE_EE_JNI);
        cluster.setNewCli(true);
        cluster.overrideAnyRequestForValgrind();
        VoltProjectBuilder builder = new VoltProjectBuilder();
        builder.addLiteralSchema(schema);
        if (MiscUtils.isPro()) {
            builder.configureLogging(true, true, 2, 2, 64);
        }
        cluster.setHasLocalServer(true);
        cluster.setJavaProperty("CL_STARTING_BUFFER_SIZE", Integer.toString(Bits.pageSize()));
        cluster.setJavaProperty("LOG_SEGMENTS", Integer.toString(2));
        boolean success = cluster.compile(builder);
        assertTrue(success);
        cluster.startUp();
        return cluster;
    }

    private void verifyLiveHostCount(Client client, int expectedCount) throws NoConnectionsException, IOException, ProcCallException {
        VoltTable vt = c.callProcedure("@SystemInformation", "overview").getResults()[0];
        Set<Long> hosts = Sets.newHashSet();
        while (vt.advanceRow()) {
            hosts.add(vt.getLong(0));
        }
        assertEquals(expectedCount, hosts.size());
    }

    private void verifyPartitionCount(Client client, int expectedCount)
            throws NoConnectionsException, IOException, ProcCallException {
        long sleep = 100;
        //allow time to get the stats
        final long maxSleep = 1800000;
        int partitionKeyCount;
        while (true) {
            try {
                VoltTable vt = client.callProcedure("@GetPartitionKeys", "INTEGER").getResults()[0];
                partitionKeyCount = vt.getRowCount();
                if (expectedCount == partitionKeyCount) {
                    break;
                }
                try {
                    Thread.sleep(sleep);
                } catch (Exception ignored) {
                }
                if (sleep < maxSleep) {
                    sleep = Math.min(sleep + sleep, maxSleep);
                } else {
                    break;
                }
            } catch (Exception e) {
            }
        }
        assertEquals(expectedCount, partitionKeyCount);
        VoltTable vt = client.callProcedure("@GetHashinatorConfig").getResults()[0];
        assertTrue(vt.advanceRow());
        HashSet<Integer> partitionIds = new HashSet<Integer>();
        ByteBuffer buf = ByteBuffer.wrap(vt.getVarbinary(1));
        int tokens = buf.getInt();
        for (int ii = 0; ii < tokens; ii++) {
            buf.getInt();
            partitionIds.add(buf.getInt());
        }
        assertEquals(expectedCount, partitionIds.size());
    }

    private void cleanup() throws InterruptedException {
        if (c != null) {
            c.close();
        }
        if (cluster != null) {
            cluster.shutDown();
        }
    }

    private void verifySnapshotStatus(Client client, String expectedType, int expectedHostCount, boolean checkVoltDBCrashed) throws Exception {
        boolean success = true;
        int cnt = 0;
        VoltTable rslt = null;
        int hostCount = 0;
        // For command log snapshot there is a gather period of 10 seconds between
        // scheduling and actual initiation, so 60 seconds should be a very safe timeout
        // For manual snapshot, most of the time it will get failure on the first try
        // so it's not a problem
        while (cnt < 600) {
            rslt = client.callProcedure("@Statistics", "SNAPSHOTSTATUS", 0).getResults()[0];
            TreeSet<Long> interestedSnapshotTxnIds = new TreeSet<>();
            long interestedSnapshotTxnId;
            while (rslt.advanceRow()) {
                if (rslt.getString("TYPE").equals(expectedType)) {
                    interestedSnapshotTxnIds.add(rslt.getLong("TXNID"));
                }
            }
            if (expectedType.equals("COMMANDLOG")) {
                // We are only interested in the second truncation snapshot (if there is),
                // the first truncation snapshot is an empty snapshot that always succeeds.
                if (interestedSnapshotTxnIds.size() < 2) {
                    Thread.sleep(100);
                    ++cnt;
                    continue;
                }
                interestedSnapshotTxnIds.pollFirst();
                interestedSnapshotTxnId = interestedSnapshotTxnIds.pollFirst();
            } else {
                // For other types, for now MANUAL, we are only interested in the first one.
                // For MANUAL there will be only one manual snapshot requested.
                if (interestedSnapshotTxnIds.isEmpty()) {
                    Thread.sleep(100);
                    ++cnt;
                    continue;
                }
                interestedSnapshotTxnId = interestedSnapshotTxnIds.pollFirst();
            }
<<<<<<< HEAD
            assert(cnt < 60);
            assertEquals(expectCount, matchCount);
        } catch (Exception e) {
        }
        assertFalse(success);
=======
            rslt.resetRowPosition();
            hostCount = 0;
            while (rslt.advanceRow()) {
                if (rslt.getLong("TXNID") == interestedSnapshotTxnId) {
                    hostCount++;
                    success &= rslt.getString("RESULT").equals("SUCCESS");
                }
            }
            if (!success && !(checkVoltDBCrashed && !VoltDB.wasCrashCalled)) break;
            Thread.sleep(100);
            ++cnt;
        }
        assert (cnt < 600);
        assertEquals(expectedHostCount, hostCount);
>>>>>>> 763a8e87
    }

    private void validateSnapshot(String ssPath, String nonce, boolean checkCorrupted) {
        ByteArrayOutputStream baos = new ByteArrayOutputStream();
        PrintStream ps = new PrintStream(baos);
        PrintStream original = System.out;
        try {
            System.setOut(ps);
            List<String> directories = new ArrayList<>();
            directories.add(ssPath);
            Set<String> snapshotNames = new HashSet<>();
            if (nonce != null) {
                snapshotNames.add(nonce);
            }
            SnapshotVerifier.verifySnapshots(directories, snapshotNames, m_expectHashinator);
            ps.flush();
            String reportString = baos.toString("UTF-8");
            // If headers are bad in the table files, SnapshotVerifier will not report the file as corrupt
            if (checkCorrupted) {
                if (nonce == null) {
                    // For truncation snapshots the initial snapshot will be good but the second is bad, but since
                    // we don't know the names, just scan them all and search for any corruption
                    assertTrue(reportString.contains("Snapshot corrupted\n"));
                }
                else {
                    assertTrue(reportString.startsWith("Snapshot corrupted\n"));
                }
            }
        } catch (UnsupportedEncodingException e) {}
          finally {
            System.setOut(original);
        }
    }
}<|MERGE_RESOLUTION|>--- conflicted
+++ resolved
@@ -109,34 +109,6 @@
         }
     }
 
-<<<<<<< HEAD
-  @Test
-  public void testTruncationSnapshotWithHeaderFailure() throws Exception {
-      if (!MiscUtils.isPro()) return;
-      System.out.println("Starting testTruncationSnapshotWithHeaderFailure");
-      try {
-          //4 sph, 3 host count, k = 1
-          cluster = createLocalCluster("testRestore.jar", 4, 3, 1);
-          c = ClientFactory.createClient();
-          c.createConnection("", cluster.port(0));
-          verifyPartitionCount(c, 6);
-          verifyLiveHostCount(c, 3);
-          DefaultSnapshotDataTarget.m_simulateFullDiskWritingHeader = true;
-          for (int ii = 0; ii < 1000; ii++) {
-              c.callProcedure("P1.insert", ii, fillerBytes);
-          }
-
-          c.drain();
-          verifySnapshotStatus(c, "COMMANDLOG", 6, true);
-          validateSnapshot(cluster.getServerSpecificRoot("0") + "/command_log_snapshot", null, false);
-          assertTrue(VoltDB.wasCrashCalled);
-      } finally {
-          DefaultSnapshotDataTarget.m_simulateFullDiskWritingHeader = false;
-          VoltDB.wasCrashCalled = false;
-          cleanup();
-      }
-  }
-=======
     @Test
     public void testTruncationSnapshotWithHeaderFailure() throws Exception {
         if (!MiscUtils.isPro()) return;
@@ -164,7 +136,6 @@
             cleanup();
         }
     }
->>>>>>> 763a8e87
 
     @Test
     public void testNonTruncationSnapshotWithDataFailure() throws Exception {
@@ -393,13 +364,6 @@
                 }
                 interestedSnapshotTxnId = interestedSnapshotTxnIds.pollFirst();
             }
-<<<<<<< HEAD
-            assert(cnt < 60);
-            assertEquals(expectCount, matchCount);
-        } catch (Exception e) {
-        }
-        assertFalse(success);
-=======
             rslt.resetRowPosition();
             hostCount = 0;
             while (rslt.advanceRow()) {
@@ -414,7 +378,6 @@
         }
         assert (cnt < 600);
         assertEquals(expectedHostCount, hostCount);
->>>>>>> 763a8e87
     }
 
     private void validateSnapshot(String ssPath, String nonce, boolean checkCorrupted) {
