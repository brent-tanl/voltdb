/* This file is part of VoltDB.
 * Copyright (C) 2008-2019 VoltDB Inc.
 *
 * Permission is hereby granted, free of charge, to any person obtaining
 * a copy of this software and associated documentation files (the
 * "Software"), to deal in the Software without restriction, including
 * without limitation the rights to use, copy, modify, merge, publish,
 * distribute, sublicense, and/or sell copies of the Software, and to
 * permit persons to whom the Software is furnished to do so, subject to
 * the following conditions:
 *
 * The above copyright notice and this permission notice shall be
 * included in all copies or substantial portions of the Software.
 *
 * THE SOFTWARE IS PROVIDED "AS IS", WITHOUT WARRANTY OF ANY KIND,
 * EXPRESS OR IMPLIED, INCLUDING BUT NOT LIMITED TO THE WARRANTIES OF
 * MERCHANTABILITY, FITNESS FOR A PARTICULAR PURPOSE AND NONINFRINGEMENT.
 * IN NO EVENT SHALL THE AUTHORS BE LIABLE FOR ANY CLAIM, DAMAGES OR
 * OTHER LIABILITY, WHETHER IN AN ACTION OF CONTRACT, TORT OR OTHERWISE,
 * ARISING FROM, OUT OF OR IN CONNECTION WITH THE SOFTWARE OR THE USE OR
 * OTHER DEALINGS IN THE SOFTWARE.
 */

package org.voltdb.export;

import static org.mockito.Matchers.any;
import static org.mockito.Matchers.eq;
import static org.mockito.Mockito.doAnswer;
import static org.mockito.Mockito.times;
import static org.mockito.Mockito.verify;
import static org.mockito.hamcrest.MockitoHamcrest.argThat;
import static org.voltdb.export.ExportMatchers.ackPayloadIs;

import java.io.File;
import java.io.FileFilter;
import java.io.IOException;
import java.nio.ByteBuffer;
import java.nio.ByteOrder;
import java.util.HashMap;
import java.util.HashSet;
import java.util.List;
import java.util.Map;
import java.util.Properties;
import java.util.Set;
import java.util.TreeSet;
import java.util.concurrent.CountDownLatch;
import java.util.concurrent.TimeUnit;
import java.util.concurrent.TimeoutException;
import java.util.concurrent.atomic.AtomicReference;

import org.mockito.Mockito;
import org.mockito.invocation.InvocationOnMock;
import org.mockito.stubbing.Answer;
import org.voltcore.messaging.BinaryPayloadMessage;
import org.voltcore.messaging.HostMessenger;
import org.voltcore.messaging.Mailbox;
import org.voltcore.utils.CoreUtils;
import org.voltcore.utils.Pair;
import org.voltdb.ExportStatsBase.ExportStatsRow;
import org.voltdb.MockVoltDB;
import org.voltdb.VoltDB;
import org.voltdb.VoltType;
import org.voltdb.catalog.Table;
import org.voltdb.export.ExportDataSource.AckingContainer;
import org.voltdb.export.ExportDataSource.ReentrantPollException;
import org.voltdb.export.processors.GuestProcessor;
import org.voltdb.utils.VoltFile;

import com.google_voltpatches.common.collect.ImmutableList;
import com.google_voltpatches.common.util.concurrent.ListenableFuture;

import junit.framework.TestCase;

public class TestExportDataSource extends TestCase {

    static {
        org.voltdb.NativeLibraryLoader.loadVoltDB();
    }
    private final static File TEST_DIR = new File("/tmp/" + System.getProperty("user.name"));

    MockVoltDB m_mockVoltDB;
    int m_host = 0;
    int m_site = 1;
    int m_part = 2;
    TestGeneration m_generation;
    ExportDataProcessor m_processor;

    private static TreeSet<String> getSortedDirectoryListingSegments() {
        TreeSet<String> names = new TreeSet<String>();
        for (File f : TEST_DIR.listFiles(new FileFilter() {
            @Override
            public boolean accept(File pathname) {
                if (pathname.getName().endsWith(".pbd")) {
                    return true;
                }
                return false;
            }
        })) {
            names.add(f.getName());
        }
        return names;
    }
    class TestGeneration implements Generation {

        @Override
        public void acceptMastership(int partitionId) {
        }

        @Override
        public void close(HostMessenger messenger) {
        }

        @Override
        public List<ExportStatsRow> getStats(boolean interval) {
            throw new UnsupportedOperationException("Not supported yet.");
        }

        @Override
        public void onSourceDrained(int partitionId, String tableName) {

        }

        @Override
<<<<<<< HEAD
        public void pushExportBuffer(int partitionId, String signature,
                long seqNo, long committedSeqNo, int tupleCount,
                long uniqueId, long genId, ByteBuffer buffer, boolean sync) {
=======
        public void pushExportBuffer(int partitionId, String signature, long seqNo,
                int tupleCount, long uniqueId, long genId, ByteBuffer buffer, boolean sync) {
>>>>>>> c945b40d
        }

        @Override
        public void updateInitialExportStateToSeqNo(int partitionId,
                String signature, boolean isRecover, boolean isRejoin,
                Map<Integer, Pair<Long, Long>> sequenceNumberPerPartition,
                boolean isLowestSite) {
        }

        @Override
        public Map<Integer, Map<String, ExportDataSource>> getDataSourceByPartition() {
            throw new UnsupportedOperationException("Not supported yet.");
        }

        @Override
        public int getCatalogVersion() {
            return 0;
        }
    }

    @Override
    public void setUp() throws IOException {
        m_mockVoltDB = new MockVoltDB();
        m_mockVoltDB.addSite(CoreUtils.getHSIdFromHostAndSite(m_host, m_site), m_part);
        m_mockVoltDB.addTable("TableName", false);
        m_mockVoltDB.addColumnToTable("TableName", "COL1", VoltType.INTEGER, false, null, VoltType.INTEGER);
        m_mockVoltDB.addColumnToTable("TableName", "COL2", VoltType.STRING, false, null, VoltType.STRING);
        m_mockVoltDB.addTable("RepTableName", false);
        m_mockVoltDB.addColumnToTable("RepTableName", "COL1", VoltType.INTEGER, false, null, VoltType.INTEGER);
        m_mockVoltDB.addColumnToTable("RepTableName", "COL2", VoltType.STRING, false, null, VoltType.STRING);
        VoltDB.replaceVoltDBInstanceForTest(m_mockVoltDB);
        if (TEST_DIR.exists()) {
            for (File f : TEST_DIR.listFiles()) {
                VoltFile.recursivelyDelete(f);
            }
            TEST_DIR.delete();
        }
        TEST_DIR.mkdir();
        m_generation = new TestGeneration();
        m_processor = getProcessor();
    }

    @Override
    public void tearDown() throws Exception {
        m_mockVoltDB.shutdown(null);
        m_generation = null;
        m_processor = null;
        System.gc();
        System.runFinalization();
        Thread.sleep(200);
    }

    private ExportDataProcessor getProcessor() {
        Map<String, Pair<Properties, Set<String>>> config = new HashMap<>();
        Properties props = new Properties();
        props.put("nonce", "mynonce");
        props.put("type", "csv");
        props.put("__EXPORT_TO_TYPE__", "org.voltdb.exportclient.ExportToFileClient");
        props.put("replicated", false);
        props.put("outdir", TEST_DIR + "/my_exports");
        Set<String> tables = new HashSet<>();
        tables.add("TableName");
        tables.add("RepTableName");
        config.put("LOG", new Pair<>(props, tables));
        ExportDataProcessor processor = new GuestProcessor();
        processor.setProcessorConfig(config);
        return processor;
    }

    public void testExportDataSource() throws Exception {
        System.out.println("Running testExportDataSource");
        String[] tables = {"TableName", "RepTableName"};
        for (String table_name : tables) {
            Table table = m_mockVoltDB.getCatalogContext().database.getTables().get(table_name);
            ExportDataSource s = new ExportDataSource(null, m_processor, "database",
                    table.getTypeName(),
                    m_part,
                    CoreUtils.getSiteIdFromHSId(m_site),
                    0,
<<<<<<< HEAD
=======
                    table.getSignature(),
>>>>>>> c945b40d
                    table.getColumns(),
                    table.getPartitioncolumn(),
                    TEST_DIR.getAbsolutePath());
            try {
                assertEquals("database", s.getDatabase());
                assertEquals(table_name, s.getTableName());
                assertEquals(m_part, s.getPartitionId());
            } finally {
                s.close();
            }
        }
    }

    public void testPollV2() throws Exception{
        System.out.println("Running testPollV2");
        Table table = m_mockVoltDB.getCatalogContext().database.getTables().get("TableName");
        ExportDataSource s = new ExportDataSource(null, m_processor, "database",
                table.getTypeName(),
                m_part,
                CoreUtils.getSiteIdFromHSId(m_site),
                0,
<<<<<<< HEAD
=======
                table.getSignature(),
>>>>>>> c945b40d
                table.getColumns(),
                table.getPartitioncolumn(),
                TEST_DIR.getAbsolutePath());
        try {
            final CountDownLatch cdl = new CountDownLatch(1);
            Runnable cdlWaiter = new Runnable() {

                @Override
                public void run() {
                    cdl.countDown();
                }
            };
            s.setOnMastership(cdlWaiter);
            s.acceptMastership();
            cdl.await();

            int buffSize = 20 + StreamBlock.HEADER_SIZE;
            ByteBuffer foo = ByteBuffer.allocateDirect(buffSize);
            foo.duplicate().put(new byte[buffSize]);
<<<<<<< HEAD
            s.pushExportBuffer(1, 1, 1, 0, 0, foo, false);
=======
            s.pushExportBuffer(1, 1, 0, 0, foo, false);
>>>>>>> c945b40d
            assertEquals(s.sizeInBytes(), 20 );

            //Push it twice more to check stats calc
            foo = ByteBuffer.allocateDirect(buffSize);
            foo.duplicate().put(new byte[buffSize]);
<<<<<<< HEAD
            s.pushExportBuffer(2, 2, 1, 0, 0, foo, false);
            assertEquals(s.sizeInBytes(), 40);
            foo = ByteBuffer.allocateDirect(buffSize);
            foo.duplicate().put(new byte[buffSize]);
            s.pushExportBuffer(3, 3, 1, 0, 0, foo, false);
=======
            s.pushExportBuffer(2, 1, 0, 0, foo, false);
            assertEquals(s.sizeInBytes(), 40);
            foo = ByteBuffer.allocateDirect(buffSize);
            foo.duplicate().put(new byte[buffSize]);
            s.pushExportBuffer(3, 1, 0, 0, foo, false);
>>>>>>> c945b40d

            assertEquals(s.sizeInBytes(), 60);

            //Sync which flattens them all, but then pulls the first two back in memory
            //resulting in no change
<<<<<<< HEAD
            s.pushExportBuffer(3, -1L, 1, 0, 0, null, true);
=======
            s.pushExportBuffer(3, 1, 0, 0, null, true);
>>>>>>> c945b40d

            assertEquals( 60, s.sizeInBytes());

            AckingContainer cont = s.poll(false).get();
            cont.updateStartTime(System.currentTimeMillis());
            //No change in size because the buffers are flattened to disk, until the whole
            //file is polled/acked it won't shrink
            assertEquals( 60, s.sizeInBytes());
            assertEquals( 1, cont.m_lastSeqNo);

            foo = ByteBuffer.allocateDirect(buffSize);
            foo.duplicate().put(new byte[buffSize]);
            foo.position(StreamBlock.HEADER_SIZE);
            foo = foo.slice();
            foo.order(ByteOrder.LITTLE_ENDIAN);
            assertTrue( foo.equals(cont.b()) );

            cont.discard();
            cont = null;
            System.gc(); System.runFinalization(); Thread.sleep(200);
            cont = s.poll(false).get();
            cont.updateStartTime(System.currentTimeMillis());

            //Should lose 20 bytes for the stuff in memory
            assertEquals( 40, s.sizeInBytes());

            assertEquals( 2, cont.m_lastSeqNo);
            assertTrue( foo.equals(cont.b()));

            cont.discard();
            cont = null;
            System.gc(); System.runFinalization(); Thread.sleep(200);
            cont = s.poll(false).get();
            cont.updateStartTime(System.currentTimeMillis());

            //No more buffers on disk, so the + 8 is gone, just the last one pulled in memory
            assertEquals( 20, s.sizeInBytes());
            assertEquals( 3, cont.m_lastSeqNo);
            assertEquals( foo, cont.b());

            cont.discard();
            cont = null;
            System.gc(); System.runFinalization(); Thread.sleep(200);
            ListenableFuture<AckingContainer> fut = s.poll(false);
            try {
                cont = fut.get(100,TimeUnit.MILLISECONDS);
                fail("did not get expected timeout");
            }
            catch( TimeoutException ignoreIt) {}
        } finally {
            s.close();
        }
    }

    public void testDoublePoll() throws Exception{
        System.out.println("Running testDoublePoll");
        Table table = m_mockVoltDB.getCatalogContext().database.getTables().get("TableName");
        ExportDataSource s = new ExportDataSource(null, m_processor, "database",
                table.getTypeName(),
                m_part,
                CoreUtils.getSiteIdFromHSId(m_site),
                0,
<<<<<<< HEAD
=======
                table.getSignature(),
>>>>>>> c945b40d
                table.getColumns(),
                table.getPartitioncolumn(),
                TEST_DIR.getAbsolutePath());
        try {
            final CountDownLatch cdl = new CountDownLatch(1);
            Runnable cdlWaiter = new Runnable() {

                @Override
                public void run() {
                    cdl.countDown();
                }
            };
            s.setOnMastership(cdlWaiter);
            s.acceptMastership();
            // Set ready for polling to enable satisfying fut on push
            s.setReadyForPolling(true);
            cdl.await();

            int buffSize = 20 + StreamBlock.HEADER_SIZE;

            // Push a first buffer - and read it back
            ByteBuffer foo0 = ByteBuffer.allocateDirect(buffSize);
            foo0.duplicate().put(new byte[buffSize]);
<<<<<<< HEAD
            s.pushExportBuffer(1, 1, 1, 0, 0, foo0, false);
=======
            s.pushExportBuffer(1, 1, 0, 0, foo0, false);
>>>>>>> c945b40d

            AckingContainer cont0 = s.poll(false).get();
            cont0.updateStartTime(System.currentTimeMillis());

            cont0.discard();
            cont0 = null;
            System.gc(); System.runFinalization(); Thread.sleep(200);

            // Poll once with no data left - EDS sould set m_pollFuture
            ListenableFuture<AckingContainer> fut1 = s.poll(false);
            assertFalse(fut1.isDone());

            // Do a reentrant poll - the returned fut should have the expected exception
            ListenableFuture<AckingContainer> fut2 = s.poll(false);
            try {
                AckingContainer c = fut2.get();
                fail("Did not get expected exception");
            }
            catch (Exception e) {
                if (e.getCause() instanceof ReentrantPollException) {
                    System.out.println("Got expected exception: " + e);

                } else {
                    fail("Got unexpected exception: " + e);
                }
            }

            // Push a buffer - should satisfy fut1
            ByteBuffer foo1 = ByteBuffer.allocateDirect(buffSize);
            foo1.duplicate().put(new byte[buffSize]);
<<<<<<< HEAD
            s.pushExportBuffer(2, 2, 1, 0, 0, foo1, false);
=======
            s.pushExportBuffer(2, 1, 0, 0, foo1, false);
>>>>>>> c945b40d

            // Verify the pushed buffer can be got
            AckingContainer cont1 = fut1.get();
            cont1.updateStartTime(System.currentTimeMillis());

            cont1.discard();
            cont1 = null;
            System.gc(); System.runFinalization(); Thread.sleep(200);

        } finally {
            s.close();
        }
    }

    public void testReplicatedPoll() throws Exception {
        System.out.println("Running testReplicatedPoll");
        Table table = m_mockVoltDB.getCatalogContext().database.getTables().get("TableName");
        ExportDataSource s = new ExportDataSource(null, m_processor, "database",
                table.getTypeName(),
                m_part,
                CoreUtils.getSiteIdFromHSId(m_site),
                0,
<<<<<<< HEAD
=======
                table.getSignature(),
>>>>>>> c945b40d
                table.getColumns(),
                table.getPartitioncolumn(),
                TEST_DIR.getAbsolutePath());
        try {
        final CountDownLatch cdl = new CountDownLatch(1);
        Runnable cdlWaiter = new Runnable() {
            @Override
            public void run() {
                cdl.countDown();
            }
        };
        Mailbox mockedMbox = Mockito.mock(Mailbox.class);
        final AtomicReference<CountDownLatch> refSendCdl = new AtomicReference<CountDownLatch>(new CountDownLatch(1));
        doAnswer(new Answer<Void>() {
            @Override
            public Void answer(InvocationOnMock invocation) throws Throwable {
                refSendCdl.get().countDown();
                return null;
            }
        }).when(mockedMbox).send(eq(42L), any(BinaryPayloadMessage.class));

        s.updateAckMailboxes(Pair.<Mailbox,ImmutableList<Long>>of(mockedMbox, ImmutableList.<Long>of(42L)));

        s.setOnMastership(cdlWaiter);
        s.acceptMastership();
        cdl.await();

        ByteBuffer foo = ByteBuffer.allocateDirect(20 + StreamBlock.HEADER_SIZE);
        foo.duplicate().put(new byte[20]);
        // we are not purposely starting at 0, because on rejoin
        // we may start at non zero offsets
<<<<<<< HEAD
        s.pushExportBuffer(1, 1, 1, 0, 0, foo, false);
=======
        s.pushExportBuffer(1, 1, 0, 0, foo, false);
>>>>>>> c945b40d
        assertEquals(s.sizeInBytes(), 20 );

        //Push it twice more to check stats calc
        foo = ByteBuffer.allocateDirect(20 + StreamBlock.HEADER_SIZE);
        foo.duplicate().put(new byte[20]);
<<<<<<< HEAD
        s.pushExportBuffer(2, 2, 1, 0, 0, foo, false);
        assertEquals(s.sizeInBytes(), 40 );
        foo = ByteBuffer.allocateDirect(20 + StreamBlock.HEADER_SIZE);
        foo.duplicate().put(new byte[20]);
        s.pushExportBuffer(3, 3, 1, 0, 0, foo, false);
=======
        s.pushExportBuffer(2, 1, 0, 0, foo, false);
        assertEquals(s.sizeInBytes(), 40 );
        foo = ByteBuffer.allocateDirect(20 + StreamBlock.HEADER_SIZE);
        foo.duplicate().put(new byte[20]);
        s.pushExportBuffer(3, 1, 0, 0, foo, false);
>>>>>>> c945b40d

        assertEquals(s.sizeInBytes(), 60);

        //Sync which flattens them all
<<<<<<< HEAD
        s.pushExportBuffer(3, -1L, 1, 0, 0, null, true);
=======
        s.pushExportBuffer(3, 1, 0, 0, null, true);
>>>>>>> c945b40d

        //flattened size
        assertEquals( 60, s.sizeInBytes());

        AckingContainer cont = s.poll(false).get();
        cont.updateStartTime(System.currentTimeMillis());
        //No change in size because the buffers are flattened to disk, until the whole
        //file is polled/acked it won't shrink
        assertEquals( 60, s.sizeInBytes());
        assertEquals( 1, cont.m_lastSeqNo);

        foo = ByteBuffer.allocateDirect(20 + StreamBlock.HEADER_SIZE);
        foo.duplicate().put(new byte[20]);
        foo.order(ByteOrder.LITTLE_ENDIAN);
        foo.position(StreamBlock.HEADER_SIZE);
        foo = foo.slice();
        assertTrue( foo.equals(cont.b()));

        cont.discard();

        assertTrue("timeout while wating for ack to be sent",refSendCdl.get().await(5,TimeUnit.SECONDS));

        verify(mockedMbox, times(1)).send(
                eq(42L),
                argThat(ackPayloadIs(m_part, table.getSignature(), 1, 0))
                );

        // Poll and discard buffer 2, too
        cont = s.poll(false).get();
        cont.updateStartTime(System.currentTimeMillis());
        cont.discard();

        int i = 1000;
        while( i > 0 && s.sizeInBytes() > 32) {
            --i; Thread.sleep(2);
        }
        // 20, no overhead because it was pulled back in
        assertEquals( 20, s.sizeInBytes());

        cont = s.poll(false).get();
        cont.updateStartTime(System.currentTimeMillis());
        assertEquals(s.sizeInBytes(), 20);
        assertEquals(3, cont.m_lastSeqNo);
        cont.discard();

        } finally {
            s.close();
        }
    }

    public void testReleaseExportBytes() throws Exception {
        System.out.println("Running testReleaseExportBytes");
        Table table = m_mockVoltDB.getCatalogContext().database.getTables().get("TableName");
        ExportDataSource s = new ExportDataSource(null, m_processor, "database",
                table.getTypeName(),
                m_part,
                CoreUtils.getSiteIdFromHSId(m_site),
                0,
<<<<<<< HEAD
=======
                table.getSignature(),
>>>>>>> c945b40d
                table.getColumns(),
                table.getPartitioncolumn(),
                TEST_DIR.getAbsolutePath());
        try {
            //Ack before push
            s.remoteAck(100);
            TreeSet<String> listing = getSortedDirectoryListingSegments();
            assertEquals(listing.size(), 1);

            //Push and sync
            ByteBuffer foo = ByteBuffer.allocateDirect(200 + StreamBlock.HEADER_SIZE);
            foo.duplicate().put(new byte[200]);
<<<<<<< HEAD
            s.pushExportBuffer(101, 101, 1, 0, 0, foo, true);
=======
            s.pushExportBuffer(101, 1, 0, 0, foo, true);
>>>>>>> c945b40d
            long sz = s.sizeInBytes();
            assertEquals(200, sz);
            listing = getSortedDirectoryListingSegments();
            assertEquals(listing.size(), 1);

            //Ack after push beyond size...last segment kept.
            s.remoteAck(110);
            sz = s.sizeInBytes();
            assertEquals(0, sz);
            listing = getSortedDirectoryListingSegments();
            assertEquals(listing.size(), 1);

            //Push again and sync to test files.
            ByteBuffer foo2 = ByteBuffer.allocateDirect(900 + StreamBlock.HEADER_SIZE);
            foo2.duplicate().put(new byte[900]);
<<<<<<< HEAD
            s.pushExportBuffer(111, 111, 1, 0, 0, foo2, true);
=======
            s.pushExportBuffer(111, 1, 0, 0, foo2, true);
>>>>>>> c945b40d
            sz = s.sizeInBytes();
            assertEquals(900, sz);
            listing = getSortedDirectoryListingSegments();
            assertEquals(listing.size(), 1);

            //Low ack should have no effect.
            s.remoteAck(100);
            sz = s.sizeInBytes();
            assertEquals(900, sz);
            listing = getSortedDirectoryListingSegments();
            assertEquals(listing.size(), 1);

            final CountDownLatch cdl = new CountDownLatch(1);
            Runnable cdlWaiter = new Runnable() {
                @Override
                public void run() {
                    cdl.countDown();
                }
            };
            s.setOnMastership(cdlWaiter);
            s.acceptMastership();
            cdl.await();

            //Poll and check before and after discard segment files.
            AckingContainer cont = s.poll(false).get();
            cont.updateStartTime(System.currentTimeMillis());
            listing = getSortedDirectoryListingSegments();
            assertEquals(listing.size(), 1);
            cont.discard();
            listing = getSortedDirectoryListingSegments();
            assertEquals(listing.size(), 1);

            s.unacceptMastership();

            //Last segment is always kept.
            s.remoteAck(2000);
            sz = s.sizeInBytes();
            assertEquals(sz, 0);
            listing = getSortedDirectoryListingSegments();
            assertEquals(listing.size(), 1);

        } finally {
            s.close();
        }
    }

//    /**
//     * Test that releasing everything in steps and then polling results in
//     * the right StreamBlock
//     */
//    public void testReleaseAllInAlignedSteps() throws Exception
//    {
//        VoltDB.replaceVoltDBInstanceForTest(m_mockVoltDB);
//        Table table = m_mockVoltDB.getCatalogContext().database.getTables().get("TableName");
//        ExportDataSource s = new ExportDataSource("database",
//                                            table.getTypeName(),
//                                            table.getIsreplicated(),
//                                            m_part,
//                                            m_site,
//                                            table.getRelativeIndex(),
//                                            table.getColumns());
//
//        // we get nothing with no data
//        ExportProtoMessage m = new ExportProtoMessage(m_part, table.getRelativeIndex());
//        RawProcessor.ExportInternalMessage pair = new RawProcessor.ExportInternalMessage(null, m);
//
//        final AtomicReference<ExportInternalMessage> ref = new AtomicReference<ExportInternalMessage>();
//        ExportManager.setInstanceForTest(new ExportManager() {
//           @Override
//           public void queueMessage(ExportInternalMessage mbp) {
//               ref.set(mbp);
//           }
//        });
//
//        ByteBuffer firstBuffer = ByteBuffer.allocate(4 + MAGIC_TUPLE_SIZE * 9);
//        s.pushExportBuffer(0, 0, firstBuffer);
//
//        ByteBuffer secondBuffer = ByteBuffer.allocate(4 + MAGIC_TUPLE_SIZE * 10);
//        s.pushExportBuffer(MAGIC_TUPLE_SIZE * 9, 0, secondBuffer);
//
//        // release the first buffer
//        m.ack(MAGIC_TUPLE_SIZE * 9);
//        s.exportAction(pair);
//
//        ExportInternalMessage mbp = ref.get();
//        bool released = m_wrapper->releaseExportBytes((MAGIC_TUPLE_SIZE * 9));
//        EXPECT_TRUE(released);
//
//
//        // release the second buffer
//        released = m_wrapper->releaseExportBytes((MAGIC_TUPLE_SIZE * 19));
//        EXPECT_TRUE(released);
//
//        // now get the current state
//        results = m_wrapper->getCommittedExportBytes();
//        EXPECT_EQ(results->uso(), (MAGIC_TUPLE_SIZE * 19));
//        EXPECT_EQ(results->unreleasedUso(), (MAGIC_TUPLE_SIZE * 19));
//        EXPECT_EQ(results->offset(), 0);
//        EXPECT_EQ(results->unreleasedSize(), 0);
//    }
//
//    /**
//     * Test that releasing multiple blocks at once and then polling results in
//     * the right StreamBlock
//     */
//    TEST_F(TupleStreamWrapperTest, ReleaseAllAtOnce)
//    {
//        // we get nothing with no data
//        StreamBlock* results = m_wrapper->getCommittedExportBytes();
//        EXPECT_EQ(results->uso(), 0);
//        EXPECT_EQ(results->unreleasedUso(), 0);
//        EXPECT_EQ(results->offset(), 0);
//        EXPECT_EQ(results->unreleasedSize(), 0);
//
//        for (int i = 1; i < 10; i++)
//        {
//            appendTuple(i-1, i);
//        }
//        m_wrapper->periodicFlush(-1, 0, 9, 9);
//
//        for (int i = 10; i < 20; i++)
//        {
//            appendTuple(i-1, i);
//        }
//        m_wrapper->periodicFlush(-1, 0, 19, 19);
//
//        // release everything
//        bool released;
//        released = m_wrapper->releaseExportBytes((MAGIC_TUPLE_SIZE * 19));
//        EXPECT_TRUE(released);
//
//        // now get the current state
//        results = m_wrapper->getCommittedExportBytes();
//        EXPECT_EQ(results->uso(), (MAGIC_TUPLE_SIZE * 19));
//        EXPECT_EQ(results->unreleasedUso(), (MAGIC_TUPLE_SIZE * 19));
//        EXPECT_EQ(results->offset(), 0);
//        EXPECT_EQ(results->unreleasedSize(), 0);
//    }
//
//    /**
//     * Test that releasing bytes earlier than recorded history just succeeds
//     */
//    TEST_F(TupleStreamWrapperTest, ReleasePreHistory)
//    {
//        // we get nothing with no data
//        StreamBlock* results = m_wrapper->getCommittedExportBytes();
//        EXPECT_EQ(results->uso(), 0);
//        EXPECT_EQ(results->unreleasedUso(), 0);
//        EXPECT_EQ(results->offset(), 0);
//        EXPECT_EQ(results->unreleasedSize(), 0);
//
//        for (int i = 1; i < 10; i++)
//        {
//            appendTuple(i-1, i);
//        }
//        m_wrapper->periodicFlush(-1, 0, 9, 9);
//
//        for (int i = 10; i < 20; i++)
//        {
//            appendTuple(i-1, i);
//        }
//        m_wrapper->periodicFlush(-1, 0, 19, 19);
//
//        // release everything
//        bool released;
//        released = m_wrapper->releaseExportBytes((MAGIC_TUPLE_SIZE * 19));
//        EXPECT_TRUE(released);
//
//        // now release something early in what just got released
//        released = m_wrapper->releaseExportBytes((MAGIC_TUPLE_SIZE * 4));
//        EXPECT_TRUE(released);
//
//        // now get the current state
//        results = m_wrapper->getCommittedExportBytes();
//        EXPECT_EQ(results->uso(), (MAGIC_TUPLE_SIZE * 19));
//        EXPECT_EQ(results->unreleasedUso(), (MAGIC_TUPLE_SIZE * 19));
//        EXPECT_EQ(results->offset(), 0);
//        EXPECT_EQ(results->unreleasedSize(), 0);
//    }
//
//    /**
//     * Test that releasing at a point in the current stream block
//     * works correctly
//     */
//    TEST_F(TupleStreamWrapperTest, ReleaseInCurrentBlock)
//    {
//        // we get nothing with no data
//        StreamBlock* results = m_wrapper->getCommittedExportBytes();
//        EXPECT_EQ(results->uso(), 0);
//        EXPECT_EQ(results->unreleasedUso(), 0);
//        EXPECT_EQ(results->offset(), 0);
//        EXPECT_EQ(results->unreleasedSize(), 0);
//
//        // Fill the current buffer with some stuff
//        for (int i = 1; i < 10; i++)
//        {
//            appendTuple(i-1, i);
//        }
//
//        // release part of the way into the current buffer
//        bool released;
//        released = m_wrapper->releaseExportBytes((MAGIC_TUPLE_SIZE * 4));
//        EXPECT_TRUE(released);
//
//        // Poll and verify that we get a StreamBlock that indicates that
//        // there's no data available at the new release point
//        results = m_wrapper->getCommittedExportBytes();
//        EXPECT_EQ(results->uso(), (MAGIC_TUPLE_SIZE * 4));
//        EXPECT_EQ(results->unreleasedUso(), (MAGIC_TUPLE_SIZE * 4));
//        EXPECT_EQ(results->offset(), 0);
//        EXPECT_EQ(results->unreleasedSize(), 0);
//
//        // Now, flush the buffer and then verify that the next poll gets
//        // the right partial result
//        m_wrapper->periodicFlush(-1, 0, 9, 9);
//        results = m_wrapper->getCommittedExportBytes();
//        EXPECT_EQ(results->uso(), 0);
//        EXPECT_EQ(results->unreleasedUso(), (MAGIC_TUPLE_SIZE * 4));
//        EXPECT_EQ(results->offset(), (MAGIC_TUPLE_SIZE * 9));
//        EXPECT_EQ(results->unreleasedSize(), (MAGIC_TUPLE_SIZE * 5));
//    }
//
//    /**
//     * Test that reset allows re-polling data
//     */
//    TEST_F(TupleStreamWrapperTest, ResetInFirstBlock)
//    {
//        // Fill the current buffer with some stuff
//        for (int i = 1; i < 10; i++)
//        {
//            appendTuple(i-1, i);
//        }
//
//        // Flush all data
//        m_wrapper->periodicFlush(-1, 0, 10, 10);
//
//        // Poll and verify that data is returned
//        StreamBlock* results = m_wrapper->getCommittedExportBytes();
//        EXPECT_EQ(results->uso(), 0);
//        EXPECT_EQ(results->unreleasedUso(), 0);
//        EXPECT_EQ(results->offset(), MAGIC_TUPLE_SIZE * 9);
//        EXPECT_EQ(results->unreleasedSize(), MAGIC_TUPLE_SIZE * 9);
//
//        // Poll again and see that an empty block is returned
//        // (Not enough data to require more than one block)
//        results = m_wrapper->getCommittedExportBytes();
//        EXPECT_EQ(results->uso(), MAGIC_TUPLE_SIZE * 9);
//        EXPECT_EQ(results->offset(), 0);
//        EXPECT_EQ(results->unreleasedUso(), results->uso());
//
//        // Reset the stream and get the first poll again
//        m_wrapper->resetPollMarker();
//        results = m_wrapper->getCommittedExportBytes();
//        EXPECT_EQ(results->uso(), 0);
//        EXPECT_EQ(results->unreleasedUso(), 0);
//        EXPECT_EQ(results->offset(), MAGIC_TUPLE_SIZE * 9);
//        EXPECT_EQ(results->unreleasedSize(), MAGIC_TUPLE_SIZE * 9);
//    }
//
//    TEST_F(TupleStreamWrapperTest, ResetInPartiallyAckedBlock)
//    {
//        // Fill the current buffer with some stuff
//        for (int i = 1; i < 10; i++) {
//            appendTuple(i-1, i);
//        }
//
//        // Ack the first 4 tuples.
//        bool released = m_wrapper->releaseExportBytes(MAGIC_TUPLE_SIZE * 4);
//        EXPECT_TRUE(released);
//
//        // Poll and verify that we get a StreamBlock that indicates that
//        // there's no data available at the new release point
//        // (because the full block is not committed)
//        StreamBlock* results = m_wrapper->getCommittedExportBytes();
//        EXPECT_EQ(results->uso(), (MAGIC_TUPLE_SIZE * 4));
//        EXPECT_EQ(results->unreleasedUso(), (MAGIC_TUPLE_SIZE * 4));
//        EXPECT_EQ(results->offset(), 0);
//        EXPECT_EQ(results->unreleasedSize(), 0);
//
//        // reset the poll point; this should not change anything.
//        m_wrapper->resetPollMarker();
//
//        // Same verification as above.
//        results = m_wrapper->getCommittedExportBytes();
//        EXPECT_EQ(results->uso(), (MAGIC_TUPLE_SIZE * 4));
//        EXPECT_EQ(results->unreleasedUso(), (MAGIC_TUPLE_SIZE * 4));
//        EXPECT_EQ(results->offset(), 0);
//        EXPECT_EQ(results->unreleasedSize(), 0);
//    }
//
//    TEST_F(TupleStreamWrapperTest, ResetInPartiallyAckedCommittedBlock)
//    {
//        // write some, committing as tuples are added
//        int i = 0;  // keep track of the current txnid
//        for (i = 1; i < 10; i++) {
//            appendTuple(i-1, i);
//        }
//
//        // partially ack the buffer
//        bool released = m_wrapper->releaseExportBytes(MAGIC_TUPLE_SIZE * 4);
//        EXPECT_TRUE(released);
//
//        // wrap and require a new buffer
//        int tuples_to_fill = BUFFER_SIZE / MAGIC_TUPLE_SIZE + 10;
//        for (int j = 0; j < tuples_to_fill; j++, i++) {
//            appendTuple(i, i+1);
//        }
//
//        // poll - should get the content post release (in the old buffer)
//        StreamBlock* results = m_wrapper->getCommittedExportBytes();
//        EXPECT_EQ(results->uso(), 0);
//        EXPECT_EQ(results->unreleasedUso(), MAGIC_TUPLE_SIZE * 4);
//        EXPECT_TRUE(results->offset() > 0);
//
//        // poll again.
//         m_wrapper->getCommittedExportBytes();
//
//        // reset. Aftwards, should be able to get original block back
//        m_wrapper->resetPollMarker();
//
//        results = m_wrapper->getCommittedExportBytes();
//        EXPECT_EQ(results->uso(), 0);
//        EXPECT_EQ(results->unreleasedUso(), MAGIC_TUPLE_SIZE * 4);
//        EXPECT_TRUE(results->offset() > 0);
//
//        // flush should also not change the reset base poll point
//        m_wrapper->periodicFlush(-1, 0, i, i);
//        m_wrapper->resetPollMarker();
//
//        results = m_wrapper->getCommittedExportBytes();
//        EXPECT_EQ(results->uso(), 0);
//        EXPECT_EQ(results->unreleasedUso(), MAGIC_TUPLE_SIZE * 4);
//        EXPECT_TRUE(results->offset() > 0);
//    }
}<|MERGE_RESOLUTION|>--- conflicted
+++ resolved
@@ -121,14 +121,9 @@
         }
 
         @Override
-<<<<<<< HEAD
         public void pushExportBuffer(int partitionId, String signature,
                 long seqNo, long committedSeqNo, int tupleCount,
                 long uniqueId, long genId, ByteBuffer buffer, boolean sync) {
-=======
-        public void pushExportBuffer(int partitionId, String signature, long seqNo,
-                int tupleCount, long uniqueId, long genId, ByteBuffer buffer, boolean sync) {
->>>>>>> c945b40d
         }
 
         @Override
@@ -208,10 +203,6 @@
                     m_part,
                     CoreUtils.getSiteIdFromHSId(m_site),
                     0,
-<<<<<<< HEAD
-=======
-                    table.getSignature(),
->>>>>>> c945b40d
                     table.getColumns(),
                     table.getPartitioncolumn(),
                     TEST_DIR.getAbsolutePath());
@@ -233,10 +224,6 @@
                 m_part,
                 CoreUtils.getSiteIdFromHSId(m_site),
                 0,
-<<<<<<< HEAD
-=======
-                table.getSignature(),
->>>>>>> c945b40d
                 table.getColumns(),
                 table.getPartitioncolumn(),
                 TEST_DIR.getAbsolutePath());
@@ -256,39 +243,23 @@
             int buffSize = 20 + StreamBlock.HEADER_SIZE;
             ByteBuffer foo = ByteBuffer.allocateDirect(buffSize);
             foo.duplicate().put(new byte[buffSize]);
-<<<<<<< HEAD
             s.pushExportBuffer(1, 1, 1, 0, 0, foo, false);
-=======
-            s.pushExportBuffer(1, 1, 0, 0, foo, false);
->>>>>>> c945b40d
             assertEquals(s.sizeInBytes(), 20 );
 
             //Push it twice more to check stats calc
             foo = ByteBuffer.allocateDirect(buffSize);
             foo.duplicate().put(new byte[buffSize]);
-<<<<<<< HEAD
             s.pushExportBuffer(2, 2, 1, 0, 0, foo, false);
             assertEquals(s.sizeInBytes(), 40);
             foo = ByteBuffer.allocateDirect(buffSize);
             foo.duplicate().put(new byte[buffSize]);
             s.pushExportBuffer(3, 3, 1, 0, 0, foo, false);
-=======
-            s.pushExportBuffer(2, 1, 0, 0, foo, false);
-            assertEquals(s.sizeInBytes(), 40);
-            foo = ByteBuffer.allocateDirect(buffSize);
-            foo.duplicate().put(new byte[buffSize]);
-            s.pushExportBuffer(3, 1, 0, 0, foo, false);
->>>>>>> c945b40d
 
             assertEquals(s.sizeInBytes(), 60);
 
             //Sync which flattens them all, but then pulls the first two back in memory
             //resulting in no change
-<<<<<<< HEAD
             s.pushExportBuffer(3, -1L, 1, 0, 0, null, true);
-=======
-            s.pushExportBuffer(3, 1, 0, 0, null, true);
->>>>>>> c945b40d
 
             assertEquals( 60, s.sizeInBytes());
 
@@ -351,10 +322,6 @@
                 m_part,
                 CoreUtils.getSiteIdFromHSId(m_site),
                 0,
-<<<<<<< HEAD
-=======
-                table.getSignature(),
->>>>>>> c945b40d
                 table.getColumns(),
                 table.getPartitioncolumn(),
                 TEST_DIR.getAbsolutePath());
@@ -378,11 +345,7 @@
             // Push a first buffer - and read it back
             ByteBuffer foo0 = ByteBuffer.allocateDirect(buffSize);
             foo0.duplicate().put(new byte[buffSize]);
-<<<<<<< HEAD
             s.pushExportBuffer(1, 1, 1, 0, 0, foo0, false);
-=======
-            s.pushExportBuffer(1, 1, 0, 0, foo0, false);
->>>>>>> c945b40d
 
             AckingContainer cont0 = s.poll(false).get();
             cont0.updateStartTime(System.currentTimeMillis());
@@ -413,11 +376,7 @@
             // Push a buffer - should satisfy fut1
             ByteBuffer foo1 = ByteBuffer.allocateDirect(buffSize);
             foo1.duplicate().put(new byte[buffSize]);
-<<<<<<< HEAD
             s.pushExportBuffer(2, 2, 1, 0, 0, foo1, false);
-=======
-            s.pushExportBuffer(2, 1, 0, 0, foo1, false);
->>>>>>> c945b40d
 
             // Verify the pushed buffer can be got
             AckingContainer cont1 = fut1.get();
@@ -440,10 +399,6 @@
                 m_part,
                 CoreUtils.getSiteIdFromHSId(m_site),
                 0,
-<<<<<<< HEAD
-=======
-                table.getSignature(),
->>>>>>> c945b40d
                 table.getColumns(),
                 table.getPartitioncolumn(),
                 TEST_DIR.getAbsolutePath());
@@ -475,38 +430,22 @@
         foo.duplicate().put(new byte[20]);
         // we are not purposely starting at 0, because on rejoin
         // we may start at non zero offsets
-<<<<<<< HEAD
         s.pushExportBuffer(1, 1, 1, 0, 0, foo, false);
-=======
-        s.pushExportBuffer(1, 1, 0, 0, foo, false);
->>>>>>> c945b40d
         assertEquals(s.sizeInBytes(), 20 );
 
         //Push it twice more to check stats calc
         foo = ByteBuffer.allocateDirect(20 + StreamBlock.HEADER_SIZE);
         foo.duplicate().put(new byte[20]);
-<<<<<<< HEAD
         s.pushExportBuffer(2, 2, 1, 0, 0, foo, false);
         assertEquals(s.sizeInBytes(), 40 );
         foo = ByteBuffer.allocateDirect(20 + StreamBlock.HEADER_SIZE);
         foo.duplicate().put(new byte[20]);
         s.pushExportBuffer(3, 3, 1, 0, 0, foo, false);
-=======
-        s.pushExportBuffer(2, 1, 0, 0, foo, false);
-        assertEquals(s.sizeInBytes(), 40 );
-        foo = ByteBuffer.allocateDirect(20 + StreamBlock.HEADER_SIZE);
-        foo.duplicate().put(new byte[20]);
-        s.pushExportBuffer(3, 1, 0, 0, foo, false);
->>>>>>> c945b40d
 
         assertEquals(s.sizeInBytes(), 60);
 
         //Sync which flattens them all
-<<<<<<< HEAD
         s.pushExportBuffer(3, -1L, 1, 0, 0, null, true);
-=======
-        s.pushExportBuffer(3, 1, 0, 0, null, true);
->>>>>>> c945b40d
 
         //flattened size
         assertEquals( 60, s.sizeInBytes());
@@ -565,10 +504,6 @@
                 m_part,
                 CoreUtils.getSiteIdFromHSId(m_site),
                 0,
-<<<<<<< HEAD
-=======
-                table.getSignature(),
->>>>>>> c945b40d
                 table.getColumns(),
                 table.getPartitioncolumn(),
                 TEST_DIR.getAbsolutePath());
@@ -581,11 +516,7 @@
             //Push and sync
             ByteBuffer foo = ByteBuffer.allocateDirect(200 + StreamBlock.HEADER_SIZE);
             foo.duplicate().put(new byte[200]);
-<<<<<<< HEAD
             s.pushExportBuffer(101, 101, 1, 0, 0, foo, true);
-=======
-            s.pushExportBuffer(101, 1, 0, 0, foo, true);
->>>>>>> c945b40d
             long sz = s.sizeInBytes();
             assertEquals(200, sz);
             listing = getSortedDirectoryListingSegments();
@@ -601,11 +532,7 @@
             //Push again and sync to test files.
             ByteBuffer foo2 = ByteBuffer.allocateDirect(900 + StreamBlock.HEADER_SIZE);
             foo2.duplicate().put(new byte[900]);
-<<<<<<< HEAD
             s.pushExportBuffer(111, 111, 1, 0, 0, foo2, true);
-=======
-            s.pushExportBuffer(111, 1, 0, 0, foo2, true);
->>>>>>> c945b40d
             sz = s.sizeInBytes();
             assertEquals(900, sz);
             listing = getSortedDirectoryListingSegments();
