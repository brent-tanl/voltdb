/* This file is part of VoltDB.
 * Copyright (C) 2008-2016 VoltDB Inc.
 *
 * Permission is hereby granted, free of charge, to any person obtaining
 * a copy of this software and associated documentation files (the
 * "Software"), to deal in the Software without restriction, including
 * without limitation the rights to use, copy, modify, merge, publish,
 * distribute, sublicense, and/or sell copies of the Software, and to
 * permit persons to whom the Software is furnished to do so, subject to
 * the following conditions:
 *
 * The above copyright notice and this permission notice shall be
 * included in all copies or substantial portions of the Software.
 *
 * THE SOFTWARE IS PROVIDED "AS IS", WITHOUT WARRANTY OF ANY KIND,
 * EXPRESS OR IMPLIED, INCLUDING BUT NOT LIMITED TO THE WARRANTIES OF
 * MERCHANTABILITY, FITNESS FOR A PARTICULAR PURPOSE AND NONINFRINGEMENT.
 * IN NO EVENT SHALL THE AUTHORS BE LIABLE FOR ANY CLAIM, DAMAGES OR
 * OTHER LIABILITY, WHETHER IN AN ACTION OF CONTRACT, TORT OR OTHERWISE,
 * ARISING FROM, OUT OF OR IN CONNECTION WITH THE SOFTWARE OR THE USE OR
 * OTHER DEALINGS IN THE SOFTWARE.
 */

package org.voltdb.planner;

import java.util.ArrayList;
import java.util.LinkedList;
import java.util.List;
import java.util.Queue;

import org.hsqldb_voltpatches.HSQLInterface;
import org.voltdb.VoltType;
import org.voltdb.expressions.AbstractExpression;
import org.voltdb.expressions.ComparisonExpression;
import org.voltdb.expressions.ConstantValueExpression;
import org.voltdb.expressions.ParameterValueExpression;
import org.voltdb.expressions.TupleValueExpression;
import org.voltdb.planner.parseinfo.StmtSubqueryScan;
import org.voltdb.planner.parseinfo.StmtTableScan;
import org.voltdb.plannodes.AbstractPlanNode;
import org.voltdb.plannodes.AggregatePlanNode;
import org.voltdb.plannodes.HashAggregatePlanNode;
import org.voltdb.plannodes.IndexScanPlanNode;
import org.voltdb.plannodes.MergeReceivePlanNode;
import org.voltdb.plannodes.NestLoopIndexPlanNode;
import org.voltdb.plannodes.NestLoopPlanNode;
import org.voltdb.plannodes.NodeSchema;
import org.voltdb.plannodes.OrderByPlanNode;
import org.voltdb.plannodes.PlanNodeTree;
import org.voltdb.plannodes.ProjectionPlanNode;
import org.voltdb.plannodes.ReceivePlanNode;
import org.voltdb.plannodes.SchemaColumn;
import org.voltdb.plannodes.SendPlanNode;
import org.voltdb.plannodes.SeqScanPlanNode;
import org.voltdb.plannodes.TableCountPlanNode;
import org.voltdb.plannodes.UnionPlanNode;
import org.voltdb.types.ExpressionType;
import org.voltdb.types.JoinType;
import org.voltdb.types.PlanNodeType;

public class TestPlansSubQueries extends PlannerTestCase {
    @Override
    protected void setUp() throws Exception {
        setupSchema(TestPlansSubQueries.class.getResource("testplans-subqueries-ddl.sql"), "ddl", false);
    }

    public void testSelectOnlyGuard() {
        // Can only have expression subqueries in SELECT statements

        failToCompile("INSERT INTO R1 (A, C, D) VALUES ((SELECT MAX(A) FROM R1), 32, 32)",
                "Subquery expressions are only supported in SELECT statements");

        failToCompile("INSERT INTO R1 (A, C, D) SELECT (SELECT MAX(A) FROM R1), 32, 32 FROM R1",
                "Subquery expressions are only supported in SELECT statements");

        failToCompile("UPDATE R1 SET A = (SELECT MAX(A) FROM R1)",
                "Subquery expressions are only supported in SELECT statements");

        failToCompile("UPDATE R1 SET A = 37 WHERE A = (SELECT MAX(A) FROM R1)",
                "Subquery expressions are only supported in SELECT statements");

        failToCompile("DELETE FROM R1 WHERE A IN (SELECT A A1 FROM R1 WHERE A>1)",
                "Subquery expressions are only supported in SELECT statements");

        failToCompile("SELECT * FROM R1 WHERE A IN (32, 33) "
                + "UNION SELECT * FROM R1 WHERE A = (SELECT MAX(A) FROM R1)",
                "Subquery expressions are only supported in SELECT statements");
    }

    private void checkOutputSchema(AbstractPlanNode planNode, String... columns) {
<<<<<<< HEAD
        if (columns.length > 0) {
            checkOutputSchema(planNode, null, columns);
        }
    }

    private void checkOutputSchema(AbstractPlanNode planNode, String tableAlias, String... columns) {
=======
>>>>>>> 2f9a7e89
        NodeSchema schema = planNode.getOutputSchema();
        List<SchemaColumn> schemaColumn = schema.getColumns();
        assertEquals(columns.length, schemaColumn.size());

        for (int i = 0; i < schemaColumn.size(); ++i) {
            SchemaColumn col = schemaColumn.get(i);
<<<<<<< HEAD
            checkOutputColumn(tableAlias, columns[i], col);
=======
            checkOutputColumn(null, columns[i], col);
>>>>>>> 2f9a7e89
        }
    }

    private void checkOutputSchema(NodeSchema schema, String... qualifiedColumns) {
        List<SchemaColumn> schemaColumn = schema.getColumns();
        assertEquals(qualifiedColumns.length, schemaColumn.size());

        for (int i = 0; i < qualifiedColumns.length; ++i) {
            String[] qualifiedColumn = qualifiedColumns[i].split("\\.");
            SchemaColumn col = schemaColumn.get(i);
            checkOutputColumn(qualifiedColumn[0], qualifiedColumn[1], col);
        }
    }

    private void checkOutputColumn(String tableAlias, String column, SchemaColumn col) {
        if (tableAlias != null) {
            assertEquals(tableAlias, col.getTableAlias());
        }
        // Try to check column. If not available, check its column alias instead.
        if (col.getColumnName() == null || col.getColumnName().equals("")) {
            assertNotNull(col.getColumnAlias());
            assertEquals(column, col.getColumnAlias());
        } else {
            assertEquals(column, col.getColumnName());
        }
    }

    private void checkSeqScan(AbstractPlanNode scanNode, String tableAlias, String... columns) {
        assertTrue(scanNode instanceof SeqScanPlanNode);
        SeqScanPlanNode snode = (SeqScanPlanNode) scanNode;
        if (tableAlias != null) {
            assertEquals(tableAlias, snode.getTargetTableAlias());
        }

        if (columns.length > 0) {
            checkOutputSchema(snode, columns);
        }
    }

    private void checkPredicateComparisonExpression(AbstractPlanNode pn, String tableAlias) {
        AbstractExpression expr = ((SeqScanPlanNode) pn).getPredicate();
        assertTrue(expr instanceof ComparisonExpression);
        expr = expr.getLeft();
        assertTrue(expr instanceof TupleValueExpression);
        assertEquals(tableAlias, ((TupleValueExpression) expr).getTableAlias());
    }

    private void checkIndexScan(AbstractPlanNode indexNode, String tableName, String indexName, String... columns) {
        assertTrue(indexNode instanceof IndexScanPlanNode);
        IndexScanPlanNode idxNode = (IndexScanPlanNode) indexNode;
        if (tableName != null) {
            assertEquals(tableName, idxNode.getTargetTableName());
        }
        if (indexName != null) {
            String actualIndexName = idxNode.getTargetIndexName();
            assertTrue(actualIndexName.contains(indexName));
        }

        if (columns.length > 0) {
            checkOutputSchema(idxNode, columns);
        }
    }

    private void checkPrimaryKeyIndexScan(AbstractPlanNode indexNode, String tableName, String... columns) {
        // DDL use this patten to define primary key
        // "CONSTRAINT P1_PK_TREE PRIMARY KEY"
        String primaryKeyIndexName = HSQLInterface.AUTO_GEN_CONSTRAINT_WRAPPER_PREFIX + tableName + "_PK_TREE";

        checkIndexScan(indexNode, tableName, primaryKeyIndexName, columns);
    }

    private void checkSimple(String sql, String topTableAlias, String[] outputColumns, String tableName, String[] origColumns, boolean checkPredicate) {
        AbstractPlanNode pn = compile(sql);
        pn = pn.getChild(0);

        checkSeqScan(pn, topTableAlias,  outputColumns);
        if (checkPredicate) {
            checkPredicateComparisonExpression(pn, topTableAlias);
        }
        pn = pn.getChild(0);
        checkSeqScan(pn, tableName, origColumns);
    }

    private void checkSimple(String sql, String topTableAlias, String[] outputColumns, String tableName, String[] origColumns) {
        checkSimple(sql, topTableAlias, outputColumns, tableName, origColumns, false);
    }

    public void testSimple() {
        String tbName = "T1";
        String sql, sqlNoSimplification, equivalentSql;

        // The subquery's LIMIT clause is there only to disable the subquery optimization
        // which replaces the subquery with a straight select from the table
        sql = "select A, C FROM (SELECT A, C FROM R1) T1";
        sqlNoSimplification = "select A, C FROM (SELECT A, C FROM R1 LIMIT 10) T1";
        equivalentSql = "SELECT A, C FROM R1 T1";
        checkSimple(sqlNoSimplification, tbName, new String[]{"A", "C"}, "R1", new String[]{"A", "C"});
        checkSubquerySimplification(sql, equivalentSql);

        sql = "select A, C FROM (SELECT A, C FROM R1) T1 WHERE A > 0";
        sqlNoSimplification = "select A, C FROM (SELECT A, C FROM R1  LIMIT 10) T1 WHERE A > 0";
        equivalentSql = "SELECT A, C FROM R1 T1 WHERE A > 0";
        checkSimple(sqlNoSimplification, tbName, new String[]{"A", "C"}, "R1", new String[]{"A", "C"}, true);
        checkSubquerySimplification(sql, equivalentSql);

        sql = "select A, C FROM (SELECT A, C FROM R1) T1 WHERE T1.A < 0";
        sqlNoSimplification = "select A, C FROM (SELECT A, C FROM R1  LIMIT 10) T1 WHERE T1.A < 0";
        equivalentSql = "SELECT A, C FROM R1 T1 WHERE T1.A < 0;";
        checkSimple(sqlNoSimplification, tbName, new String[]{"A", "C"}, "R1", new String[]{"A", "C"}, true);
        checkSubquerySimplification(sql, equivalentSql);

        sql = "select A1, C1 FROM (SELECT A A1, C C1 FROM R1) T1 WHERE T1.A1 < 0";
        sqlNoSimplification = "select A1, C1 FROM (SELECT A A1, C C1 FROM R1 LIMIT 10) T1 WHERE T1.A1 < 0";
        equivalentSql = "select A A1, C C1 FROM R1 T1 WHERE T1.A < 0";
        checkSimple(sqlNoSimplification, tbName, new String[]{"A1", "C1"}, "R1", new String[]{"A", "C"}, true);
        checkSubquerySimplification(sql, equivalentSql);

        // With projection.
        sql = "select C1 FROM (SELECT A A1, C C1 FROM R1) T1 WHERE T1.A1 < 0";
        sqlNoSimplification = "select C1 FROM (SELECT A A1, C C1 FROM R1  LIMIT 10) T1 WHERE T1.A1 < 0";
        equivalentSql = "select C C1 FROM R1 T1 WHERE T1.A < 0";
        checkSimple(sqlNoSimplification, tbName, new String[]{"C1"}, "R1", new String[]{"A", "C"}, true);
        checkSubquerySimplification(sql, equivalentSql);

        // Complex columns in sub selects
        checkSimple("select C1 FROM (SELECT A+3 A1, C C1 FROM R1) T1 WHERE T1.A1 < 0",
                tbName, new String[]{"C1"}, "R1", new String[]{"A1", "C"}, true);

        checkSimple("select COL1 FROM (SELECT A+3, C COL1 FROM R1  LIMIT 10) T1 WHERE T1.COL1 < 0",
                tbName, new String[]{"COL1"}, "R1", new String[]{"C1", "C"}, true);

        // select *
        sql = "select A, C FROM (SELECT * FROM R1) T1 WHERE T1.A < 0";
        sqlNoSimplification = "select A, C FROM (SELECT * FROM R1  LIMIT 10) T1 WHERE T1.A < 0";
        equivalentSql = "select A, C FROM R1 T1 WHERE T1.A < 0";
        checkSimple("select A, C FROM (SELECT * FROM R1  LIMIT 10) T1 WHERE T1.A < 0",
                tbName, new String[]{"A", "C"}, "R1", new String[]{"A", "C", "D"}, true);
        checkSubquerySimplification(sql, equivalentSql);

        sql = "select * FROM (SELECT A, D FROM R1) T1 WHERE T1.A < 0";
        sqlNoSimplification = "select * FROM (SELECT A, D FROM R1 LIMIT 10) T1 WHERE T1.A < 0";
        equivalentSql = "select A, D FROM R1 T1 WHERE T1.A < 0";
        checkSimple("select * FROM (SELECT A, D FROM R1  LIMIT 10) T1 WHERE T1.A < 0",
                tbName, new String[]{"A", "D"}, "R1", new String[]{"A", "D"}, true);
        checkSubquerySimplification(sql, equivalentSql);

        sql = "select A, C FROM (SELECT * FROM R1 where D > 3) T1 WHERE T1.A < 0";
        sqlNoSimplification = "select A, C FROM (SELECT * FROM R1 where D > 3  LIMIT 10) T1 WHERE T1.A < 0";
        equivalentSql = "select A, C FROM R1 T1 where T1.A < 0 and T1.D > 3";
        checkSimple(sqlNoSimplification, tbName, new String[]{"A", "C"}, "R1", new String[]{"A", "C", "D"}, true);
        checkSubquerySimplification(sql, equivalentSql);
    }

    public void testMultipleLevelsNested() {
        AbstractPlanNode pn;
        List<AbstractPlanNode> planNodes;

        // Three levels selects
        pn = compile("select A2 FROM " +
                "(SELECT A1 AS A2 FROM (SELECT A + 1 AS A1 FROM R1 WHERE A < 3) T1 WHERE T1.A1 > 0) T2  WHERE T2.A2 = 3");
        pn = pn.getChild(0);
        checkSeqScan(pn, "T2",  "A2");
        checkPredicateComparisonExpression(pn, "T2");
        pn = pn.getChild(0);
        checkSeqScan(pn, "T1",  "A1");
        checkPredicateComparisonExpression(pn, "T1");
        pn = pn.getChild(0);
        checkSeqScan(pn, "R1",  "A1");
        checkPredicateComparisonExpression(pn, "R1");

        //
        // Crazy fancy sub-query:
        // Multiple nested levels + partitioned table + partition detecting
        //
        planNodes = compileToFragments(
                "select P3.A, T3.C " +
                "FROM (select * from " +
                "               (select T1.A, P1.C from P1, " +
                "                             (select P2.A from R1, P2 " +
                "                               where p2.A = R1.C and R1.D = 3) T1 " +
                "               where P1.A = T1.A ) T2 ) T3, " +
                "     P3 " +
                "where P3.A = T3.A ");
        assertEquals(2, planNodes.size());


        planNodes = compileToFragments(
                "select P3.A, T3.C " +
                "FROM (select * from " +
                "               (select T1.A, P1.C from P1, " +
                "                             (select P2.A from R1, P2 " +
                "                               where p2.A = R1.C and p2.A = 3) T1 " +
                "               where P1.A = T1.A ) T2 ) T3, " +
                "     P3 " +
                "where P3.A = T3.A ");
        assertEquals(1, planNodes.size());

        // LIMIT
        String sql = "select A_count, count(*) " +
                    "from (select A, count(*) as A_count " +
                    "       from (select A, C from P1 ORDER BY A LIMIT 6) T1 group by A) T2 " +
                    "group by A_count order by A_count";
        planNodes = compileToFragments(sql);
        // send node
        pn = planNodes.get(1).getChild(0);
        checkPrimaryKeyIndexScan(pn, "P1");
        assertNotNull(pn.getInlinePlanNode(PlanNodeType.LIMIT));

        // LIMIT with GROUP BY, no limit push down
        sql = "select A_count, count(*) " +
                "from (select A, count(*) as A_count " +
                "       from (select C, COUNT(*) A from P1 GROUP BY C ORDER BY A LIMIT 6) T1 group by A) T2 " +
                "group by A_count order by A_count";
        planNodes = compileToFragments(sql);
        // send node
        pn = planNodes.get(1).getChild(0);
        // P1 has PRIMARY KEY INDEX on column A: GROUP BY C should not use its INDEX to speed up.
        checkSeqScan(pn, "P1", "C", "A");
        assertNotNull(AggregatePlanNode.getInlineAggregationNode(pn));
        assertNull(pn.getInlinePlanNode(PlanNodeType.LIMIT));
    }

    private void checkFunctions(String sql, String tableName, String[] outputColumns, String origTable, String[] origColumns) {
        AbstractPlanNode pn;
        pn = compile(sql);
        pn = pn.getChild(0);
        checkSeqScan(pn, tableName,  outputColumns);
        pn = pn.getChild(0);
        checkSeqScan(pn, origTable, origColumns);
    }

    public void testFunctions() {
        String tbName = "T1";
        String sql, sqlNoSimplification, equivalentSql;

        // Function expression
        sql = "select ABS(C) FROM (SELECT A, C FROM R1) T1";
        sqlNoSimplification = "select ABS(C) FROM (SELECT A, C FROM R1 LIMIT 5) T1";
        equivalentSql =  "select ABS(C) FROM R1 T1";
        checkFunctions(sqlNoSimplification, tbName, new String[]{"C1"}, "R1", new String[]{"A", "C"});
        checkSubquerySimplification(sql, equivalentSql);

        // Use alias column from sub select instead.
        sql = "select A1, ABS(C) FROM (SELECT A A1, C FROM R1) T1";
        sqlNoSimplification = "select A1, ABS(C) FROM (SELECT A A1, C FROM R1 LIMIT 5) T1";
        equivalentSql = "select A A1, ABS(C) FROM R1 T1";
        checkFunctions(sqlNoSimplification, tbName, new String[]{"A1", "C2"}, "R1", new String[]{"A", "C"});
        checkSubquerySimplification(sql, equivalentSql);

        sql = "select A1 + 3, ABS(C) FROM (SELECT A A1, C FROM R1) T1";
        sqlNoSimplification = "select A1 + 3, ABS(C) FROM (SELECT A A1, C FROM R1 LIMIT 5) T1";
        equivalentSql = "select A + 3, ABS(C) FROM R1 T1";
        checkFunctions(sqlNoSimplification, tbName, new String[]{"C1", "C2"}, "R1", new String[]{"A", "C"});
        checkSubquerySimplification(sql, equivalentSql);

        sql = "select A1 + 3, ABS(C) FROM (SELECT A A1, C FROM R1) T1 WHERE ABS(A1) > 3";
        sqlNoSimplification = "select A1 + 3, ABS(C) FROM (SELECT A A1, C FROM R1 LIMIT 5) T1 WHERE ABS(A1) > 3";
        equivalentSql = "select A + 3, ABS(C) FROM R1 T1 WHERE ABS(A) > 3";
        checkFunctions(sqlNoSimplification, tbName, new String[]{"C1", "C2"}, "R1", new String[]{"A", "C"});
        checkSubquerySimplification(sql, equivalentSql);
    }

    private void checkReplicatedOne(String sql) {
        AbstractPlanNode pn;
        List<AbstractPlanNode> planNodes;
        AbstractPlanNode nlpn;
        planNodes = compileToFragments(sql);

        assertEquals(1, planNodes.size());
        pn = planNodes.get(0);
        assertTrue(pn instanceof SendPlanNode);
        pn = pn.getChild(0);
        assertTrue(pn instanceof ProjectionPlanNode);
        nlpn = pn.getChild(0);
        assertTrue(nlpn instanceof NestLoopPlanNode);
    }

    private void checkReplicatedTwo(String sql, int nljCount, int nlijCount) {
        AbstractPlanNode pn;
        List<AbstractPlanNode> planNodes;
        planNodes = compileToFragments(sql);

        assertEquals(2, planNodes.size());

        pn = planNodes.get(0).getChild(0);
        assertTrue(pn instanceof ProjectionPlanNode);
        pn = pn.getChild(0);
        assertTrue(pn instanceof ReceivePlanNode);

        pn = planNodes.get(1);
        assertTrue(pn instanceof SendPlanNode);
        checkJoinNode(pn, PlanNodeType.NESTLOOP, nljCount);
        checkJoinNode(pn, PlanNodeType.NESTLOOPINDEX, nlijCount);
    }

    public void testReplicated() {
        String sql, sqlNoSimplification, equivalentSql;

        sql = "select T1.A, P1.C FROM (SELECT A FROM R1) T1, P1 WHERE T1.A = P1.C AND P1.A = 3 ";
        sqlNoSimplification = "select T1.A, P1.C FROM (SELECT A FROM R1  LIMIT 5) T1, P1 WHERE T1.A = P1.C AND P1.A = 3 ";
        equivalentSql = "select T1.A, P1.C FROM R1 T1, P1 WHERE T1.A = P1.C AND P1.A = 3 ";
        checkReplicatedOne(sqlNoSimplification);
        checkSubquerySimplification(sql, equivalentSql);

        sql = "select T1.A FROM (SELECT A FROM R1) T1, P1 WHERE T1.A = P1.A AND P1.A = 3 ";
        sqlNoSimplification = "select T1.A FROM (SELECT A FROM R1 LIMIT 5) T1, P1 WHERE T1.A = P1.A AND P1.A = 3 ";
        equivalentSql = "select T1.A FROM R1 T1, P1 WHERE T1.A = P1.A AND P1.A = 3 ";
        checkReplicatedOne(sqlNoSimplification);
        checkSubquerySimplification(sql, equivalentSql);

        sql = "select T1.A FROM (SELECT A FROM R1) T1, P1 WHERE T1.A = P1.A AND T1.A = 3 ";
        sqlNoSimplification = "select T1.A FROM (SELECT A FROM R1 LIMIT 5) T1, P1 WHERE T1.A = P1.A AND T1.A = 3 ";
        equivalentSql = "select T1.A FROM R1 T1, P1 WHERE T1.A = P1.A AND T1.A = 3 ";
        checkReplicatedOne(sqlNoSimplification);
        checkSubquerySimplification(sql, equivalentSql);

        // Uncomment next test cases when ENG-6371 is fixed
//        planNodes = compileToFragments("select T1.A FROM (SELECT A FROM R1 where R1.A = 3) T1, P1 " +
//                "WHERE T1.A = P1.A ");
//        assertEquals(1, planNodes.size());
//        pn = planNodes.get(0);
//        assertTrue(pn instanceof SendPlanNode);
//        pn = pn.getChild(0);
//        assertTrue(pn instanceof ProjectionPlanNode);
//        nlpn = pn.getChild(0);
//        assertTrue(nlpn instanceof NestLoopPlanNode);
//        pn = nlpn.getChild(0);
//        checkSeqScanSubSelects(pn, "T1", "A");
//        pn = pn.getChild(0);
//        checkSeqScanSubSelects(pn, "R1", "A");
//        pn = nlpn.getChild(1);
//        checkPrimaryKeySubSelect(pn, "P1", "A");

        sql = "select T1.A, P1.C FROM (SELECT A FROM R1) T1, P1 WHERE T1.A = P1.C ";
        sqlNoSimplification = "select T1.A, P1.C FROM (SELECT A FROM R1 LIMIT 5) T1, P1 WHERE T1.A = P1.C ";
        equivalentSql = "select T1.A, P1.C FROM R1 T1, P1 WHERE T1.A = P1.C ";
        checkReplicatedTwo(sqlNoSimplification, 1, 0);
        checkSubquerySimplification(sql, equivalentSql);

        // Three table joins
        sql = "select T1.A, P1.A FROM (SELECT A FROM R1) T1, P1, P2 WHERE P2.A = P1.A and T1.A = P1.C ";
        sqlNoSimplification = "select T1.A, P1.A FROM (SELECT A FROM R1 LIMIT 10) T1, P1, P2 WHERE P2.A = P1.A and T1.A = P1.C ";
        equivalentSql = "select T1.A, P1.A FROM R1 T1, P1, P2 WHERE P2.A = P1.A and T1.A = P1.C ";
        checkReplicatedTwo(sqlNoSimplification, 1 ,1);
        checkSubquerySimplification(sql, equivalentSql);
    }

    public void testReplicatedGroupbyLIMIT() {
        AbstractPlanNode pn;

        pn = compile("select A, C FROM (SELECT * FROM R1 WHERE A > 3 Limit 3) T1 ");
        pn = pn.getChild(0);
        checkSeqScan(pn, "T1",  "A", "C" );
        pn = pn.getChild(0);
        checkSeqScan(pn, "R1",  "A", "C", "D");
        checkPredicateComparisonExpression(pn, "R1");
        assertEquals(((SeqScanPlanNode) pn).getInlinePlanNodes().size(), 2);
        assertNotNull(((SeqScanPlanNode) pn).getInlinePlanNode(PlanNodeType.PROJECTION));
        assertNotNull(((SeqScanPlanNode) pn).getInlinePlanNode(PlanNodeType.LIMIT));

        // inline limit and projection node.
        pn = compile("select A, SUM(D) FROM (SELECT A, D FROM R1 WHERE A > 3 Limit 3 ) T1 Group by A");
        pn = pn.getChild(0);
        assertTrue(pn instanceof SeqScanPlanNode);
        assertTrue(pn.getInlinePlanNode(PlanNodeType.HASHAGGREGATE) != null);

        pn = pn.getChild(0);
        checkSeqScan(pn, "R1",  "A", "D" );
        checkPredicateComparisonExpression(pn, "R1");
        assertEquals(((SeqScanPlanNode) pn).getInlinePlanNodes().size(), 2);
        assertNotNull(((SeqScanPlanNode) pn).getInlinePlanNode(PlanNodeType.PROJECTION));
        assertNotNull(((SeqScanPlanNode) pn).getInlinePlanNode(PlanNodeType.LIMIT));

        // add order by node, wihtout inline limit and projection node.
        pn = compile("select A, SUM(D) FROM (SELECT A, D FROM R1 WHERE A > 3 ORDER BY D Limit 3 ) T1 Group by A");
        pn = pn.getChild(0);
        assertTrue(pn.getInlinePlanNode(PlanNodeType.HASHAGGREGATE) != null);
        checkSeqScan(pn, "T1" );
        pn = pn.getChild(0);
        assertTrue(pn instanceof ProjectionPlanNode);
        pn = pn.getChild(0);
        // inline limit with order by
        assertTrue(pn instanceof OrderByPlanNode);
        assertNotNull(pn.getInlinePlanNode(PlanNodeType.LIMIT));
        pn = pn.getChild(0);
        checkSeqScan(pn, "R1",  "A", "D" );
        checkPredicateComparisonExpression(pn, "R1");
        assertEquals(((SeqScanPlanNode) pn).getInlinePlanNodes().size(), 1);
        assertNotNull(((SeqScanPlanNode) pn).getInlinePlanNode(PlanNodeType.PROJECTION));

        AbstractPlanNode aggNode;

        pn = compile("select A, SUM(D) FROM (SELECT A, D FROM R1 WHERE A > 3 ORDER BY D Limit 3 ) T1 Group by A HAVING SUM(D) < 3");
        pn = pn.getChild(0);
        assertTrue(pn.getInlinePlanNode(PlanNodeType.HASHAGGREGATE) != null);
        aggNode = pn.getInlinePlanNode(PlanNodeType.HASHAGGREGATE);
        assertNotNull(((HashAggregatePlanNode)aggNode).getPostPredicate());
        checkSeqScan(pn, "T1" );
        pn = pn.getChild(0);
        assertTrue(pn instanceof ProjectionPlanNode);
        pn = pn.getChild(0);
        // inline limit with order by
        assertTrue(pn instanceof OrderByPlanNode);
        assertNotNull(pn.getInlinePlanNode(PlanNodeType.LIMIT));
        pn = pn.getChild(0);
        checkSeqScan(pn, "R1",  "A", "D" );
        checkPredicateComparisonExpression(pn, "R1");
        assertEquals(((SeqScanPlanNode) pn).getInlinePlanNodes().size(), 1);
        assertNotNull(((SeqScanPlanNode) pn).getInlinePlanNode(PlanNodeType.PROJECTION));


        pn = compile("select A, SUM(D)*COUNT(*) FROM (SELECT A, D FROM R1 WHERE A > 3 ORDER BY D Limit 3 ) T1 Group by A HAVING SUM(D) < 3");
        pn = pn.getChild(0);
        assertTrue(pn instanceof ProjectionPlanNode); // complex aggregation
        pn = pn.getChild(0);
        assertTrue(pn.getInlinePlanNode(PlanNodeType.HASHAGGREGATE) != null);
        aggNode = pn.getInlinePlanNode(PlanNodeType.HASHAGGREGATE);
        assertNotNull(((HashAggregatePlanNode)aggNode).getPostPredicate());

        checkSeqScan(pn, "T1");
        pn = pn.getChild(0);
        assertTrue(pn instanceof ProjectionPlanNode);
        pn = pn.getChild(0);
        // inline limit with order by
        assertTrue(pn instanceof OrderByPlanNode);
        assertNotNull(pn.getInlinePlanNode(PlanNodeType.LIMIT));
        pn = pn.getChild(0);
        checkSeqScan(pn, "R1",  "A", "D" );
        checkPredicateComparisonExpression(pn, "R1");
        assertEquals(((SeqScanPlanNode) pn).getInlinePlanNodes().size(), 1);
        assertNotNull(((SeqScanPlanNode) pn).getInlinePlanNode(PlanNodeType.PROJECTION));



        pn = compile("select A, SUM(D) FROM (SELECT A, D FROM R1 WHERE A > 3 ORDER BY D Limit 3 ) T1 Group by A HAVING AVG(D) < 3");
        pn = pn.getChild(0);
        assertTrue(pn instanceof ProjectionPlanNode); // complex aggregation
        pn = pn.getChild(0);
        assertTrue(pn.getInlinePlanNode(PlanNodeType.HASHAGGREGATE) != null);
        aggNode = pn.getInlinePlanNode(PlanNodeType.HASHAGGREGATE);
        assertNotNull(((HashAggregatePlanNode)aggNode).getPostPredicate());

        checkSeqScan(pn, "T1");
        pn = pn.getChild(0);
        assertTrue(pn instanceof ProjectionPlanNode);
        pn = pn.getChild(0);
        // inline limit with order by
        assertTrue(pn instanceof OrderByPlanNode);
        assertNotNull(pn.getInlinePlanNode(PlanNodeType.LIMIT));
        pn = pn.getChild(0);
        checkSeqScan(pn, "R1",  "A", "D" );
        checkPredicateComparisonExpression(pn, "R1");
        assertEquals(((SeqScanPlanNode) pn).getInlinePlanNodes().size(), 1);
        assertNotNull(((SeqScanPlanNode) pn).getInlinePlanNode(PlanNodeType.PROJECTION));



        // Aggregation inside of the from clause
        pn = compile("select A FROM (SELECT A, SUM(C) FROM R1 WHERE A > 3 GROUP BY A ORDER BY A Limit 3) T1 ");
        pn = pn.getChild(0);
        assertTrue(pn instanceof SeqScanPlanNode);
        checkSeqScan(pn, "T1", "A");
        pn = pn.getChild(0);
        assertTrue(pn instanceof ProjectionPlanNode);
        pn = pn.getChild(0);
        // inline limit with order by
        assertTrue(pn instanceof OrderByPlanNode);
        assertNotNull(pn.getInlinePlanNode(PlanNodeType.LIMIT));
        pn = pn.getChild(0);
        assertTrue(pn.getInlinePlanNode(PlanNodeType.HASHAGGREGATE) != null);
        assertTrue(pn instanceof SeqScanPlanNode);
        checkSeqScan(pn, "R1");


        pn = compile("select SC, SUM(A) as SA FROM (SELECT A, SUM(C) as SC, MAX(D) as MD FROM R1 " +
                "WHERE A > 3 GROUP BY A ORDER BY A Limit 3) T1  " +
                "Group by SC");

        pn = pn.getChild(0);
        assertTrue(pn.getInlinePlanNode(PlanNodeType.HASHAGGREGATE) != null);
        assertTrue(pn instanceof SeqScanPlanNode);
        checkSeqScan(pn, "T1");
        pn = pn.getChild(0);
        assertTrue(pn instanceof ProjectionPlanNode);
        pn = pn.getChild(0);
        // inline limit with order by
        assertTrue(pn instanceof OrderByPlanNode);
        assertNotNull(pn.getInlinePlanNode(PlanNodeType.LIMIT));
        pn = pn.getChild(0);
        assertTrue(pn.getInlinePlanNode(PlanNodeType.HASHAGGREGATE) != null);
        assertTrue(pn instanceof SeqScanPlanNode);
        checkSeqScan(pn, "R1");
    }

    public void testPartitionedSameLevel() {
        // force it to be single partitioned.
        AbstractPlanNode pn;
        List<AbstractPlanNode> planNodes;
        String sql, sqlNoSimplification, equivalentSql;

        //
        // Single partition detection : single table
        //
        sql = "select A FROM (SELECT A FROM P1 WHERE A = 3) T1 ";
        sqlNoSimplification = "select A FROM (SELECT A FROM P1 WHERE A = 3 LIMIT 1) T1 ";
        equivalentSql = "SELECT A FROM P1 T1 WHERE A = 3";
        planNodes = compileToFragments(sqlNoSimplification);
        assertEquals(1, planNodes.size());
        pn = planNodes.get(0);
        assertTrue(pn instanceof SendPlanNode);
        pn = pn.getChild(0);
        checkSeqScan(pn, "T1",  "A");
        pn = pn.getChild(0);
        checkPrimaryKeyIndexScan(pn, "P1", "A");
        assertNotNull(((IndexScanPlanNode) pn).getInlinePlanNode(PlanNodeType.PROJECTION));
        checkSubquerySimplification(sql, equivalentSql);

        sql = "select A, C FROM (SELECT A, C FROM P1 WHERE A = 3) T1 ";
        sqlNoSimplification = "select A, C FROM (SELECT A, C FROM P1 WHERE A = 3 LIMIT 1) T1 ";
        equivalentSql = "SELECT A, C FROM P1 T1 WHERE A = 3";
        planNodes = compileToFragments(sqlNoSimplification);
        assertEquals(1, planNodes.size());
        pn = planNodes.get(0);
        assertTrue(pn instanceof SendPlanNode);
        pn = pn.getChild(0);
        checkSeqScan(pn, "T1",  "A", "C");
        pn = pn.getChild(0);
        checkPrimaryKeyIndexScan(pn, "P1", "A", "C");
        assertNotNull(((IndexScanPlanNode) pn).getInlinePlanNode(PlanNodeType.PROJECTION));
        checkSubquerySimplification(sql, equivalentSql);

        // Single partition query without selecting partition column from sub-query
        planNodes = compileToFragments("select C FROM (SELECT A, C FROM P1 WHERE A = 3 LIMIT 1) T1 ");
        assertEquals(1, planNodes.size());
        planNodes = compileToFragments("select C FROM (SELECT C FROM P1 WHERE A = 3 LIMIT 1) T1 ");
        assertEquals(1, planNodes.size());

        //
        // AdHoc multiple partitioned sub-select queries.
        //
        sql = "select A1, C FROM (SELECT A A1, C FROM P1) T1  ";
        sqlNoSimplification = "select A1, C FROM (SELECT A + 1 A1, C FROM P1) T1 ";
        equivalentSql = "SELECT A A1, C FROM P1 T1";
        planNodes = compileToFragments(sqlNoSimplification);
        assertEquals(2, planNodes.size());
        pn = planNodes.get(0).getChild(0);
        assertTrue(pn instanceof ProjectionPlanNode);
        pn = pn.getChild(0);
        assertTrue(pn instanceof ReceivePlanNode);
        pn = planNodes.get(1).getChild(0);
        checkSeqScan(pn, "T1",  "A1", "C" );
        pn = pn.getChild(0);
        assertTrue(pn instanceof ProjectionPlanNode); // This sounds it could be optimized
        pn = pn.getChild(0);
        checkPrimaryKeyIndexScan(pn, "P1", "A", "C");
        checkSubquerySimplification(sql, equivalentSql);

        sql = "select A1 FROM (SELECT A A1, C FROM P1 WHERE A > 3) T1 ";
        sqlNoSimplification = "select A1 FROM (SELECT A + 1 A1, C FROM P1 WHERE A > 3) T1 ";
        equivalentSql = "SELECT A A1 FROM P1 T1 WHERE A > 3";
        planNodes = compileToFragments(sqlNoSimplification);
        assertEquals(2, planNodes.size());
        pn = planNodes.get(0).getChild(0);
        assertTrue(pn instanceof ProjectionPlanNode);
        pn = pn.getChild(0);
        assertTrue(pn instanceof ReceivePlanNode);
        pn = planNodes.get(1).getChild(0);
        checkSeqScan(pn, "T1",  "A1" );
        pn = pn.getChild(0);
        assertTrue(pn instanceof ProjectionPlanNode);
        pn = pn.getChild(0);
        checkPrimaryKeyIndexScan(pn, "P1", "A", "C");
        checkSubquerySimplification(sql, equivalentSql);


        //
        // Group by
        //
        planNodes = compileToFragments("select C, SD FROM " +
                "(SELECT C, SUM(D) as SD FROM P1 GROUP BY C) T1 ");
        assertEquals(2, planNodes.size());
        pn = planNodes.get(0).getChild(0);
        checkSeqScan(pn, "T1", "C", "SD");
        assertNotNull(pn.getInlinePlanNode(PlanNodeType.PROJECTION));
        pn = pn.getChild(0);
        assertTrue(pn instanceof HashAggregatePlanNode);
        pn = pn.getChild(0);
        assertTrue(pn instanceof ReceivePlanNode);

        pn = planNodes.get(1);
        assertTrue(pn instanceof SendPlanNode);
        pn = pn.getChild(0);
        checkPrimaryKeyIndexScan(pn, "P1", "C", "SD");
        assertNotNull(pn.getInlinePlanNode(PlanNodeType.PROJECTION));
        assertNotNull(pn.getInlinePlanNode(PlanNodeType.HASHAGGREGATE));

        // rename group by column
        planNodes = compileToFragments("select X, SD FROM " +
                "(SELECT C AS X, SUM(D) as SD FROM P1 GROUP BY C) T1 ");
        assertEquals(2, planNodes.size());
        pn = planNodes.get(0).getChild(0);
        checkSeqScan(pn, "T1", "X", "SD");
        assertNotNull(pn.getInlinePlanNode(PlanNodeType.PROJECTION));
        pn = pn.getChild(0);
        assertTrue(pn instanceof HashAggregatePlanNode);
        pn = pn.getChild(0);
        assertTrue(pn instanceof ReceivePlanNode);

        pn = planNodes.get(1);
        assertTrue(pn instanceof SendPlanNode);
        pn = pn.getChild(0);
        checkPrimaryKeyIndexScan(pn, "P1", "C", "SD");
        assertNotNull(pn.getInlinePlanNode(PlanNodeType.PROJECTION));
        assertNotNull(pn.getInlinePlanNode(PlanNodeType.HASHAGGREGATE));


        AbstractPlanNode nlpn;
        //
        // Partitioned Joined tests
        //
        failToCompile("select * FROM " +
                "(SELECT C, SUM(D) as SD FROM P1 GROUP BY C) T1, P2 where T1.C = P2.A ",
                joinErrorMsg);

        planNodes = compileToFragments("select T1.C, T1.SD FROM " +
                "(SELECT C, SUM(D) as SD FROM P1 GROUP BY C) T1, R1 Where T1.C = R1.C ");
        assertEquals(2, planNodes.size());

        pn = planNodes.get(0).getChild(0);
        assertTrue(pn instanceof ProjectionPlanNode);
        nlpn = pn.getChild(0);
        assertTrue(nlpn instanceof NestLoopPlanNode);
        pn = nlpn.getChild(1);
        checkSeqScan(pn, "R1");
        pn = nlpn.getChild(0);
        checkSeqScan(pn, "T1", "C", "SD");
        assertNotNull(pn.getInlinePlanNode(PlanNodeType.PROJECTION));
        pn = pn.getChild(0);
        assertTrue(pn instanceof HashAggregatePlanNode);
        pn = pn.getChild(0);
        assertTrue(pn instanceof ReceivePlanNode);

        pn = planNodes.get(1);
        assertTrue(pn instanceof SendPlanNode);
        pn = pn.getChild(0);
        checkPrimaryKeyIndexScan(pn, "P1", "C", "SD");
        assertNotNull(pn.getInlinePlanNode(PlanNodeType.PROJECTION));
        assertNotNull(pn.getInlinePlanNode(PlanNodeType.HASHAGGREGATE));

        // Group by Partitioned column
        planNodes = compileToFragments("select C, SD FROM " +
                "(SELECT A, C, SUM(D) as SD FROM P1 WHERE A > 3 GROUP BY A, C) T1 ");
        assertEquals(2, planNodes.size());

        planNodes = compileToFragments("select C, SD FROM " +
                "(SELECT A, C, SUM(D) as SD FROM P1 WHERE A = 3 GROUP BY A, C) T1 ");
        assertEquals(1, planNodes.size());

        planNodes = compileToFragments("select T1.C, T1.SD FROM " +
                "(SELECT A, C, SUM(D) as SD FROM P1 WHERE A = 3 GROUP BY A, C) T1, R1 WHERE T1.C = R1.C ");
        assertEquals(1, planNodes.size());

        //
        // Limit
        //
        planNodes = compileToFragments("select C FROM (SELECT C FROM P1 WHERE A > 3 ORDER BY C LIMIT 5) T1 ");
        assertEquals(2, planNodes.size());

        planNodes = compileToFragments("select T1.C FROM (SELECT C FROM P1 WHERE A > 3 ORDER BY C LIMIT 5) T1, " +
                "R1 WHERE T1.C > R1.C ");
        assertEquals(2, planNodes.size());

        planNodes = compileToFragments("select C FROM (SELECT A, C FROM P1 WHERE A = 3 ORDER BY C LIMIT 5) T1 ");
        assertEquals(1, planNodes.size());
        // Without selecting partition column from sub-query
        planNodes = compileToFragments(("select C FROM (SELECT C FROM P1 WHERE A = 3 ORDER BY C LIMIT 5) T1 "));
        assertEquals(1, planNodes.size());

        planNodes = compileToFragments("select T1.C FROM (SELECT A, C FROM P1 WHERE A = 3 ORDER BY C LIMIT 5) T1, " +
                "R1 WHERE T1.C > R1.C ");
        assertEquals(1, planNodes.size());
        // Without selecting partition column from sub-query
        planNodes = compileToFragments("select T1.C FROM (SELECT C FROM P1 WHERE A = 3 ORDER BY C LIMIT 5) T1, " +
                "R1 WHERE T1.C > R1.C ");
        assertEquals(1, planNodes.size());

        //
        // Group by & LIMIT 5
        //
        planNodes = compileToFragments("select C, SD FROM " +
                "(SELECT C, SUM(D) as SD FROM P1 GROUP BY C ORDER BY C LIMIT 5) T1 ");
        assertEquals(2, planNodes.size());

        // Without selecting partition column from sub-query
        planNodes = compileToFragments("select C, SD FROM " +
                "(SELECT C, SUM(D) as SD FROM P1 WHERE A = 3 GROUP BY C ORDER BY C LIMIT 5) T1 ");
        assertEquals(1, planNodes.size());
    }

    private void checkFragmentCount(String sql, int fragmentCount) {
        List<AbstractPlanNode> planNodes = compileToFragments(sql);
        assertEquals(fragmentCount, planNodes.size());
    }

    public void testPartitionedCrossLevel() {
        AbstractPlanNode pn;
        List<AbstractPlanNode> planNodes;
        AbstractPlanNode nlpn;
        String sql, sqlNoSimplification, equivalentSql;

        sql = "SELECT T1.A, T1.C, P2.D FROM P2, (SELECT A, C FROM P1) T1 " +
                "where T1.A = P2.A ";
        sqlNoSimplification = "SELECT T1.A, T1.C, P2.D FROM P2, (SELECT A, C, A + 1 FROM P1) T1 " +
                "where T1.A = P2.A ";
        equivalentSql = "SELECT T1.A, T1.C, P2.D FROM P2, P1 T1 WHERE T1.A = P2.A";
        planNodes = compileToFragments(sqlNoSimplification);
        assertEquals(2, planNodes.size());
        pn = planNodes.get(0).getChild(0);
        assertTrue(pn instanceof ProjectionPlanNode);
        pn = pn.getChild(0);
        assertTrue(pn instanceof ReceivePlanNode);

        pn = planNodes.get(1);
        assertTrue(pn instanceof SendPlanNode);
        nlpn = pn.getChild(0);
        assertTrue(nlpn instanceof NestLoopIndexPlanNode);
        assertEquals(JoinType.INNER, ((NestLoopIndexPlanNode) nlpn).getJoinType());
        pn = nlpn.getChild(0);
        checkSeqScan(pn, "T1", "A", "C");
        pn = pn.getChild(0);
        assertTrue(pn instanceof ProjectionPlanNode);
        pn = pn.getChild(0);
        checkPrimaryKeyIndexScan(pn, "P1", "A", "C");
        // Check inlined index scan
        pn = ((NestLoopIndexPlanNode) nlpn).getInlinePlanNode(PlanNodeType.INDEXSCAN);
        checkPrimaryKeyIndexScan(pn, "P2", "A", "D");
        checkSubquerySimplification(sql, equivalentSql);


        checkFragmentCount("SELECT P2.A, P2.C FROM P2, (SELECT A, C FROM P1 GROUP BY A) T1 " +
                "where T1.A = P2.A and P2.A = 1", 1);
        checkFragmentCount("SELECT P2.A, P2.C FROM P2, (SELECT A, C FROM P1) T1 " +
                "where T1.A = P2.A and P2.A = 1", 1);

        checkFragmentCount("SELECT P2.A, P2.C FROM P2, (SELECT A, C, A + 1 FROM P1) T1 " +
                "where T1.A = P2.A and T1.A = 1", 1);
        checkFragmentCount("SELECT P2.A, P2.C FROM P2, (SELECT A, C FROM P1) T1 " +
                "where T1.A = P2.A and T1.A = 1", 1);

        checkFragmentCount("SELECT P2.A, P2.C FROM P2, (SELECT A, C, A + 1 FROM P1 where P1.A = 3) T1 " +
                "where T1.A = P2.A ", 1);
        checkFragmentCount("SELECT P2.A, P2.C FROM P2, (SELECT A, C FROM P1 where P1.A = 3) T1 " +
                "where T1.A = P2.A ", 1);

        // Distributed join
        checkFragmentCount("select D1, D2 " +
                "FROM (SELECT A, D + 1 D1 FROM P1 ) T1, (SELECT A, D + 2 D2 FROM P2 ) T2 " +
                "WHERE T1.A = T2.A", 2);
        checkFragmentCount("select D1, D2 " +
                "FROM (SELECT A, D D1 FROM P1 ) T1, (SELECT A, D D2 FROM P2 ) T2 " +
                "WHERE T1.A = T2.A", 2);

        checkFragmentCount("select D1, P2.D " +
                "FROM (SELECT A, D + 1 D1 FROM P1 WHERE A=1) T1, P2 " +
                "WHERE T1.A = P2.A AND P2.A = 1", 1);
        checkFragmentCount("select D1, P2.D " +
                "FROM (SELECT A, D D1 FROM P1 WHERE A=1) T1, P2 " +
                "WHERE T1.A = P2.A AND P2.A = 1", 1);

        checkFragmentCount("select T1.A, T1.C, T1.SD FROM " +
                "(SELECT A, C, SUM(D) as SD FROM P1 WHERE A > 3 GROUP BY A, C) T1, P2 WHERE T1.A = P2.A", 2);


        // (1) Multiple level subqueries (recursive) partition detecting
        checkFragmentCount("select * from p2, " +
                "(select * from (SELECT A, D + 1 D1 FROM P1) T1) T2 where p2.A = T2.A", 2);
        checkFragmentCount("select * from p2, " +
                "(select * from (SELECT A, D D1 FROM P1) T1) T2 where p2.A = T2.A", 2);

        checkFragmentCount("select * from p2, " +
                "(select * from (SELECT A, D + 1 D1 FROM P1 WHERE A=2) T1) T2 " +
                "where p2.A = T2.A ", 1);
        checkFragmentCount("select * from p2, " +
                "(select * from (SELECT A, D D1 FROM P1 WHERE A=2) T1) T2 " +
                "where p2.A = T2.A ", 1);

        checkFragmentCount("select * from p2, " +
                "(select * from (SELECT P1.A, P1.D FROM P1, P3 where P1.A = P3.A) T1) T2 " +
                "where p2.A = T2.A", 2);

        checkFragmentCount("select * from p2, " +
                "(select * from (SELECT P1.A, P1.D FROM P1, P3 where P1.A = P3.A) T1) T2 " +
                "where p2.A = T2.A and P2.A = 1", 1);

        // (2) Multiple subqueries on the same level partition detecting
        planNodes = compileToFragments("select D1, D2 FROM " +
                "(SELECT A, D + 1 D1 FROM P1 WHERE A=2) T1, " +
                "(SELECT A, D + 1 D2 FROM P2 WHERE A=2) T2");
        assertEquals(1, planNodes.size());


        checkFragmentCount("select D1, D2 FROM " +
                "(SELECT A, D + 1 D1 FROM P1 WHERE A=2) T1, " +
                "(SELECT A, D + 1 D2 FROM P2) T2 where T2.A = 2", 1);
        checkFragmentCount("select D1, D2 FROM " +
                "(SELECT A, D D1 FROM P1 WHERE A=2) T1, " +
                "(SELECT A, D D2 FROM P2) T2 where T2.A = 2", 1);

        checkFragmentCount("select D1, D2 FROM " +
                "(SELECT A, D + 1 D1 FROM P1) T1, " +
                "(SELECT A, D + 1 D2 FROM P2 WHERE A=2) T2 where T1.A = 2", 1);
        checkFragmentCount("select D1, D2 FROM " +
                "(SELECT A, D D1 FROM P1) T1, " +
                "(SELECT A, D D2 FROM P2 WHERE A=2) T2 where T1.A = 2", 1);


        // partitioned column renaming tests
        checkFragmentCount("select D1, D2 FROM " +
                "(SELECT A A1, D + 1 D1 FROM P1) T1, " +
                "(SELECT A, D + 1 D2 FROM P2 WHERE A=2) T2 where T1.A1 = 2", 1);
        checkFragmentCount("select D1, D2 FROM " +
                "(SELECT A A1, D D1 FROM P1) T1, " +
                "(SELECT A, D D2 FROM P2 WHERE A=2) T2 where T1.A1 = 2", 1);

        checkFragmentCount("select D1, D2 FROM " +
                "(SELECT A, D + 1 D1 FROM P1 WHERE A=2) T1, " +
                "(SELECT A A2, D + 1 D2 FROM P2 ) T2 where T2.A2 = 2", 1);
        checkFragmentCount("select D1, D2 FROM " +
                "(SELECT A, D D1 FROM P1 WHERE A=2) T1, " +
                "(SELECT A A2, D D2 FROM P2 ) T2 where T2.A2 = 2", 1);

        checkFragmentCount("select A1, A2, D1, D2 " +
                "FROM (SELECT A A1, D + 1 D1 FROM P1 WHERE A=2) T1, " +
                "(SELECT A A2, D + 1 D2 FROM P2) T2 where T2.A2=2", 1);
        checkFragmentCount("select A1, A2, D1, D2 " +
                "FROM (SELECT A A1, D D1 FROM P1 WHERE A=2) T1, " +
                "(SELECT A A2, D D2 FROM P2) T2 where T2.A2=2", 1);

        checkFragmentCount("select A1, A2, D1, D2 " +
                "FROM (SELECT A A1, D + 1 D1 FROM P1 WHERE A=2) T1, " +
                "(SELECT A A2, D + 1 D2 FROM P2) T2 where T2.A2=2", 1);
        checkFragmentCount("select A1, A2, D1, D2 " +
                "FROM (SELECT A A1, D D1 FROM P1 WHERE A=2) T1, " +
                "(SELECT A A2, D D2 FROM P2) T2 where T2.A2=2", 1);


        // Test with LIMIT
        failToCompile("select A1, A2, D1, D2 " +
                "FROM (SELECT A A1, D D1 FROM P1 WHERE A=2) T1, " +
                "(SELECT A A2, D D2 FROM P2 ORDER BY D LIMIT 3) T2 where T2.A2=2",
                joinErrorMsg);
    }

    public void testPartitionedGroupByWithoutAggregate() {
        AbstractPlanNode pn;
        List<AbstractPlanNode> planNodes;

        // group by non-partition column, no pushed down
        planNodes = compileToFragments(
                "SELECT * FROM (SELECT C FROM P1 GROUP BY C) T1");
        assertEquals(2, planNodes.size());
        pn = planNodes.get(0).getChild(0);
        checkSeqScan(pn, "T1");
        pn = pn.getChild(0);
        assertTrue(pn instanceof HashAggregatePlanNode);

        pn = planNodes.get(1).getChild(0);
        checkPrimaryKeyIndexScan(pn, "P1");

        // count(*), no pushed down
        planNodes = compileToFragments(
                "SELECT count(*) FROM (SELECT c FROM P1 GROUP BY c) T1");
        assertEquals(2, planNodes.size());
        pn = planNodes.get(0).getChild(0);
        assertTrue(pn instanceof TableCountPlanNode);
        pn = pn.getChild(0);
        assertTrue(pn instanceof HashAggregatePlanNode);

        pn = planNodes.get(1).getChild(0);
        checkPrimaryKeyIndexScan(pn, "P1");


        // group by partition column, pushed down
        planNodes = compileToFragments(
                "SELECT * FROM (SELECT A FROM P1 GROUP BY A) T1");
        assertEquals(2, planNodes.size());
        pn = planNodes.get(0).getChild(0);
        assertTrue(pn instanceof ProjectionPlanNode);
        assertTrue(pn.getChild(0) instanceof ReceivePlanNode);

        pn = planNodes.get(1).getChild(0);
        checkSeqScan(pn, "T1");
        pn = pn.getChild(0);
        checkPrimaryKeyIndexScan(pn, "P1");

        planNodes = compileToFragments(
                "SELECT count(*) FROM (SELECT A FROM P1 GROUP BY A) T1");
        assertEquals(2, planNodes.size());
        pn = planNodes.get(0).getChild(0);
        assertTrue(pn.getChild(0) instanceof ReceivePlanNode);

        pn = planNodes.get(1).getChild(0);
        assertTrue(pn instanceof TableCountPlanNode);
        pn = pn.getChild(0);
        checkPrimaryKeyIndexScan(pn, "P1");
    }

    public void testPartitionedGroupBy() {
        AbstractPlanNode pn;
        List<AbstractPlanNode> planNodes;
        AbstractPlanNode nlpn;

        // (1) Single partition query, filter on outer query.
        planNodes = compileToFragments(
                "SELECT * FROM (SELECT A, C FROM P1 GROUP BY A, C) T1 " +
                "where T1.A = 1 ");
        assertEquals(1, planNodes.size());
        pn = planNodes.get(0);
        assertTrue(pn instanceof SendPlanNode);
        pn = pn.getChild(0);
        checkSeqScan(pn, "T1", "A", "C");
        assertNotNull(pn.getInlinePlanNode(PlanNodeType.PROJECTION));
        // Because it group by the partition column, we can drop the group by column on coordinator

        pn = pn.getChild(0);
        checkPrimaryKeyIndexScan(pn, "P1");
        assertNotNull(pn.getInlinePlanNode(PlanNodeType.PROJECTION));
        assertNotNull(pn.getInlinePlanNode(PlanNodeType.PARTIALAGGREGATE));


        // (2) Single partition query, filter in inner sub-query.
        planNodes = compileToFragments(
                "SELECT * FROM (SELECT A, C FROM P1 WHERE A = 1 GROUP BY A, C) T1");
        assertEquals(1, planNodes.size());
        pn = planNodes.get(0);
        assertTrue(pn instanceof SendPlanNode);
        pn = pn.getChild(0);
        checkSeqScan(pn, "T1", "A", "C");
        assertNotNull(pn.getInlinePlanNode(PlanNodeType.PROJECTION));

        pn = pn.getChild(0);
        checkPrimaryKeyIndexScan(pn, "P1");
        assertNotNull(pn.getInlinePlanNode(PlanNodeType.PROJECTION));
        assertNotNull(pn.getInlinePlanNode(PlanNodeType.PARTIALAGGREGATE));


        // (3) Sub-query with replicated table group by
        planNodes = compileToFragments(
                "SELECT * FROM (SELECT A, C FROM R1 GROUP BY A, C) T1, P1 " +
                "where T1.A = P1.A ");
        assertEquals(2, planNodes.size());
        pn = planNodes.get(0);
        assertTrue(pn instanceof SendPlanNode);
        pn = pn.getChild(0);
        assertTrue(pn instanceof ProjectionPlanNode);
        pn = pn.getChild(0);
        assertTrue(pn instanceof ReceivePlanNode);

        pn = planNodes.get(1);
        assertTrue(pn instanceof SendPlanNode);
        nlpn = pn.getChild(0);
        assertTrue(nlpn instanceof NestLoopIndexPlanNode);
        assertEquals(JoinType.INNER, ((NestLoopIndexPlanNode) nlpn).getJoinType());
        pn = nlpn.getInlinePlanNode(PlanNodeType.INDEXSCAN);
        checkPrimaryKeyIndexScan(pn, "P1");

        pn = nlpn.getChild(0);
        checkSeqScan(pn, "T1");
        assertNotNull(pn.getInlinePlanNode(PlanNodeType.PROJECTION));
        pn = pn.getChild(0);
        checkSeqScan(pn, "R1");
        assertNotNull(pn.getInlinePlanNode(PlanNodeType.PROJECTION));
        assertNotNull(pn.getInlinePlanNode(PlanNodeType.HASHAGGREGATE));


        // Top aggregation node on coordinator
        planNodes = compileToFragments(
                "SELECT -8, T1.NUM FROM SR4 T0, " +
                "(select max(RATIO) RATIO, sum(NUM) NUM, DESC from SP4 group by DESC) T1 " +
                "WHERE (T1.NUM + 5 ) > 44");

        assertEquals(2, planNodes.size());
        pn = planNodes.get(0);
        assertTrue(pn instanceof SendPlanNode);
        pn = pn.getChild(0);
        assertTrue(pn instanceof ProjectionPlanNode);
        nlpn = pn.getChild(0);
        assertTrue(nlpn instanceof NestLoopPlanNode);
        assertEquals(JoinType.INNER, ((NestLoopPlanNode) nlpn).getJoinType());
        pn = nlpn.getChild(0);
        checkPrimaryKeyIndexScan(pn, "SR4");
        pn = nlpn.getChild(1);
        checkSeqScan(pn, "T1", "NUM");
        pn = pn.getChild(0);
        assertTrue(pn instanceof AggregatePlanNode);
        pn = pn.getChild(0);
        assertTrue(pn instanceof ReceivePlanNode);

        pn = planNodes.get(1);
        assertTrue(pn instanceof SendPlanNode);
        pn = pn.getChild(0);
        assertNotNull(pn.getInlinePlanNode(PlanNodeType.HASHAGGREGATE));
        checkPrimaryKeyIndexScan(pn, "SP4");

        //
        // (4) Sub-query with partitioned table group by
        //

        // optimize the group by case to join on distributed node.
        planNodes = compileToFragments(
                "SELECT * FROM (SELECT A, C FROM P1 GROUP BY A, C) T1, P2 " +
                "where T1.A = P2.A");
        assertEquals(2, planNodes.size());
        pn = planNodes.get(0);
        assertTrue(pn instanceof SendPlanNode);
        pn = pn.getChild(0);
        assertTrue(pn instanceof ProjectionPlanNode);
        pn = pn.getChild(0);
        assertTrue(pn instanceof ReceivePlanNode);

        pn = planNodes.get(1);
        assertTrue(pn instanceof SendPlanNode);
        nlpn = pn.getChild(0);
        assertTrue(nlpn instanceof NestLoopIndexPlanNode);
        assertEquals(JoinType.INNER, ((NestLoopIndexPlanNode) nlpn).getJoinType());
        pn = nlpn.getInlinePlanNode(PlanNodeType.INDEXSCAN);
        checkPrimaryKeyIndexScan(pn, "P2");

        pn = nlpn.getChild(0);
        checkSeqScan(pn, "T1");
        assertNotNull(pn.getInlinePlanNode(PlanNodeType.PROJECTION));
        pn = pn.getChild(0);
        checkPrimaryKeyIndexScan(pn, "P1");
        assertNotNull(pn.getInlinePlanNode(PlanNodeType.PROJECTION));
        assertNotNull(pn.getInlinePlanNode(PlanNodeType.PARTIALAGGREGATE));


        // Add aggregate inside of subquery
        planNodes = compileToFragments(
                "SELECT * FROM (SELECT A, COUNT(*) CT FROM P1 GROUP BY A, C) T1, P2 " +
                "where T1.A = P2.A");
        assertEquals(2, planNodes.size());
        pn = planNodes.get(0);
        assertTrue(pn instanceof SendPlanNode);
        pn = pn.getChild(0);
        assertTrue(pn instanceof ProjectionPlanNode);
        pn = pn.getChild(0);
        assertTrue(pn instanceof ReceivePlanNode);

        pn = planNodes.get(1);
        assertTrue(pn instanceof SendPlanNode);
        nlpn = pn.getChild(0);
        assertTrue(nlpn instanceof NestLoopIndexPlanNode);
        assertEquals(JoinType.INNER, ((NestLoopIndexPlanNode) nlpn).getJoinType());
        pn = nlpn.getInlinePlanNode(PlanNodeType.INDEXSCAN);
        checkPrimaryKeyIndexScan(pn, "P2");

        pn = nlpn.getChild(0);
        checkSeqScan(pn, "T1");
        assertNotNull(pn.getInlinePlanNode(PlanNodeType.PROJECTION));
        pn = pn.getChild(0);
        assertTrue(pn instanceof ProjectionPlanNode);
        pn = pn.getChild(0);
        checkPrimaryKeyIndexScan(pn, "P1");
        assertNotNull(pn.getInlinePlanNode(PlanNodeType.PROJECTION));
        assertNotNull(pn.getInlinePlanNode(PlanNodeType.PARTIALAGGREGATE));

        // Add distinct option to aggregate inside of subquery
        planNodes = compileToFragments(
                "SELECT * FROM (SELECT A, C, SUM(distinct D) FROM P1 GROUP BY A, C) T1, P2 " +
                "where T1.A = P2.A ");
        assertEquals(2, planNodes.size());
        pn = planNodes.get(0);
        assertTrue(pn instanceof SendPlanNode);
        pn = pn.getChild(0);
        assertTrue(pn instanceof ProjectionPlanNode);
        pn = pn.getChild(0);
        assertTrue(pn instanceof ReceivePlanNode);

        pn = planNodes.get(1);
        assertTrue(pn instanceof SendPlanNode);
        nlpn = pn.getChild(0);
        assertTrue(nlpn instanceof NestLoopIndexPlanNode);
        assertEquals(JoinType.INNER, ((NestLoopIndexPlanNode) nlpn).getJoinType());
        pn = nlpn.getInlinePlanNode(PlanNodeType.INDEXSCAN);
        checkPrimaryKeyIndexScan(pn, "P2");

        pn = nlpn.getChild(0);
        checkSeqScan(pn, "T1");
        assertNotNull(pn.getInlinePlanNode(PlanNodeType.PROJECTION));
        pn = pn.getChild(0);
        checkPrimaryKeyIndexScan(pn, "P1");
        assertNotNull(pn.getInlinePlanNode(PlanNodeType.PROJECTION));
        assertNotNull(pn.getInlinePlanNode(PlanNodeType.PARTIALAGGREGATE));

        // single partition filter inside subquery
        planNodes = compileToFragments(
                "SELECT * FROM (SELECT A, C FROM P1 WHERE A = 3 GROUP BY A, C) T1, P2 " +
                "where T1.A = P2.A ");
        assertEquals(1, planNodes.size());

        pn = planNodes.get(0);
        assertTrue(pn instanceof SendPlanNode);
        pn = pn.getChild(0);
        assertTrue(pn instanceof ProjectionPlanNode);
        nlpn = pn.getChild(0);
        assertTrue(nlpn instanceof NestLoopIndexPlanNode);
        assertEquals(JoinType.INNER, ((NestLoopIndexPlanNode) nlpn).getJoinType());
        pn = nlpn.getInlinePlanNode(PlanNodeType.INDEXSCAN);
        checkPrimaryKeyIndexScan(pn, "P2");

        pn = nlpn.getChild(0);
        checkSeqScan(pn, "T1");
        assertNotNull(pn.getInlinePlanNode(PlanNodeType.PROJECTION));
        pn = pn.getChild(0);
        checkPrimaryKeyIndexScan(pn, "P1");
        assertNotNull(pn.getInlinePlanNode(PlanNodeType.PROJECTION));
        assertNotNull(pn.getInlinePlanNode(PlanNodeType.PARTIALAGGREGATE));

        // single partition filter outside subquery
        planNodes = compileToFragments(
                "SELECT * FROM (SELECT A, C FROM P1 GROUP BY A, C) T1, P2 " +
                "where T1.A = P2.A and P2.A = 3");
        assertEquals(1, planNodes.size());

        pn = planNodes.get(0);
        assertTrue(pn instanceof SendPlanNode);
        pn = pn.getChild(0);
        assertTrue(pn instanceof ProjectionPlanNode);
        nlpn = pn.getChild(0);
        assertTrue(nlpn instanceof NestLoopPlanNode);
        assertEquals(JoinType.INNER, ((NestLoopPlanNode) nlpn).getJoinType());
        pn = nlpn.getChild(0);
        checkSeqScan(pn, "T1");
        assertNotNull(pn.getInlinePlanNode(PlanNodeType.PROJECTION));
        pn = pn.getChild(0);
        checkPrimaryKeyIndexScan(pn, "P1");
        assertNotNull(pn.getInlinePlanNode(PlanNodeType.PROJECTION));
        assertNotNull(pn.getInlinePlanNode(PlanNodeType.PARTIALAGGREGATE));

        pn = nlpn.getChild(1);
        checkPrimaryKeyIndexScan(pn, "P2");


        planNodes = compileToFragments(
                "SELECT * FROM (SELECT A, C FROM P1 GROUP BY A, C) T1, P2 " +
                "where T1.A = P2.A and T1.A = 3");
        assertEquals(1, planNodes.size());

        pn = planNodes.get(0);
        assertTrue(pn instanceof SendPlanNode);
        pn = pn.getChild(0);
        assertTrue(pn instanceof ProjectionPlanNode);
        nlpn = pn.getChild(0);
        assertTrue(nlpn instanceof NestLoopPlanNode);
        assertEquals(JoinType.INNER, ((NestLoopPlanNode) nlpn).getJoinType());
        pn = nlpn.getChild(0);
        checkSeqScan(pn, "T1");
        assertNotNull(pn.getInlinePlanNode(PlanNodeType.PROJECTION));
        pn = pn.getChild(0);
        checkPrimaryKeyIndexScan(pn, "P1");
        assertNotNull(pn.getInlinePlanNode(PlanNodeType.PROJECTION));
        assertNotNull(pn.getInlinePlanNode(PlanNodeType.PARTIALAGGREGATE));

        pn = nlpn.getChild(1);
        checkPrimaryKeyIndexScan(pn, "P2");


        // Group by C, A instead of A, C
        planNodes = compileToFragments(
                "SELECT * FROM (SELECT A, C FROM P1 GROUP BY C, A) T1, P2 " +
                "where T1.A = P2.A and T1.A = 3");
        assertEquals(1, planNodes.size());

        pn = planNodes.get(0);
        assertTrue(pn instanceof SendPlanNode);
        pn = pn.getChild(0);
        assertTrue(pn instanceof ProjectionPlanNode);
        nlpn = pn.getChild(0);
        assertTrue(nlpn instanceof NestLoopPlanNode);
        assertEquals(JoinType.INNER, ((NestLoopPlanNode) nlpn).getJoinType());
        pn = nlpn.getChild(0);
        checkSeqScan(pn, "T1");
        assertNotNull(pn.getInlinePlanNode(PlanNodeType.PROJECTION));
        pn = pn.getChild(0);
        checkPrimaryKeyIndexScan(pn, "P1");
        assertNotNull(pn.getInlinePlanNode(PlanNodeType.PROJECTION));
        assertNotNull(pn.getInlinePlanNode(PlanNodeType.PARTIALAGGREGATE));

        pn = nlpn.getChild(1);
        checkPrimaryKeyIndexScan(pn, "P2");

    }

    public void testTableAggSubquery() {
        AbstractPlanNode pn;
        List<AbstractPlanNode> planNodes;
        AbstractPlanNode nlpn;

        planNodes = compileToFragments(
                "SELECT * FROM (SELECT sum(C) AS SC FROM P1) T1");
        assertEquals(2, planNodes.size());
        pn = planNodes.get(0).getChild(0);
        checkSeqScan(pn, "T1", "SC");
        assertNotNull(pn.getInlinePlanNode(PlanNodeType.PROJECTION));
        pn = pn.getChild(0);
        assertTrue(pn instanceof AggregatePlanNode);
        pn = pn.getChild(0);
        assertTrue(pn instanceof ReceivePlanNode);

        pn = planNodes.get(1);
        assertTrue(pn instanceof SendPlanNode);
        pn = pn.getChild(0);
        checkSeqScan(pn, "P1");
        assertNotNull(pn.getInlinePlanNode(PlanNodeType.PROJECTION));
        assertNotNull(pn.getInlinePlanNode(PlanNodeType.AGGREGATE));


        failToCompile("SELECT * FROM (SELECT sum(C) AS SC FROM P1) T1, P2 " +
                "where P2.A = T1.SC", joinErrorMsg);

        failToCompile("SELECT * FROM (SELECT count(A) as A FROM P1) T1, P2 " +
                "where P2.A = T1.A", joinErrorMsg);

        // Special non-push-down-able join case where the join must follow the
        // agg which must follow the send/receive.
        planNodes = compileToFragments(
                "SELECT * FROM (SELECT sum(C) AS SC FROM P1) T1, R1 " +
                "where R1.A = T1.SC");
        assertEquals(2, planNodes.size());
        //* enable to debug */ System.out.println(planNodes.get(0).toExplainPlanString());
        //* enable to debug */ System.out.println(planNodes.get(1).toExplainPlanString());
        pn = planNodes.get(0).getChild(0);
        assertTrue(pn instanceof ProjectionPlanNode);
        nlpn = pn.getChild(0);
        assertTrue(nlpn instanceof NestLoopPlanNode);
        assertEquals(JoinType.INNER, ((NestLoopPlanNode) nlpn).getJoinType());

        pn = nlpn.getChild(1);
        checkSeqScan(pn, "R1");

        pn = nlpn.getChild(0);
        checkSeqScan(pn, "T1");
        assertNotNull(pn.getInlinePlanNode(PlanNodeType.PROJECTION));
        pn = pn.getChild(0);
        assertTrue(pn instanceof AggregatePlanNode);
        pn = pn.getChild(0);
        assertTrue(pn instanceof ReceivePlanNode);

        pn = planNodes.get(1).getChild(0);
        checkPrimaryKeyIndexScan(pn, "P1");
        assertNotNull(pn.getInlinePlanNode(PlanNodeType.PROJECTION));
        assertNotNull(pn.getInlinePlanNode(PlanNodeType.AGGREGATE));
    }

    /*
     * LIMIT/OFFSET/DISTINCT/GROUP BY are not always bad guys.
     * When they apply on the replicated table only, the subquery that
     * contains them should be able to drop the receive node at the top
     * of subqueries' partitioned tables.
     */
    public void testFineGrainedCases() {
        // LIMIT comes from replicated table which has no receive node
        checkPushedDownJoins(3, 0,
                "SELECT * FROM (SELECT P1.A, R1.C FROM R1, P1,  " +
                "                (SELECT A, C FROM R2 LIMIT 5) T0 where R1.A = T0.A ) T1, " +
                "              P2 " +
                "where T1.A = P2.A");
        // Distinct apply on replicated table only
        checkPushedDownJoins(3, 0,
                "SELECT * FROM (SELECT P1.A, R1.C FROM R1, P1,  " +
                "                (SELECT Distinct A, C FROM R2 where A > 3) T0 where R1.A = T0.A ) T1, " +
                "              P2 " +
                "where T1.A = P2.A");
        // table count
        checkPushedDownJoins(3, 0,
                "SELECT * FROM (SELECT P1.A, R1.C FROM R1, P1,  " +
                "                (SELECT COUNT(*) AS A FROM R2 where C > 3) T0 where R1.A = T0.A ) T1, " +
                "              P2 " +
                "where T1.A = P2.A");
        // group by
        checkPushedDownJoins(3, 0,
                "SELECT * FROM (SELECT P1.A, R1.C FROM R1, P1,  " +
                "                (SELECT A, COUNT(*) C FROM R2 where C > 3 GROUP BY A) T0 where R1.A = T0.A ) T1, " +
                "              P2 " +
                "where T1.A = P2.A");
        //
        checkPushedDownJoins(3, 0,
                "SELECT * FROM (SELECT P1.A, R1.C FROM R1, P1,  " +
                "                (SELECT A, C + 2 FROM R2 where C > 3 ) T0 where R1.A = T0.A ) T1, " +
                "              P2 " +
                "where T1.A = P2.A");
        checkPushedDownJoins(2, 1,
                "SELECT * FROM (SELECT P1.A, R1.C FROM R1, P1,  " +
                "                (SELECT A, C FROM R2 where C > 3 ) T0 where R1.A = T0.A ) T1, " +
                "              P2 " +
                "where T1.A = P2.A");
    }

    private void checkJoinNode(AbstractPlanNode root, PlanNodeType type, int num) {
        List<AbstractPlanNode> nodes = root.findAllNodesOfType(type);
        if (num > 0) {
            assertEquals(num, nodes.size());
        }
    }

    private void checkPushedDownJoins(int nestLoopCount, int nestLoopIndexCount, String joinQuery) {
        List<AbstractPlanNode> planNodes = compileToFragments(joinQuery);
        assertEquals(2, planNodes.size());
        //* enable to debug */ System.out.println(planNodes.get(0).toExplainPlanString());
        checkJoinNode(planNodes.get(0), PlanNodeType.NESTLOOP, 0);
        checkJoinNode(planNodes.get(0), PlanNodeType.NESTLOOPINDEX, 0);
        // Join on distributed node
        //* enable to debug */ System.out.println(planNodes.get(1).toExplainPlanString());
        checkJoinNode(planNodes.get(1), PlanNodeType.NESTLOOP, nestLoopCount);
        checkJoinNode(planNodes.get(1), PlanNodeType.NESTLOOPINDEX, nestLoopIndexCount);
    }

    public void testPartitionedLimitOffset() {
        AbstractPlanNode pn;
        List<AbstractPlanNode> planNodes;
        AbstractPlanNode nlpn;

        // Top aggregation node on coordinator
        planNodes = compileToFragments(
                "SELECT -8, T1.NUM " +
                "FROM SR4 T0, (select RATIO, NUM, DESC from SP4 order by DESC, NUM, RATIO limit 1 offset 1) T1 " +
                "WHERE (T1.NUM + 5 ) > 44");

        assertEquals(2, planNodes.size());
        pn = planNodes.get(0);
        assertTrue(pn instanceof SendPlanNode);
        pn = pn.getChild(0);
        assertTrue(pn instanceof ProjectionPlanNode);
        nlpn = pn.getChild(0);
        assertTrue(nlpn instanceof NestLoopPlanNode);
        assertEquals(JoinType.INNER, ((NestLoopPlanNode) nlpn).getJoinType());
        pn = nlpn.getChild(0);
        checkPrimaryKeyIndexScan(pn, "SR4");
        pn = nlpn.getChild(1);
        checkSeqScan(pn, "T1", "NUM");
        pn = pn.getChild(0);
        assertTrue(pn instanceof ProjectionPlanNode);
        pn = pn.getChild(0);
        // inline limit with order by
        assertTrue(pn instanceof MergeReceivePlanNode);
        assertNotNull(pn.getInlinePlanNode(PlanNodeType.LIMIT));
        assertNotNull(pn.getInlinePlanNode(PlanNodeType.ORDERBY));

        pn = planNodes.get(1).getChild(0);
        // inline limit with order by
        assertTrue(pn instanceof OrderByPlanNode);
        assertNotNull(pn.getInlinePlanNode(PlanNodeType.LIMIT));
        pn = pn.getChild(0);
        checkPrimaryKeyIndexScan(pn, "SP4");


        planNodes = compileToFragments(
                "SELECT * FROM (SELECT A, C FROM P1 LIMIT 3) T1 " +
                "where T1.A = 1 ");
        assertEquals(2, planNodes.size());
    }

    public void testPartitionedAlias() {
        List<AbstractPlanNode> planNodes;
        planNodes = compileToFragments("SELECT * FROM P1 X, P2 Y where X.A = Y.A");
        assertEquals(2, planNodes.size());


        // Rename partition columns in sub-query
        planNodes = compileToFragments(
                "SELECT * FROM " +
                "   (select P1.A P1A, P2.A P2A from P1, P2 where p1.a=p2.a and p1.a = 1) T1," +
                "   P3, P4 " +
                "WHERE P3.A = P4.A and T1.P1A = P3.A");
        assertEquals(1, planNodes.size());

        planNodes = compileToFragments(
                "SELECT * FROM " +
                "   (select P1.A P1A, P2.A P2A from P1, P2 where p1.a=p2.a and p1.a = 1) T1," +
                "   P3, P4 " +
                "WHERE P3.A = P4.A and T1.P1A = P4.A");
        assertEquals(1, planNodes.size());

        planNodes = compileToFragments(
                "SELECT * FROM " +
                "   (select P1.A P1A, P2.A P2A from P1, P2 where p1.a=p2.a and p1.a = 1) T1," +
                "   P3, P4 " +
                "WHERE T1.P1A = P4.A and T1.P1A = P3.A");
        assertEquals(1, planNodes.size());


        planNodes = compileToFragments(
                "SELECT * FROM " +
                "   (select P1.A P1A, P2.A P2A from P1, P2 where p1.a=p2.a and p1.a = 1) T1," +
                "   P3, P4 " +
                "WHERE T1.P2A = P4.A and T1.P2A = P3.A");
        assertEquals(1, planNodes.size());

        planNodes = compileToFragments(
                "SELECT * FROM " +
                "   (select P1.A P1A, P2.A P2A from P1, P2 where p1.a=p2.a and p1.a = 1) T1," +
                "   P3, P4 " +
                "WHERE P3.A = P4.A and T1.P2A = P3.A");
        assertEquals(1, planNodes.size());


        // Rename partition columns in sub-query
        planNodes = compileToFragments(
                "SELECT * FROM " +
                "   (select P1.A P1A, P2.A P2A from P1, P2 where p1.a=p2.a and p1.a = 1) T1," +
                "   P3 X, P4 Y " +
                "WHERE X.A = Y.A and T1.P1A = X.A");
        assertEquals(1, planNodes.size());

    }

    private final String joinErrorMsg = ".";
    public void testUnsupportedCases() {
        // (1)
        // sub-selected table must have an alias
        //
        failToCompile("select A, ABS(C) FROM (SELECT A A1, C FROM R1) T1",
                "user lacks privilege or object not found: A");
        failToCompile("select A+1, ABS(C) FROM (SELECT A A1, C FROM R1) T1",
                "user lacks privilege or object not found: A");

        // (2)
        // sub-selected table must have an alias
        //
        String errorMessage = "Every derived table must have its own alias.";
        failToCompile("select C FROM (SELECT C FROM R1)  ", errorMessage);

        // (3)
        // sub-selected table must have an valid join criteria.
        //

        // Joined on different columns (not on their partitioned columns)
        failToCompile("select * from (SELECT A, D D1 FROM P1) T1, P2 where p2.D = T1.D1",
                joinErrorMsg);

        failToCompile("select T1.A, T1.C, T1.SD FROM " +
                "(SELECT A, C, SUM(D) as SD FROM P1 WHERE A > 3 GROUP BY A, C) T1, P2 WHERE T1.C = P2.C ",
                joinErrorMsg);

        // Nested subqueries
        failToCompile("select * from p2, (select * from (SELECT A, D D1 FROM P1) T1) T2 where p2.D= T2.D1",
                joinErrorMsg);
        failToCompile("select * from p2, (select * from (SELECT A, D D1 FROM P1 WHERE A=2) T1) T2 where p2.D = T2.D1",
                joinErrorMsg);

        // Multiple subqueries on same level
        failToCompile("select A, C FROM (SELECT A FROM P1) T1, (SELECT C FROM P2) T2 WHERE T1.A = T2.C ",
                joinErrorMsg);

        failToCompile("select D1, D2 FROM (SELECT A, D D1 FROM P1 WHERE A=1) T1, " +
                "(SELECT A, D D2 FROM P2 WHERE A=2) T2", joinErrorMsg);

        failToCompile("select D1, D2 FROM " +
                "(SELECT A, D D1 FROM P1) T1, (SELECT A, D D2 FROM P2) T2 " +
                "WHERE T1.A = 1 AND T2.A = 2", joinErrorMsg);

        // (4)
        // invalid partition
        //
        failToCompile("select * from (SELECT A, D D1 FROM P1) T1, P2 where p2.A = T1.A + 1",
                joinErrorMsg);

        failToCompile("select * from (SELECT D D1 FROM P1) T1, P2 where P2.A = 1",
                joinErrorMsg);

        failToCompile("select * FROM " +
                "(SELECT C, SUM(D) as SD FROM P1 GROUP BY C) T1, P2 where T1.C = P2.A ",
                joinErrorMsg);


        // (5)
        // ambiguous columns referencing
        //
        failToCompile(
                "SELECT * FROM " +
                "   (select * from P1, P2 where p1.a=p2.a and p1.a = 1) T1," +
                "   P3 X, P4 Y " +
                "WHERE X.A = Y.A and T1.A = X.A",  "T1.A");

        //
        // (6) Subquery with partition table join with partition table on outer level
        //
        failToCompile("SELECT * FROM (SELECT A, C FROM P1 GROUP BY A, C LIMIT 5) T1, P2 " +
                "where T1.A = P2.A", joinErrorMsg);

        failToCompile("SELECT * FROM (SELECT A, C FROM P1 GROUP BY A, C LIMIT 5 OFFSET 1) T1, P2 " +
                "where T1.A = P2.A", joinErrorMsg);

        // Without GROUP BY.
        failToCompile("SELECT * FROM (SELECT COUNT(*) FROM P1) T1, P2 ", joinErrorMsg);
        failToCompile("SELECT * FROM (SELECT MAX(C) FROM P1) T1, P2 ", joinErrorMsg);
        failToCompile("SELECT * FROM (SELECT SUM(A) FROM P1) T1, P2 ", joinErrorMsg);

        failToCompile("SELECT * FROM (SELECT A, C FROM P1 LIMIT 5) T1, P2 " +
                "where T1.A = P2.A", joinErrorMsg);



        // Nested LIMIT/OFFSET
        failToCompile("SELECT * FROM (SELECT R1.A, R1.C FROM R1, " +
                "                     (SELECT A, C FROM P1 LIMIT 5) T0 where R1.A = T0.A ) T1, P2 " +
                "where T1.A = P2.A", joinErrorMsg);


        // Invalid LIMIT/OFFSET on parent subquery with partitoned nested subquery
        failToCompile(
                "SELECT * FROM (SELECT T0.A, R1.C FROM R1, " +
                "                 (SELECT P1.A, C FROM P1,R2 where P1.A = R2.A) T0 " +
                "                 where R1.A = T0.A  ORDER BY T0.A LIMTI 5) T1, " +
                "              P2 " +
                "where T1.A = P2.A");

        // Invalid on the same level
        failToCompile("SELECT * FROM (SELECT A, C FROM P1 GROUP BY A, C LIMIT 5) T1, " +
                "                    (SELECT A, C FROM P2) T2 " +
                "where T1.A = T2.A", joinErrorMsg);

        failToCompile("SELECT * FROM (SELECT A, C FROM P1 GROUP BY A, C LIMIT 5) T1, " +
                "                    (SELECT A, C FROM P2) T2, P3 " +
                "where T1.A = T2.A AND P3.A = T2.A", joinErrorMsg);

        failToCompile("SELECT * FROM (SELECT A, C FROM P1 GROUP BY A, C LIMIT 5) T1, " +
                "                    (SELECT A, C FROM R2) T2, P3 " +
                "where T1.A = T2.A AND P3.A = T2.A", joinErrorMsg);

        // Error in one of the sub-queries and return exception directly for the whole statement
        String sql = "SELECT * FROM (SELECT A, C FROM P1 GROUP BY A, C) T1, " +
                "                    (SELECT P1.A, P1.C FROM P1, P3) T2, P3 " +
                "where T1.A = T2.A AND P3.A = T2.A";
        failToCompile(sql, joinErrorMsg);
        failToCompile(sql, "Subquery statement for table T2 has error");
    }

    /**
     * MANY of these DISTINCT use cases could be supported, some quite easily.
     * The cases that we can not support are those that require a join on
     * partition key AFTER a global distinct operation.
     * Other cases where the DISTINCT can be executed locally -- because it
     * contains the partition key are the most trivial.
     * TODO: make the planner smarter to plan these kind of sub-queries.
     */
    public void testDistinct() {
        AbstractPlanNode pn;
        List<AbstractPlanNode> planNodes;

        planNodes = compileToFragments(
                "SELECT * FROM (SELECT A, C, SUM(distinct D) FROM P2 GROUP BY A, C) T1, R1 where T1.A = R1.A ");
        assertEquals(2, planNodes.size());
        pn = planNodes.get(0).getChild(0);

        assertFalse(pn.toExplainPlanString().contains("DISTINCT"));

        pn = planNodes.get(1).getChild(0);
        // this join can be pushed down.
        //* enable to debug */ System.out.println(pn.toExplainPlanString());
        assertTrue(pn.toExplainPlanString().contains("LOOP INNER JOIN"));
        pn = pn.getChild(0);
        // This is a trivial subquery result scan.
        assertTrue(pn instanceof SeqScanPlanNode);
        pn = pn.getChild(0);
        // This is the subquery plan.
        checkPrimaryKeyIndexScan(pn, "P2");
        assertNotNull(pn.getInlinePlanNode(PlanNodeType.PROJECTION));
        assertTrue(pn.toExplainPlanString().contains("SUM DISTINCT(P2.D"));

        // verify the optimized plan without sub-query like the one above
        planNodes = compileToFragments(
                "SELECT P2.A, P2.C, SUM(distinct P2.D) FROM P2, R1 WHERE P2.A = R1.A GROUP BY P2.A, P2.C");
        assertEquals(2, planNodes.size());
        pn = planNodes.get(0);
        assertTrue(pn instanceof SendPlanNode);
        assertTrue(pn.getChild(0) instanceof ReceivePlanNode);

        pn = planNodes.get(1).getChild(0);
        assertTrue(pn instanceof NestLoopIndexPlanNode);
        assertNotNull(pn.getInlinePlanNode(PlanNodeType.HASHAGGREGATE));

        assertNotNull(pn.getInlinePlanNode(PlanNodeType.INDEXSCAN));
        assertTrue(pn.getInlinePlanNode(PlanNodeType.INDEXSCAN).
                toExplainPlanString().contains("INDEX SCAN of \"P2\" using its primary key index"));

        assertTrue(pn.getChild(0) instanceof SeqScanPlanNode);
        assertTrue(pn.getChild(0).toExplainPlanString().contains("SEQUENTIAL SCAN of \"R1\""));

        // T
        planNodes = compileToFragments(
                "SELECT * FROM (SELECT DISTINCT A FROM P1) T1, P2 where T1.A = P2.A");
        assertEquals(2, planNodes.size());
        //* enable to debug */ System.out.println(planNodes.get(1).toExplainPlanString());
        assertFalse(planNodes.get(0).toExplainPlanString().contains("AGGREGATION"));
        assertFalse(planNodes.get(0).toExplainPlanString().contains("DISTINCT"));
        assertFalse(planNodes.get(0).toExplainPlanString().contains("JOIN"));

        assertTrue(planNodes.get(1).toExplainPlanString().contains("AGGREGATION"));
        assertTrue(planNodes.get(1).toExplainPlanString().contains("INDEX INNER JOIN"));

        // Distinct with GROUP BY
        // TODO: group by partition column cases can be supported
        String errorMessage = "This query is not plannable.  It has a subquery which needs cross-partition access.";
        failToCompile(
                "SELECT * FROM (SELECT DISTINCT A, C FROM P1 GROUP BY A, C) T1, P2 " +
                "where T1.A = P2.A", errorMessage);

        failToCompile(
                "SELECT * FROM (SELECT DISTINCT A FROM P1 GROUP BY A, C) T1, P2 " +
                "where T1.A = P2.A", errorMessage);

        planNodes = compileToFragments(
                "SELECT * " +
                "FROM   (   SELECT T0.A, R1.C " +
                "           FROM   R1, " +
                "                  (   SELECT DISTINCT P1.A " +
                "                      FROM P1, R2 " +
                "                      WHERE P1.A = R2.A) " +
                "                  T0 " +
                "           WHERE  R1.A = T0.A ) " +
                "       T1, " +
                "       P2 " +
                "WHERE T1.A = P2.A");
        assertEquals(2, planNodes.size());
        //* enable to debug */ System.out.println(planNodes.get(1).toExplainPlanString());
        assertFalse(planNodes.get(0).toExplainPlanString().contains("AGGREGATION"));
        assertFalse(planNodes.get(0).toExplainPlanString().contains("DISTINCT"));
        assertFalse(planNodes.get(0).toExplainPlanString().contains("JOIN"));

        assertTrue(planNodes.get(1).toExplainPlanString().contains("AGGREGATION"));
        assertTrue(planNodes.get(1).toExplainPlanString().contains("INDEX INNER JOIN"));
        assertTrue(planNodes.get(1).toExplainPlanString().contains("LOOP INNER JOIN"));

        // Distinct without GROUP BY
        String sql1, sql2;
        sql1 = "SELECT * FROM (SELECT DISTINCT A, C FROM P1) T1, P2 where T1.A = P2.A";
        sql2 = "SELECT * FROM (SELECT A, C FROM P1 GROUP BY A, C) T1, P2 where T1.A = P2.A";
        checkQueriesPlansAreTheSame(sql1, sql2);

        sql1 =  "SELECT * FROM (SELECT T0.A, R1.C FROM R1, " +
                "                (SELECT Distinct P1.A, P1.C FROM P1,R2 where P1.A = R2.A) T0 where R1.A = T0.A ) T1, " +
                "              P2 " +
                "where T1.A = P2.A";
        sql2 =  "SELECT * FROM (SELECT T0.A, R1.C FROM R1, " +
                "                (SELECT P1.A, P1.C FROM P1,R2 where P1.A = R2.A group by P1.A, P1.C) T0 where R1.A = T0.A ) T1, " +
                "              P2 " +
                "where T1.A = P2.A";
        checkQueriesPlansAreTheSame(sql1, sql2);

        planNodes = compileToFragments(
                "SELECT * FROM (SELECT DISTINCT T0.A FROM R1, " +
                "                (SELECT P1.A, P1.C FROM P1,R2 where P1.A = R2.A) T0 where R1.A = T0.A ) T1, " +
                "              P2 " +
                "where T1.A = P2.A");
        assertEquals(2, planNodes.size());
        //* enable to debug */ System.out.println(planNodes.get(1).toExplainPlanString());
        assertFalse(planNodes.get(0).toExplainPlanString().contains("AGGREGATION"));
        assertFalse(planNodes.get(0).toExplainPlanString().contains("DISTINCT"));
        assertFalse(planNodes.get(0).toExplainPlanString().contains("JOIN"));

        assertTrue(planNodes.get(1).toExplainPlanString().contains("AGGREGATION"));
        assertTrue(planNodes.get(1).toExplainPlanString().contains("INDEX INNER JOIN"));
        assertTrue(planNodes.get(1).toExplainPlanString().contains("LOOP INNER JOIN"));

        failToCompile(
                "SELECT * FROM (SELECT DISTINCT A FROM P1 GROUP BY A, C) T1, P2 " +
                "where T1.A = P2.A");

        sql1 =  "SELECT * FROM (SELECT DISTINCT T0.A, R1.C FROM R1, " +
                "                (SELECT P1.A, P1.C FROM P1,R2 where P1.A = R2.A) T0 where R1.A = T0.A ) T1, " +
                "              P2 " +
                "where T1.A = P2.A";
        sql2 =  "SELECT * FROM (SELECT T0.A, R1.C FROM R1, " +
                "                (SELECT P1.A, P1.C FROM P1,R2 where P1.A = R2.A) T0 where R1.A = T0.A GROUP BY T0.A, R1.C) T1, " +
                "              P2 " +
                "where T1.A = P2.A";
        checkQueriesPlansAreTheSame(sql1, sql2);
    }

    private void checkEdgeCases(String sql, String[] outputColumns,
            String table1, String column1, String table2, String column2,
            String subquery1, String subQueryColumn1, String subquery2, String subQueryColumn2) {
        AbstractPlanNode pn;

        pn = compile(sql);
        pn = pn.getChild(0);
        assertTrue(pn instanceof ProjectionPlanNode);
        checkOutputSchema(pn.getOutputSchema(), outputColumns);

        pn = pn.getChild(0);
        assertTrue(pn instanceof NestLoopPlanNode);
        checkSeqScan(pn.getChild(0), table1, column1);
        if (subquery1 != null) {
            checkSeqScan(pn.getChild(0).getChild(0), subquery1, column1);
        }
        checkSeqScan(pn.getChild(1), table2, column2);
        if (subquery2 != null)
        checkSeqScan(pn.getChild(1).getChild(0), subquery2, column2);
    }

    public void testEdgeCases() {
        AbstractPlanNode pn;
        String[] outputSchema;
        String sql, sqlNoSimplification, equivalentSql;

        sql = "select T1.A, T2.A FROM (SELECT A FROM R1) T1, (SELECT A FROM R2)T2 ";
        sqlNoSimplification = "select T1.A, T2.A FROM (SELECT A FROM R1 LIMIT 1) T1, (SELECT A A FROM R2 LIMIT 1)T2 ";
        equivalentSql = "select T1.A, T2.A FROM R1 T1, R2 T2";
        outputSchema = new String[]{"T1.A", "T2.A"};
        checkEdgeCases(sqlNoSimplification,
                outputSchema, "T1", "A", "T2", "A", "R1", "A", "R2", "A");
        checkSubquerySimplification(sql, equivalentSql);

        // Quick tests of some past spectacular planner failures that sqlcoverage uncovered.

        sql = "SELECT 1, * FROM (select * from R1) T1, R2 T2 WHERE T2.A < 3737632230784348203";
        sqlNoSimplification = "SELECT 1, * FROM (select * from R1 LIMIT 5) T1, R2 T2 WHERE T2.A < 3737632230784348203";
        equivalentSql = "SELECT 1, * FROM R1 T1, R2 T2 WHERE T2.A < 3737632230784348203";
        pn = compile(sqlNoSimplification);
        assertTrue(pn.getChild(0) instanceof ProjectionPlanNode);
        checkSubquerySimplification(sql, equivalentSql);

        sql = "SELECT 2, * FROM (select * from R1) T1, R2 T2 WHERE CASE WHEN T2.A > 44 THEN T2.C END < 44 + 10";
        sqlNoSimplification = "SELECT 2, * FROM (select * from R1 LIMIT 5) T1, R2 T2 WHERE CASE WHEN T2.A > 44 THEN T2.C END < 44 + 10";
        equivalentSql = "SELECT 2, * FROM R1 T1, R2 T2 WHERE CASE WHEN T2.A > 44 THEN T2.C END < 44 + 10";
        pn = compile(sqlNoSimplification);
        assertTrue(pn.getChild(0) instanceof ProjectionPlanNode);
        checkSubquerySimplification(sql, equivalentSql);

        sql = "SELECT -8, T2.C FROM (select * from R1) T1, R1 T2 WHERE (T2.C + 5 ) > 44";
        sqlNoSimplification = "SELECT -8, T2.C FROM (select * from R1 LIMIT 5) T1, R1 T2 WHERE (T2.C + 5 ) > 44";
        equivalentSql = "SELECT -8, T2.C FROM R1 T1, R1 T2 WHERE (T2.C + 5 ) > 44";
        pn = compile(sqlNoSimplification);
        //* enable to debug */ System.out.println(pn.toExplainPlanString());
        assertTrue(pn.getChild(0) instanceof ProjectionPlanNode);
        checkSubquerySimplification(sql, equivalentSql);
    }

    public void testJoinsSimple() {
        AbstractPlanNode pn;
        AbstractPlanNode nlpn;
        String sql, sqlNoSimplification, equivalentSql;

        sql = "select A, C FROM (SELECT A FROM R1) T1, (SELECT C FROM R2) T2 WHERE T1.A = T2.C";
        sqlNoSimplification = "select A, C FROM (SELECT A FROM R1 LIMIT 10) T1, (SELECT C FROM R2 LIMIT 10) T2 WHERE T1.A = T2.C";
        equivalentSql = "select T1.A, T2.C FROM R1 T1, R2 T2 WHERE T1.A = T2.C";
        pn = compile(sqlNoSimplification);
        pn = pn.getChild(0);
        assertTrue(pn instanceof ProjectionPlanNode);

        nlpn = pn.getChild(0);
        assertTrue(nlpn instanceof NestLoopPlanNode);
        assertEquals(2, nlpn.getChildCount());
        pn = nlpn.getChild(0);
        checkSeqScan(pn, "T1",  "A");
        pn= pn.getChild(0);
        checkSeqScan(pn, "R1",  "A");

        pn = nlpn.getChild(1);
        checkSeqScan(pn, "T2",  "C");
        pn= pn.getChild(0);
        checkSeqScan(pn, "R2",  "C");

        checkSubquerySimplification(sql, equivalentSql);


        // sub-selected table joins
        sql = "select A, C FROM (SELECT A FROM R1) T1, (SELECT C FROM R2) T2 WHERE A = C";
        sqlNoSimplification = "select A, C FROM (SELECT A FROM R1 LIMIT 10) T1, (SELECT C FROM R2 LIMIT 10) T2 WHERE A = C";
        equivalentSql = "select T1.A, T2.C FROM R1 T1, R2 T2 WHERE T1.A = T2.C";
        pn = compile(sqlNoSimplification);
        pn = pn.getChild(0);
        assertTrue(pn instanceof ProjectionPlanNode);

        nlpn = pn.getChild(0);
        assertTrue(nlpn instanceof NestLoopPlanNode);
        assertEquals(2, nlpn.getChildCount());
        pn = nlpn.getChild(0);
        checkSeqScan(pn, "T1",  "A");
        pn= pn.getChild(0);
        checkSeqScan(pn, "R1",  "A");

        pn = nlpn.getChild(1);
        checkSeqScan(pn, "T2",  "C");
        pn= pn.getChild(0);
        checkSeqScan(pn, "R2",  "C");
        checkSubquerySimplification(sql, equivalentSql);

    }

    public void testJoins() {
        AbstractPlanNode pn;
        List<AbstractPlanNode> planNodes;
        AbstractPlanNode nlpn;
        String sql, sqlNoSimplification, equivalentSql;


        // Left Outer join
        sql = "SELECT R1.A, R1.C FROM R1 LEFT JOIN (SELECT A, C FROM R2) T1 ON T1.C = R1.C ";
        sqlNoSimplification = "SELECT R1.A, R1.C FROM R1 LEFT JOIN (SELECT A, C FROM R2 LIMIT 10) T1 ON T1.C = R1.C ";
        equivalentSql = "SELECT R1.A, R1.C FROM R1 LEFT JOIN R2 T1 ON T1.C = R1.C ";
        planNodes = compileToFragments(sqlNoSimplification);
        assertEquals(1, planNodes.size());
        pn = planNodes.get(0).getChild(0);
        assertTrue(pn instanceof ProjectionPlanNode);
        nlpn = pn.getChild(0);
        assertTrue(nlpn instanceof NestLoopPlanNode);
        assertEquals(JoinType.LEFT, ((NestLoopPlanNode) nlpn).getJoinType());
        pn = nlpn.getChild(0);
        checkSeqScan(pn, "R1", "A", "C");
        pn = nlpn.getChild(1);
        checkSeqScan(pn, "T1", "C");
        pn = pn.getChild(0);
        checkSeqScan(pn, "R2", "A", "C");
        checkSubquerySimplification(sql, equivalentSql);

        // Join with partitioned tables

        // Join on coordinator: LEFT OUTER JOIN, replicated table on left side
        sql = "SELECT R1.A, R1.C FROM R1 LEFT JOIN (SELECT A, C FROM P1) T1 ON T1.C = R1.C ";
        sqlNoSimplification = "SELECT R1.A, R1.C FROM R1 LEFT JOIN (SELECT A + 1, C FROM P1) T1 ON T1.C = R1.C ";
        equivalentSql = "SELECT R1.A, R1.C FROM R1 LEFT JOIN P1 T1 ON T1.C = R1.C ";
        planNodes = compileToFragments(sqlNoSimplification);
        assertEquals(2, planNodes.size());
        pn = planNodes.get(0).getChild(0);
        assertTrue(pn instanceof ProjectionPlanNode);
        nlpn = pn.getChild(0);
        assertTrue(nlpn instanceof NestLoopPlanNode);
        assertEquals(JoinType.LEFT, ((NestLoopPlanNode) nlpn).getJoinType());
        pn = nlpn.getChild(0);
        checkSeqScan(pn, "R1", "A", "C");
        pn = nlpn.getChild(1);
        assertTrue(pn instanceof ReceivePlanNode);

        pn = planNodes.get(1);
        assertTrue(pn instanceof SendPlanNode);
        pn = pn.getChild(0);
        checkSeqScan(pn, "T1", "C");
        checkSubquerySimplification(sql, equivalentSql);

        // Group by inside of the subquery
        // whether it contains group by or not does not matter, because we check it by whether inner side is partitioned or not
        planNodes = compileToFragments("SELECT R1.A, R1.C FROM R1 LEFT JOIN (SELECT A, count(*) C FROM P1 GROUP BY A) T1 ON T1.C = R1.C ");
        assertEquals(2, planNodes.size());
        pn = planNodes.get(0).getChild(0);
        assertTrue(pn instanceof ProjectionPlanNode);
        nlpn = pn.getChild(0);
        assertTrue(nlpn instanceof NestLoopPlanNode);
        assertEquals(JoinType.LEFT, ((NestLoopPlanNode) nlpn).getJoinType());
        pn = nlpn.getChild(0);
        checkSeqScan(pn, "R1", "A", "C");
        pn = nlpn.getChild(1);
        assertTrue(pn instanceof ReceivePlanNode);

        pn = planNodes.get(1);
        assertTrue(pn instanceof SendPlanNode);
        pn = pn.getChild(0);
        checkSeqScan(pn, "T1", "C");
        pn = pn.getChild(0);
        checkPrimaryKeyIndexScan(pn, "P1", "A", "C");
        assertNotNull(pn.getInlinePlanNode(PlanNodeType.PROJECTION));
        // Using index scan for group by only: use serial aggregate instead hash aggregate
        assertNotNull(pn.getInlinePlanNode(PlanNodeType.AGGREGATE));

        // LEFT partition table
        planNodes = compileToFragments("SELECT T1.CC FROM P1 LEFT JOIN (SELECT A, count(*) CC FROM P2 GROUP BY A) T1 ON T1.A = P1.A ");
        assertEquals(2, planNodes.size());
        pn = planNodes.get(0).getChild(0);
        assertTrue(pn instanceof ProjectionPlanNode);
        pn = pn.getChild(0);
        assertTrue(pn instanceof ReceivePlanNode);

        pn = planNodes.get(1);
        assertTrue(pn instanceof SendPlanNode);
        nlpn = pn.getChild(0);
        assertTrue(nlpn instanceof NestLoopPlanNode);
        assertEquals(JoinType.LEFT, ((NestLoopPlanNode) nlpn).getJoinType());

        pn = nlpn.getChild(0);
        checkPrimaryKeyIndexScan(pn, "P1");
        pn = nlpn.getChild(1);
        checkSeqScan(pn, "T1");
        pn = pn.getChild(0);
        checkPrimaryKeyIndexScan(pn, "P2");
        assertNotNull(pn.getInlinePlanNode(PlanNodeType.PROJECTION));
        // Using index scan for group by only: use serial aggregate instead hash aggregate
        assertNotNull(pn.getInlinePlanNode(PlanNodeType.AGGREGATE));


        // Right outer join
        planNodes = compileToFragments("SELECT R1.A, R1.C FROM R1 RIGHT JOIN (SELECT A, count(*) C FROM P1 GROUP BY A) T1 ON T1.C = R1.C ");
        assertEquals(2, planNodes.size());
        pn = planNodes.get(0).getChild(0);
        assertTrue(pn instanceof ProjectionPlanNode);
        pn = pn.getChild(0);
        assertTrue(pn instanceof ReceivePlanNode);

        pn = planNodes.get(1);
        assertTrue(pn instanceof SendPlanNode);
        nlpn = pn.getChild(0);
        assertTrue(nlpn instanceof NestLoopPlanNode);
        assertEquals(JoinType.LEFT, ((NestLoopPlanNode) nlpn).getJoinType());

        pn = nlpn.getChild(1);
        checkSeqScan(pn, "R1", "A", "C");
        pn = nlpn.getChild(0);
        checkSeqScan(pn, "T1", "C");
        pn = pn.getChild(0);
        checkPrimaryKeyIndexScan(pn, "P1", "A", "C");
        assertNotNull(pn.getInlinePlanNode(PlanNodeType.PROJECTION));
        // Using index scan for group by only: use serial aggregate instead hash aggregate
        assertNotNull(pn.getInlinePlanNode(PlanNodeType.AGGREGATE));

        // RIGHT partition table
        planNodes = compileToFragments("SELECT T1.CC FROM P1 RIGHT JOIN (SELECT A, count(*) CC FROM P2 GROUP BY A) T1 ON T1.A = P1.A ");
        assertEquals(2, planNodes.size());
        pn = planNodes.get(0).getChild(0);
        assertTrue(pn instanceof ProjectionPlanNode);
        pn = pn.getChild(0);
        assertTrue(pn instanceof ReceivePlanNode);

        pn = planNodes.get(1);
        assertTrue(pn instanceof SendPlanNode);
        nlpn = pn.getChild(0);
        assertTrue(nlpn instanceof NestLoopIndexPlanNode);
        assertEquals(JoinType.LEFT, ((NestLoopIndexPlanNode) nlpn).getJoinType());

        pn = nlpn.getInlinePlanNode(PlanNodeType.INDEXSCAN);
        checkPrimaryKeyIndexScan(pn, "P1");
        pn = nlpn.getChild(0);
        checkSeqScan(pn, "T1");
        pn = pn.getChild(0);
        checkPrimaryKeyIndexScan(pn, "P2");
        assertNotNull(pn.getInlinePlanNode(PlanNodeType.PROJECTION));
        // Using index scan for group by only: use serial aggregate instead hash aggregate
        assertNotNull(pn.getInlinePlanNode(PlanNodeType.AGGREGATE));

        // Join locally: inner join case for subselects
        sql = "SELECT R1.A, R1.C FROM R1 INNER JOIN (SELECT A, C FROM P1) T1 ON T1.C = R1.C ";
        sqlNoSimplification = "SELECT R1.A, R1.C FROM R1 INNER JOIN (SELECT A + 1,C FROM P1) T1 ON T1.C = R1.C ";
        equivalentSql = "SELECT R1.A, R1.C FROM R1 INNER JOIN P1 T1 ON T1.C = R1.C ";
        planNodes = compileToFragments(sqlNoSimplification);
        assertEquals(2, planNodes.size());
        pn = planNodes.get(0).getChild(0);
        assertTrue(pn instanceof ProjectionPlanNode);
        pn = pn.getChild(0);
        assertTrue(pn instanceof ReceivePlanNode);

        pn = planNodes.get(1);
        assertTrue(pn instanceof SendPlanNode);
        nlpn = pn.getChild(0);
        assertTrue(nlpn instanceof NestLoopPlanNode);
        assertEquals(JoinType.INNER, ((NestLoopPlanNode) nlpn).getJoinType());
        pn = nlpn.getChild(0);
        checkSeqScan(pn, "R1", "A", "C");
        pn = nlpn.getChild(1);
        checkSeqScan(pn, "T1", "C");
        checkSubquerySimplification(sql, equivalentSql);


        // Two sub-queries. One is partitioned and the other one is replicated
        sql = "select A, AC FROM (SELECT A FROM R1) T1, (SELECT C AC FROM P1) T2 WHERE T1.A = T2.AC ";
        sqlNoSimplification = "select A, AC FROM (SELECT A FROM R1 LIMIT 10) T1, (SELECT A + C AC FROM P1) T2 WHERE T1.A = T2.AC ";
        equivalentSql = "select T1.A, T2.C AC FROM R1 T1, P1 T2 WHERE T1.A = T2.C ";
        planNodes = compileToFragments(sqlNoSimplification);
        assertEquals(2, planNodes.size());
        pn = planNodes.get(0).getChild(0);
        assertTrue(pn instanceof ProjectionPlanNode);
        pn = pn.getChild(0);
        assertTrue(pn instanceof ReceivePlanNode);

        pn = planNodes.get(1);
        assertTrue(pn instanceof SendPlanNode);
        nlpn = pn.getChild(0);
        assertTrue(nlpn instanceof NestLoopPlanNode);
        assertEquals(JoinType.INNER, ((NestLoopPlanNode) nlpn).getJoinType());
        pn = nlpn.getChild(0);
        checkSeqScan(pn, "T1", "A");
        pn = pn.getChild(0);
        checkSeqScan(pn, "R1", "A");

        pn = nlpn.getChild(1);
        checkSeqScan(pn, "T2", "AC");
        checkSubquerySimplification(sql, equivalentSql);

        // This is a single fragment plan because planner can detect "A = 3".
        // Join locally
        sql = "select A1, A2 FROM (SELECT A A1 FROM R1) T1, (SELECT A A2 FROM P1 where A = 3) T2 WHERE T1.A1 = T2.A2 ";
        sqlNoSimplification = "select A2, A1 FROM (SELECT A + 1 A1 FROM R1) T1, (SELECT  A + 1 A2 FROM P1 where A = 3) T2 WHERE T1.A1 = T2.A2 ";
        equivalentSql = "select T1.A A1, T2.A A2 FROM R1 T1 join P1 T2 on T2.A = 3 and T1.A = T2.A";
        planNodes = compileToFragments(sqlNoSimplification);
        assertEquals(1, planNodes.size());
        pn = planNodes.get(0);
        assertTrue(pn instanceof SendPlanNode);
        pn = pn.getChild(0);
        assertTrue(pn instanceof ProjectionPlanNode);
        nlpn = pn.getChild(0);
        assertTrue(nlpn instanceof NestLoopPlanNode);
        pn = nlpn.getChild(0);
        checkSeqScan(pn, "T1", "A1");
        pn = nlpn.getChild(1);
        checkSeqScan(pn, "T2", "A2");
        pn = pn.getChild(0);
        checkPrimaryKeyIndexScan(pn, "P1", "A2");

        assertEquals(((IndexScanPlanNode) pn).getInlinePlanNodes().size(), 1);
        assertNotNull(((IndexScanPlanNode) pn).getInlinePlanNode(PlanNodeType.PROJECTION));
        checkSubquerySimplification(sql, equivalentSql);


        // More single partition detection
        planNodes = compileToFragments("select C FROM (SELECT P1.C FROM P1, P2 " +
                "WHERE P1.A = P2.A AND P1.A = 3) T1 ");
        assertEquals(1, planNodes.size());

        planNodes = compileToFragments("select T1.C FROM (SELECT P1.C FROM P1, P2 " +
                "WHERE P1.A = P2.A AND P1.A = 3) T1, R1 where T1.C > R1.C ");
        assertEquals(1, planNodes.size());

        planNodes = compileToFragments("select T1.C FROM (SELECT P1.C FROM P1, P2 " +
                "WHERE P1.A = P2.A AND P1.A = 3) T1, (select C FROM R1) T2 where T1.C > T2.C ");
        assertEquals(1, planNodes.size());
    }

    public void testUnions() {
        AbstractPlanNode pn;
        pn = compile("select A, C FROM (SELECT A, C FROM R1 UNION SELECT A, C FROM R2 UNION SELECT A, C FROM R3) T1 order by A ");

        pn = pn.getChild(0);
        assertTrue(pn instanceof ProjectionPlanNode);
        pn = pn.getChild(0);
        assertTrue(pn instanceof OrderByPlanNode);
        pn = pn.getChild(0);
        checkSeqScan(pn, "T1",  "A", "C");
        AbstractPlanNode upn = pn.getChild(0);
        assertTrue(upn instanceof UnionPlanNode);

        pn = upn.getChild(0);
        checkSeqScan(pn, "R1", "A", "C");
        pn = upn.getChild(1);
        checkSeqScan(pn, "R2", "A", "C");
        pn = upn.getChild(2);
        checkSeqScan(pn, "R3", "A", "C");

        String message = "This query is not plannable.  It has a subquery which needs cross-partition access.";
        failToCompile("select * FROM " +
                "(SELECT A, COUNT(*) FROM P1 GROUP BY A " +
                "UNION " +
                "SELECT A, COUNT(*) FROM R2 GROUP BY A) T1 , P2 where T1.A = P2.A ", message);
    }

    public void testParameters() {
        AbstractPlanNode pn = compile("select A1 FROM (SELECT A + 1 A1 FROM R1 WHERE A > ?) TEMP WHERE A1 < ?");
        pn = pn.getChild(0);
        assertTrue(pn instanceof SeqScanPlanNode);
        AbstractExpression p = ((SeqScanPlanNode) pn).getPredicate();
        assertTrue(p != null);
        assertTrue(p instanceof ComparisonExpression);
        AbstractExpression cp = p.getLeft();
        assertTrue(cp instanceof TupleValueExpression);
        cp = p.getRight();
        assertTrue(cp instanceof ParameterValueExpression);
        assertEquals(1, ((ParameterValueExpression)cp).getParameterIndex().intValue());
        assertTrue(pn.getChildCount() == 1);
        assertTrue(pn.getChild(0) instanceof SeqScanPlanNode);
        SeqScanPlanNode sc = (SeqScanPlanNode) pn.getChild(0);
        assertTrue(sc.getPredicate() != null);
        p = sc.getPredicate();
        assertTrue(p instanceof ComparisonExpression);
        cp = p.getRight();
        assertTrue(cp instanceof ParameterValueExpression);
        assertEquals(0, ((ParameterValueExpression)cp).getParameterIndex().intValue());
    }

    public void testMaterializedView() {
        List<AbstractPlanNode> planNodes;
        String sql;

        // partitioned matview self join on partition column
        sql = "SELECT user_heat.s, max(user_heat.hotspot_hm) "
                + "FROM user_heat, (SELECT s, max(heat) heat FROM user_heat  GROUP BY s) maxheat "
                + "WHERE user_heat.s = maxheat.s AND user_heat.heat = maxheat.heat "
                + "GROUP BY user_heat.s;";
        planNodes = compileToFragments(sql);
        assertEquals(2, planNodes.size());

        // rename the partition column and verify it works also
        sql = "SELECT user_heat.s, max(user_heat.hotspot_hm) "
                + "FROM user_heat, (SELECT s as sss, max(heat) heat FROM user_heat  GROUP BY s) maxheat "
                + "WHERE user_heat.s = maxheat.sss AND user_heat.heat = maxheat.heat "
                + "GROUP BY user_heat.s;";
        planNodes = compileToFragments(sql);
        assertEquals(2, planNodes.size());
    }

    /**
     * Expression subquery currently is not optimized to use any index. But this does not prevent the
     * parent query to use index for other purposes.
     */
    public void testExpressionSubqueryWithIndexScan() {
        AbstractPlanNode pn;
        String sql;

        // INDEX on A, for sort order only
        sql = "SELECT A FROM R4 where A in (select A from R4 where A > 3) order by A;";
        pn = compile(sql);

        pn = pn.getChild(0);
        assertTrue(pn instanceof IndexScanPlanNode);
        assertEquals(0, ((IndexScanPlanNode)pn).getSearchKeyExpressions().size());
        assertNotNull(((IndexScanPlanNode)pn).getPredicate());

        // INDEX on A, uniquely match A = 4,
        sql = "SELECT A FROM R4 where A = 4 and C in (select A from R4 where A > 3);";
        pn = compile(sql);

        pn = pn.getChild(0);
        assertTrue(pn instanceof IndexScanPlanNode);
        assertEquals(1, ((IndexScanPlanNode)pn).getSearchKeyExpressions().size());
        AbstractExpression comp = ((IndexScanPlanNode)pn).getSearchKeyExpressions().get(0);
        assertEquals(ExpressionType.VALUE_CONSTANT, comp.getExpressionType());
        assertEquals("4", ((ConstantValueExpression)comp).getValue());

        assertNotNull(((IndexScanPlanNode) pn).getPredicate());
    }

    private void checkSubqueryNoSimplification(String sql) {
        AbstractPlanNode pn = compile(sql);
        pn = pn.getChild(0);
        assertEquals(PlanNodeType.SEQSCAN, pn.getPlanNodeType());
        StmtTableScan tableScan = ((SeqScanPlanNode) pn).getTableScan();
        assertTrue(tableScan instanceof StmtSubqueryScan);
    }

    public void testSubqueryNoSimplification() {
        String sql;

        // Subquery is a UNION
        sql = "select * from (select A from R1 union select C from R2) T1";
        checkSubqueryNoSimplification(sql);

        // Subquery has AGGREGATION
        sql = "select * from (select count(*) C from R1) T1";
        checkSubqueryNoSimplification(sql);

        // Subquery has GROUP BY
        sql = "select * from (select A from R1 group by A) T1";
        checkSubqueryNoSimplification(sql);

        // Subquery has DISTINCT
        sql = "select * from (select DISTINCT(A) from R1) T1";
        checkSubqueryNoSimplification(sql);

        // Subquery has WINDOW functions
        // @TODO uncomment once the WINDOW functions are implemented
        //sql = "select A, SUM(A) OVER (ORDER BY C) as SUM_A from r1) T1;
        //checkSubqueryNoSimplification(sql);

        // Subquery has LIMIT
        sql = "select * from (select DISTINCT(A) from R1 limit 5) T1";
        checkSubqueryNoSimplification(sql);

        // Subquery has LIMIT parameter
        sql = "select * from (select DISTINCT(A) from R1 limit ?) T1";
        checkSubqueryNoSimplification(sql);

        // Subquery has OFFSET
        sql = "select * from (select DISTINCT(A) from R1 offset 5) T1";
        checkSubqueryNoSimplification(sql);

        // Subquery has OFFSET parameter
        sql = "select * from (select DISTINCT(A) from R1 offset ?) T1";
        checkSubqueryNoSimplification(sql);

        // Subquery has join
        sql = "select * from (select R1.A, R2.C from R1, R2 where R1.C = R2.C) T1";
        checkSubqueryNoSimplification(sql);

        // Subquery contains subquery
        sql = "select * from (select A from (select A from R1 limit 5) T1) T2";
        checkSubqueryNoSimplification(sql);

        // Subquery with display column expression
        sql = "select * from (select A + 1 from R1) T2";
        checkSubqueryNoSimplification(sql);

    }

    private void checkSubquerySimplification(String sql, String equivalentSql, List<String[]> ignoreList) {
        AbstractPlanNode pn = compile(sql);
        PlanNodeTree pnt = new PlanNodeTree(pn);
        String jsonSql = pnt.toJSONString();
        System.out.println(jsonSql);
        AbstractPlanNode equivalentPne = compile(equivalentSql);
        PlanNodeTree equivalentPnt = new PlanNodeTree(equivalentPne);
        String equivalentJsonSql = equivalentPnt.toJSONString();
        System.out.println(equivalentJsonSql);
        if (ignoreList != null) {
            for (String[] ignorePair : ignoreList) {
                jsonSql = jsonSql.replaceAll(ignorePair[0], ignorePair[1]);
            }
        }
        assertEquals(jsonSql, equivalentJsonSql);
    }

    private void checkSubquerySimplification(String sql, String equivalentSql) {
        checkSubquerySimplification(sql, equivalentSql, null);
    }

    public void testSubquerySimplification() {
        String sql;
        String equivalentSql;

        // Subquery SELECT *
        sql = "select * from (select * from R1) T1";
        equivalentSql = "select * from R1 T1";
        checkSubquerySimplification(sql, equivalentSql);

        // FROM Subquery with aliases
        sql = "select T1.AA AAA from (select R1A.A AA from R1 R1A) T1 where T1.AA > 0";
        equivalentSql = "select T1.A AAA from R1 T1 where T1.A > 0";
        checkSubquerySimplification(sql, equivalentSql);

        // FROM Subquery no aliases
        sql = "select A from (select A from R1) T1 where A > 0";
        equivalentSql = "select T1.A from R1 T1 where A > 0";
        checkSubquerySimplification(sql, equivalentSql);

        // Partitioned FROM Subquery no aliases
        sql = "select A from (select A from P1) T1 where A > 0";
        equivalentSql = "select T1.A from P1 T1 where A > 0";
        checkSubquerySimplification(sql, equivalentSql);

        // Multiple Nested FROM subqueries
        sql = "select T2.AAA AAAA from (select T1.AA AAA from (select R1A.A AA from R1 R1A) T1) T2";
        equivalentSql = "select T2.A AAAA from R1 T2";
        checkSubquerySimplification(sql, equivalentSql);

        // Multiple Nested FROM subqueries with WHERE clauses
        sql = "select T2.AAA AAAA from " +
                "(select T1.AA AAA from " +
                "(select R1A.A AA, R1A.D DD from R1 R1A where R1A.C = 3) T1 where T1.DD < 5) " +
                "T2 where T2.AAA > 0";
        equivalentSql = "select T2.A AAAA from R1 T2 where T2.C = 3 and T2.D < 5 and T2.A > 0";
        checkSubquerySimplification(sql, equivalentSql);

        // FROM Subquery with WHERE clause
        sql = "select A from (select A from R1 where R1.C = 0) T1";
        equivalentSql = "select T1.A from R1 T1 where T1.C = 0";
        checkSubquerySimplification(sql, equivalentSql);

        // FROM Subquery with subquery expression
        sql = "select A from (select A from R1 where exists (select 1 from R2 where R2.A = 0)) T1";
        equivalentSql = "select T1.A from R1 T1 where exists (select 1 from R2 where R2.A = 0)";
        List<String[]> ignoreList = new ArrayList<>();
        ignoreList.add(new String[]{"\"SUBQUERY_ID\":2", "\"SUBQUERY_ID\":1"});
        ignoreList.add(new String[]{"\"STATEMENT_ID\":2", "\"STATEMENT_ID\":1"});
        checkSubquerySimplification(sql, equivalentSql, ignoreList);

        // Inner Join two FROM subqueries
        sql = "SELECT T1.TC, T2.TA FROM (SELECT C  TC FROM R1 WHERE R1.C > 0) T1 JOIN " +
                "(SELECT A  TA FROM R2 WHERE R2.A > 0) T2 ON T1.TC = T2.TA";
        equivalentSql = "SELECT T1.C TC, T2.A TA FROM R1 T1 JOIN " +
                "R2 T2 ON T1.C > 0 and T2.A > 0 and T1.C = T2.A";
        checkSubquerySimplification(sql, equivalentSql, ignoreList);

        // LEFT Join two FROM subqueries
        sql = "SELECT T1.TC, T2.TA FROM (SELECT C  TC FROM R1 WHERE R1.C > 0) T1 LEFT JOIN " +
                "(SELECT A  TA FROM R2 WHERE R2.A > 0) T2 ON T1.TC = T2.TA";
        equivalentSql = "SELECT T1.C TC, T2.A TA FROM R1 T1 LEFT JOIN " +
                "R2 T2 ON T1.C > 0 and T2.A > 0 and T1.C = T2.A";
        checkSubquerySimplification(sql, equivalentSql, ignoreList);

        // Partitioned inner join
        sql = "select T1.A, T1.C from (select A, C from P1 where A = 2) T1, P2 where T1.A = P2.A ";
        equivalentSql = "select T1.A, T1.C from P1 T1, P2 where T1.A = 2 and T1.A = P2.A ";
        checkSubquerySimplification(sql, equivalentSql, ignoreList);

        // Partitioned LEFT join
        sql = "select T1.A, T1.C from (select A, C from P1) T1 left join P2 on T1.A = P2.A ";
        equivalentSql = "select T1.A, T1.C from P1 T1 left join P2 on T1.A = P2.A ";
        checkSubquerySimplification(sql, equivalentSql, ignoreList);
    }

    /**
     * Test to see if scalar subqueries are either allowed where we
     * expect them to be or else cause compilation errors where we
     * don't expect them to be.
     *
     * @throws Exception
     */
    public void testScalarSubqueriesExpectedFailures() throws Exception {

        // Scalar subquery not allowed in limit.
        failToCompile("select A from r1 where C = 1 limit (select D from t where C = 2);",
                      "incompatible data type in operation: ; in LIMIT, OFFSET or FETCH");
        // Scalar subquery not allowed in offset.
        failToCompile("select A from r1 where C = 1 limit 1 offset (select D from r1 where C = 2);",
                      "SQL Syntax error in \"select A from r1 where C = 1 limit 1 offset (select D from r1 where C = 2);\" unexpected token: (");
        // Scalar subquery not allowed in order by
        failToCompile("select A from r1 as parent where C < 100 order by ( select D from r1 where r1.C = parent.C );",
                      "ORDER BY parsed with strange child node type: tablesubquery");

        // Scalar subquery with expression not allowed
        failToCompile("select A from r1 as parent where C < 100 order by ( select max(D) from r1 where r1.C = parent.C ) * 2;",
                "ORDER BY clause with subquery expression is not allowed.");

    }

    /**
     * This test fails to compile, and causes an NPE in the planner (I think).
     * The ticket number, obviously, is 8280.  It's commented out because
     * it fails.
     *
     * @throws Exception
     */

    public void testENG8280() throws Exception {
        // failToCompile("select A from r1 as parent where C < 100 order by ( select D from r1 where r1.C = parent.C ) * 2;","mumble");
    }

    /**
     * Asserts that the plan doesn't use index scans.
     * (Except to ensure determinism).
     * Only looks at the plan for the outermost query.
     * @param sqlText  SQL statement used to produce plan to check
     */
    private void assertPlanHasNoIndexScans(String sqlText) {
        AbstractPlanNode rootNode = compile(sqlText);
        Queue<AbstractPlanNode> nodes = new LinkedList<>();

        nodes.add(rootNode);
        while (! nodes.isEmpty()) {
            AbstractPlanNode node = nodes.remove();
            assertPlanNodeHasNoIndexScans(node);

            nodes.addAll(node.getInlinePlanNodes().values());
            int numChildren = node.getChildCount();
            for (int i = 0; i < numChildren; ++i) {
                nodes.add(node.getChild(i));
            }
        }
    }

    private void assertPlanNodeHasNoIndexScans(AbstractPlanNode node) {
        if (node instanceof IndexScanPlanNode) {
            IndexScanPlanNode indexScan = (IndexScanPlanNode)node;
            assertTrue("Expected plan to use no indexes, but it contains an index scan plan node "
                    + "used for something other than forcing a deterministic order",
                    indexScan.isForDeterminismOnly());
        }
        else {
            String className = node.getClass().getSimpleName();
            assertFalse("Expected plan to use no indexes, but it contains an instance of " + className,
                    className.toLowerCase().contains("index"));
        }
    }

    public void testNoIndexWithSubqueryExpressionIn() {

        // Table R4 has an index on column A.

        // A subquery on the RHS of IN.
        assertPlanHasNoIndexScans(
                "select * from r4 "
                + "where a in (select a from r1);");

        // A correlated subquery on the RHS of IN.
        assertPlanHasNoIndexScans(
                "select * from r4 "
                + "where a in (select a from r1 where r4.a = r1.a);");

        // A correlated subquery where inner table also has an index
        // Note: the inner query (which we are not checking) will have
        // an index scan this case, which is okay.
        assertPlanHasNoIndexScans(
                "select * from r4 "
                + "where a in (select a from r2 where r4.a = r2.a);");

        // Table R5 has an index on (a, c)

        // RowSubqueryExpression on the left
        assertPlanHasNoIndexScans(
                "select * from r5 "
                + "where (a, c) in (select a, c from r1);");

        // RowSubqueryExpression on the left, with correlation
        assertPlanHasNoIndexScans(
                "select * from r5 "
                + "where (a, c) in (select a, c from r1 where (r1.a, r1.c) = (r5.a, r5.c));");
    }

    public void testNoIndexWithSubqueryExpressionRelational() {
        String[] relationalOps = {"=", "!=", "<", "<=", ">", ">="};
        String[] quantifiers = {"", "any", "all"};

        String subqueryTemplates[] = {
                "select * from r4 where a %s %s (select a from r2)",
                "select * from r4 where a %s %s (select a from r2 where r2.a = r4.a)",

                "select * from r5 where (a, c) %s %s (select a, c from r1)",
                "select * from r5 where (a, c) %s %s (select a, c from r1 where (r1.a, r1.c) = (r5.a, r5.c))",

                // This would use an expression index, if not for the subquery.
                "select * from r5 where abs(a - c) %s %s (select abs(a - c) from r1)",
                "select * from r5 where abs(a - c) %s %s (select abs(a - c) from r1 where (r1.a, r1.c) = (r5.a, r5.c))"
        };

        for (String op : relationalOps) {
            for (String quantifier : quantifiers) {
                for (String template : subqueryTemplates) {
                    String query = String.format(template, op, quantifier);
                    assertPlanHasNoIndexScans(query);
                }
            }
        }
    }

    /*
     * ENG-10497 wants to make generated column names not conflict with
     * user column names.
     */
    public void testGeneratedNamesDontConflict() {
        String sql = "select C1 from ( select cast(a as varchar), c as c1 from r5 ) as SQ where SQ.C1 < 0;";
    AbstractPlanNode pn = compile(sql);
    assertNotNull(pn);
    VoltType vt = pn.getOutputSchema().getColumns().get(0).getType();
    assert(VoltType.INTEGER.equals(vt));
    }
}<|MERGE_RESOLUTION|>--- conflicted
+++ resolved
@@ -88,26 +88,19 @@
     }
 
     private void checkOutputSchema(AbstractPlanNode planNode, String... columns) {
-<<<<<<< HEAD
         if (columns.length > 0) {
             checkOutputSchema(planNode, null, columns);
         }
     }
 
     private void checkOutputSchema(AbstractPlanNode planNode, String tableAlias, String... columns) {
-=======
->>>>>>> 2f9a7e89
         NodeSchema schema = planNode.getOutputSchema();
         List<SchemaColumn> schemaColumn = schema.getColumns();
         assertEquals(columns.length, schemaColumn.size());
 
         for (int i = 0; i < schemaColumn.size(); ++i) {
             SchemaColumn col = schemaColumn.get(i);
-<<<<<<< HEAD
             checkOutputColumn(tableAlias, columns[i], col);
-=======
-            checkOutputColumn(null, columns[i], col);
->>>>>>> 2f9a7e89
         }
     }
 
