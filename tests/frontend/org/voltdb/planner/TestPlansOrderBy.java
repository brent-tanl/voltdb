/* This file is part of VoltDB.
 * Copyright (C) 2008-2013 VoltDB Inc.
 *
 * Permission is hereby granted, free of charge, to any person obtaining
 * a copy of this software and associated documentation files (the
 * "Software"), to deal in the Software without restriction, including
 * without limitation the rights to use, copy, modify, merge, publish,
 * distribute, sublicense, and/or sell copies of the Software, and to
 * permit persons to whom the Software is furnished to do so, subject to
 * the following conditions:
 *
 * The above copyright notice and this permission notice shall be
 * included in all copies or substantial portions of the Software.
 *
 * THE SOFTWARE IS PROVIDED "AS IS", WITHOUT WARRANTY OF ANY KIND,
 * EXPRESS OR IMPLIED, INCLUDING BUT NOT LIMITED TO THE WARRANTIES OF
 * MERCHANTABILITY, FITNESS FOR A PARTICULAR PURPOSE AND NONINFRINGEMENT.
 * IN NO EVENT SHALL THE AUTHORS BE LIABLE FOR ANY CLAIM, DAMAGES OR
 * OTHER LIABILITY, WHETHER IN AN ACTION OF CONTRACT, TORT OR OTHERWISE,
 * ARISING FROM, OUT OF OR IN CONNECTION WITH THE SOFTWARE OR THE USE OR
 * OTHER DEALINGS IN THE SOFTWARE.
 */

package org.voltdb.planner;

import org.voltdb.plannodes.AbstractPlanNode;
import org.voltdb.types.PlanNodeType;

public class TestPlansOrderBy extends PlannerTestCase {
    @Override
    protected void setUp() throws Exception {
        setupSchema(TestPlansGroupBy.class.getResource("testplans-orderby-ddl.sql"),
                    "testplansorderby", false);
    }

    @Override
    protected void tearDown() throws Exception {
        super.tearDown();
    }

    private void validatePlan(String sql, boolean expectIndexScan,
            boolean expectSeqScan, boolean expectOrderBy, boolean expectHashAggregate)
    {
        validatePlan(sql, expectIndexScan, expectSeqScan, expectOrderBy, expectHashAggregate, false);
    }

    private void validatePlan(String sql, boolean expectIndexScan,
            boolean expectSeqScan, boolean expectOrderBy, boolean expectHashAggregate,
            boolean expectedAggregate)
    {
        AbstractPlanNode pn = compile(sql);
        //System.out.println(pn.getChild(0).toJSONString());
        System.out.println(pn.getChild(0).toExplainPlanString());
        assertEquals(expectIndexScan, pn.hasAnyNodeOfType(PlanNodeType.INDEXSCAN));
        assertEquals(expectSeqScan, pn.hasAnyNodeOfType(PlanNodeType.SEQSCAN));
        assertEquals(expectOrderBy, pn.hasAnyNodeOfType(PlanNodeType.ORDERBY));
        assertEquals(expectHashAggregate, pn.hasAnyNodeOfType(PlanNodeType.HASHAGGREGATE));
        assertEquals(expectedAggregate, pn.hasAnyNodeOfType(PlanNodeType.AGGREGATE));
    }

    /// Validate that a plan uses the full bag of tricks
    /// -- that it uses an index scan but no seq scan, order by, or hash aggregate.
    private void validateOptimalPlan(String sql)
    {
        validatePlan(sql, true, false, false, false);
    }

    /// Validate that a plan does not unintentionally use
    /// a completely inapplicable index scan for order.
    private void validateBruteForcePlan(String sql)
    {
        validatePlan(sql, false, true, true, false);
    }

    /// Validate that a plan does not unintentionally use
    /// a completely inapplicable index scan for order,
    /// when it still uses an index scan for non-determinism.
    /// This arguably should not happen for plans where the final
    /// sort already confers determinism (yet it currently does)?.
    private void validateIndexedBruteForcePlan(String sql)
    {
        validatePlan(sql, true, false, true, false);
    }

    public void testOrderByOneOfTwoIndexKeys()
    {
        validateOptimalPlan("SELECT * from T ORDER BY T_D0");
        validateOptimalPlan("SELECT * from T WHERE T_D0 = 1 ORDER BY T_D1");
    }

    public void testOrderByIndexedColumns() {
        validateOptimalPlan("SELECT * from T ORDER BY T_D0, T_D1");
        validateOptimalPlan("SELECT * from Tmanykeys ORDER BY T_D0, T_D1, T_D2");
    }

    public void testOrderByTwoDesc() {
        validateOptimalPlan("SELECT * from T ORDER BY T_D0 DESC, T_D1 DESC");
    }

    public void testOrderByTwoAscDesc() {
        validateBruteForcePlan("SELECT * from T ORDER BY T_D0, T_D1 DESC");
        validateBruteForcePlan("SELECT * from Tnokey ORDER BY T_D0, T_D1 DESC");
    }

    public void testOrderByTwoOfThreeIndexKeys()
    {
        validateOptimalPlan("SELECT * from Tmanykeys WHERE T_D0 = ? ORDER BY T_D1, T_D2");
        validateOptimalPlan("SELECT * from Tmanykeys WHERE T_D1 = ? ORDER BY T_D0, T_D2");
        validateOptimalPlan("SELECT * from Tmanykeys WHERE T_D2 = ? ORDER BY T_D0, T_D1");
        validateOptimalPlan("SELECT * from Tmanykeys                ORDER BY T_D0, T_D1");
        validateIndexedBruteForcePlan("SELECT * FROM Tmanykeys WHERE T_D0 <= ? ORDER BY T_D1, T_D2");
        validateIndexedBruteForcePlan("SELECT * FROM Tmanykeys WHERE T_D0 <= ? ORDER BY T_D1 DESC, T_D2 DESC");
    }

    public void testOrderByOneOfThreeIndexKeys()
    {
        validateOptimalPlan("SELECT * from Tmanykeys WHERE T_D0 = ? AND T_D1 = ? ORDER BY T_D2");
        validateOptimalPlan("SELECT * from Tmanykeys WHERE T_D1 = ? AND T_D2 = ? ORDER BY T_D0");
        validateOptimalPlan("SELECT * from Tmanykeys WHERE T_D2 = ? AND T_D0 = ? ORDER BY T_D1");
        validateOptimalPlan("SELECT * from Tmanykeys WHERE T_D0 = ?              ORDER BY T_D1");
        validateOptimalPlan("SELECT * from Tmanykeys WHERE T_D1 = ?              ORDER BY T_D0");
        validateOptimalPlan("SELECT * from Tmanykeys WHERE T_D2 = ?              ORDER BY T_D0");
        validateOptimalPlan("SELECT * from Tmanykeys                             ORDER BY T_D0");
        validateIndexedBruteForcePlan("SELECT * FROM Tmanykeys WHERE T_D0 = ? AND T_D1 < ? ORDER BY T_D2");
        validateIndexedBruteForcePlan("SELECT * FROM Tmanykeys WHERE T_D0 = ? AND T_D1 < ? ORDER BY T_D2 DESC");
        validateIndexedBruteForcePlan("SELECT * FROM Tmanykeys WHERE T_D0 = ? ORDER BY T_D2");
        validateIndexedBruteForcePlan("SELECT * FROM Tmanykeys WHERE T_D0 = ? ORDER BY T_D2 DESC");
    }

    public void testOrderByWrongPermutation()
    {
        // Order determinism, so do not make it worse by using index scan.
        validateBruteForcePlan("SELECT * from Tmanykeys ORDER BY T_D2, T_D1, T_D0");
        validateBruteForcePlan("SELECT * from Tmanykeys ORDER BY T_D2, T_D0, T_D1");
        validateBruteForcePlan("SELECT * from Tmanykeys ORDER BY T_D1, T_D0, T_D2");
        validateBruteForcePlan("SELECT * from Tmanykeys ORDER BY T_D1, T_D2, T_D0");
        validateBruteForcePlan("SELECT * from Tmanykeys ORDER BY T_D0, T_D2, T_D1");

        // Use index for filter.
        validateIndexedBruteForcePlan("SELECT * from Tmanykeys WHERE T_D0 = ? ORDER BY T_D2, T_D1");
        validateIndexedBruteForcePlan("SELECT * from Tmanykeys WHERE T_D1 = ? ORDER BY T_D2, T_D0");
    }

    public void testOrderByTooManyToIndex()
    {
        validateBruteForcePlan("SELECT * from T ORDER BY T_D0, T_D1, T_D2");
        validateBruteForcePlan("SELECT * from Tnokey ORDER BY T_D0, T_D1, T_D2");
    }

    public void testOrderByTooMany()
    {
        validateBruteForcePlan("SELECT * from Tnokey ORDER BY T_D0, T_D1, T_D2");
        validateBruteForcePlan("SELECT * from T ORDER BY T_D0, T_D1, T_D2");
    }

    public void testNoIndexToOrderBy() {
        validateIndexedBruteForcePlan("SELECT * FROM T ORDER BY T_D2");
        validateBruteForcePlan("SELECT * FROM Tnokey ORDER BY T_D2");
        validateIndexedBruteForcePlan("SELECT * FROM Tmanykeys ORDER BY T_D2");
    }

    public void testOrderByNLIJ()
    {
        validatePlan("SELECT Tnokey.T_D1, T.T_D0, T.T_D1 from Tnokey, T " +
                     "where Tnokey.T_D2 = 2 AND T.T_D0 = Tnokey.T_D0 " +
                     "ORDER BY T.T_D0, T.T_D1", true, true, true, false);
    }

    public void testTableAgg() {
        validatePlan("SELECT SUM(T_D0) from T", false, true, false, false, true);
        validatePlan("SELECT SUM(T_D0), COUNT(*), AVG(T_D1) from T", false, true, false, false, true);

        // Fix it with (false, true, false, false, true)
        // when ENG-4937 is solved.
        validatePlan("SELECT SUM(T_D0) from T ORDER BY T_D0, T_D1",
                true, false, false, false, true);
        validatePlan("SELECT SUM(T_D0), COUNT(*), AVG(T_D1) from T ORDER BY T_D0, T_D1",
                true, false, false, false, true);
    }

    //TODO: This test actually validates that we generate a sub-optimal plan for this query
    //-- but we're keeping the test because, well, at least the query compiles to SOME kind of plan?
    public void testOrderByCountStar() {
<<<<<<< HEAD
        validatePlan("SELECT T_D0, COUNT(*) AS FOO FROM T GROUP BY T_D0 ORDER BY FOO", true, false, true, false);
        validatePlan("SELECT T_D0, COUNT(*) AS FOO FROM Tnokey GROUP BY T_D0 ORDER BY FOO", false, true, true, true);
=======
        validatePlan("SELECT T_D0, COUNT(*) AS FOO FROM T GROUP BY T_D0 ORDER BY FOO",
                true, false, true, true);
        validatePlan("SELECT T_D0, COUNT(*) AS FOO FROM Tnokey GROUP BY T_D0 ORDER BY FOO",
                false, true, true, true);
        //Expected ENG-4096 effect:
        //validatePlan("SELECT T_D0, COUNT(*) AS FOO FROM T GROUP BY T_D0 ORDER BY FOO");
>>>>>>> 8db40eea
    }

    public void testOrderByAggWithoutAlias() {
        validatePlan("SELECT T_D0, SUM(T_D1) FROM T GROUP BY T_D0 ORDER BY SUM(T_D1)",
                true, false, true, true);
        validatePlan("SELECT T_D0, COUNT(*) FROM T GROUP BY T_D0 ORDER BY COUNT(*)",
                true, false, true, true);
        validatePlan("SELECT T_D0, AVG(T_D1) FROM T GROUP BY T_D0 ORDER BY AVG(T_D1)",
                true, false, true, true);
        validatePlan("SELECT T_D0, COUNT(T_D1) FROM T GROUP BY T_D0 ORDER BY COUNT(T_D1)",
                true, false, true, true);
        validatePlan("SELECT T_D0, MIN(T_D1) FROM T GROUP BY T_D0 ORDER BY MIN(T_D1)",
                true, false, true, true);
        validatePlan("SELECT T_D0, MAX(T_D1) FROM T GROUP BY T_D0 ORDER BY MAX(T_D1)",
                true, false, true, true);

        // Complex aggregation
        validatePlan("SELECT T_D0, COUNT(*)+1 FROM T GROUP BY T_D0 ORDER BY COUNT(*)+1",
                true, false, true, true);
        validatePlan("SELECT T_D0, abs(MAX(T_D1)) FROM T GROUP BY T_D0 ORDER BY abs(MAX(T_D1))",
                true, false, true, true);
    }

    public void testEng450()
    {
        // This used to not compile. It does now. That's all we care about.
        compile("select T.T_D0, " +
                     "sum(T.T_D1) " +
                     "from T " +
                     "group by T.T_D0 " +
                     "order by T.T_D0;");
    }

    public void testOrderDescWithEquality() {
        validateOptimalPlan("SELECT * FROM T WHERE T_D0 = 2 ORDER BY T_D1");
        // See ENG-5084 to optimize this query to use inverse scan in future.
        validateIndexedBruteForcePlan("SELECT * FROM T WHERE T_D0 = 2 ORDER BY T_D1 DESC");
    }

    // Indexes on T (T_D0, T_D1), T2 (T_D0, T_D1), and Tmanykeys (T_D0, T_D1, T_D2)
    // no index on Tnokey and Tnokey2
    public void testENG4676() {
        // single column ORDER BY
        // ORDER BY on indexed key ascending, JOIN on indexed key from one table and
        // unindexed key from the other table -> no ORDER BY node
        validateOptimalPlan("SELECT * FROM T, Tmanykeys WHERE Tmanykeys.T_D0 = T.T_D2 " +
                "ORDER BY T.T_D0 LIMIT ?");
        // ORDER BY on indexed key descending, JOIN on indexed key from one table
        // and unindexed key from the other table -> no ORDER BY node
        validateOptimalPlan("SELECT * FROM T, Tmanykeys WHERE Tmanykeys.T_D0 = T.T_D2 " +
                "ORDER BY T.T_D0 DESC LIMIT ?");

        // multiple columns ORDER BY
        // ORDER BY on indexed key ascending, JOIN on indexed key from one table and
        // unindexed key from the other table -> no ORDER BY node
        validateOptimalPlan("SELECT * FROM T, Tmanykeys WHERE Tmanykeys.T_D0 = T.T_D2 " +
                "ORDER BY T.T_D0, T.T_D1 LIMIT ?");
        // ORDER BY on indexed key descending, JOIN on indexed key from one table and
        // unindexed key from the other table -> no ORDER BY node
        validateOptimalPlan("SELECT * FROM T, Tmanykeys WHERE Tmanykeys.T_D0 = T.T_D2 " +
                "ORDER BY T.T_D0 DESC, T.T_D1 DESC LIMIT ?");

        // filter on indexed column on one table, prefix join constraint,
        // ORDER BY looking for 1 recovered spoiler -> no ORDER BY node
        validateOptimalPlan("SELECT * FROM T, Tmanykeys WHERE Tmanykeys.T_D0 = T.T_D2 AND T.T_D0 = ?  " +
                "ORDER BY Tmanykeys.T_D1 LIMIT ?");
        // ORDER BY is not recovered, but index is chosen for sorting purpose --> no ORDER BY node
        validateOptimalPlan("SELECT * FROM T, Tmanykeys WHERE Tmanykeys.T_D1 = T.T_D2 AND T.T_D0 = ?  " +
                "ORDER BY Tmanykeys.T_D0 LIMIT ?");

        // test NLJ --> need ORDER BY node
        validateBruteForcePlan("SELECT * FROM Tnokey, Tnokey2 WHERE Tnokey.T_D0 = Tnokey2.T_D0 " +
                "ORDER BY Tnokey.T_D1 LIMIT ?");

        // test nested NLIJ
        validateIndexedBruteForcePlan("SELECT * FROM T, T2, Tmanykeys " +
                "WHERE T.T_D0 = T2.T_D0 AND T2.T_D1 = Tmanykeys.T_D0 ORDER BY Tmanykeys.T_D1 LIMIT ?");
        validateIndexedBruteForcePlan("SELECT * FROM T, T2, Tmanykeys " +
                "WHERE T.T_D0 = T2.T_D0 AND T2.T_D1 = Tmanykeys.T_D0 ORDER BY T.T_D1 LIMIT ?");
        validateIndexedBruteForcePlan("SELECT * FROM T, T2, Tmanykeys " +
                "WHERE T.T_D0 = T2.T_D0 AND T2.T_D1 = Tmanykeys.T_D0 ORDER BY T2.T_D1 LIMIT ?");
        validateOptimalPlan("SELECT * FROM T, T2, Tmanykeys " +
                "WHERE T.T_D0 = T2.T_D0 AND T2.T_D1 = Tmanykeys.T_D0 ORDER BY T.T_D0, T.T_D1 LIMIT ?");
    }
}<|MERGE_RESOLUTION|>--- conflicted
+++ resolved
@@ -181,38 +181,29 @@
     //TODO: This test actually validates that we generate a sub-optimal plan for this query
     //-- but we're keeping the test because, well, at least the query compiles to SOME kind of plan?
     public void testOrderByCountStar() {
-<<<<<<< HEAD
-        validatePlan("SELECT T_D0, COUNT(*) AS FOO FROM T GROUP BY T_D0 ORDER BY FOO", true, false, true, false);
+        validatePlan("SELECT T_D0, COUNT(*) AS FOO FROM T GROUP BY T_D0 ORDER BY FOO", true, false, true, false, true);
         validatePlan("SELECT T_D0, COUNT(*) AS FOO FROM Tnokey GROUP BY T_D0 ORDER BY FOO", false, true, true, true);
-=======
-        validatePlan("SELECT T_D0, COUNT(*) AS FOO FROM T GROUP BY T_D0 ORDER BY FOO",
-                true, false, true, true);
-        validatePlan("SELECT T_D0, COUNT(*) AS FOO FROM Tnokey GROUP BY T_D0 ORDER BY FOO",
-                false, true, true, true);
-        //Expected ENG-4096 effect:
-        //validatePlan("SELECT T_D0, COUNT(*) AS FOO FROM T GROUP BY T_D0 ORDER BY FOO");
->>>>>>> 8db40eea
     }
 
     public void testOrderByAggWithoutAlias() {
         validatePlan("SELECT T_D0, SUM(T_D1) FROM T GROUP BY T_D0 ORDER BY SUM(T_D1)",
-                true, false, true, true);
+                true, false, true, false, true);
         validatePlan("SELECT T_D0, COUNT(*) FROM T GROUP BY T_D0 ORDER BY COUNT(*)",
-                true, false, true, true);
+                true, false, true, false, true);
         validatePlan("SELECT T_D0, AVG(T_D1) FROM T GROUP BY T_D0 ORDER BY AVG(T_D1)",
-                true, false, true, true);
+                true, false, true, false, true);
         validatePlan("SELECT T_D0, COUNT(T_D1) FROM T GROUP BY T_D0 ORDER BY COUNT(T_D1)",
-                true, false, true, true);
+                true, false, true, false, true);
         validatePlan("SELECT T_D0, MIN(T_D1) FROM T GROUP BY T_D0 ORDER BY MIN(T_D1)",
-                true, false, true, true);
+                true, false, true, false, true);
         validatePlan("SELECT T_D0, MAX(T_D1) FROM T GROUP BY T_D0 ORDER BY MAX(T_D1)",
-                true, false, true, true);
+                true, false, true, false, true);
 
         // Complex aggregation
         validatePlan("SELECT T_D0, COUNT(*)+1 FROM T GROUP BY T_D0 ORDER BY COUNT(*)+1",
-                true, false, true, true);
+                true, false, true, false, true);
         validatePlan("SELECT T_D0, abs(MAX(T_D1)) FROM T GROUP BY T_D0 ORDER BY abs(MAX(T_D1))",
-                true, false, true, true);
+                true, false, true, false, true);
     }
 
     public void testEng450()
