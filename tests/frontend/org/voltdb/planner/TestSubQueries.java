--- conflicted
+++ resolved
@@ -1189,8 +1189,6 @@
         checkPrimaryKeyIndexScan(pn, "P1");
         assertNotNull(pn.getInlinePlanNode(PlanNodeType.PROJECTION));
         assertNotNull(pn.getInlinePlanNode(PlanNodeType.PARTIALAGGREGATE));
-<<<<<<< HEAD
-=======
 
         pn = nlpn.getChild(1);
         checkPrimaryKeyIndexScan(pn, "P2");
@@ -1216,7 +1214,6 @@
         checkPrimaryKeyIndexScan(pn, "P1");
         assertNotNull(pn.getInlinePlanNode(PlanNodeType.PROJECTION));
         assertNotNull(pn.getInlinePlanNode(PlanNodeType.PARTIALAGGREGATE));
->>>>>>> 082e5104
 
         pn = nlpn.getChild(1);
         checkPrimaryKeyIndexScan(pn, "P2");
