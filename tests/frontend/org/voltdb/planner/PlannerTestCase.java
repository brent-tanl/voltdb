--- conflicted
+++ resolved
@@ -160,13 +160,19 @@
         return cp;
     }
 
-<<<<<<< HEAD
-
+    /**
+     * Used by the TestCalciteBase to compile a plan using the VoltDB Planner
+     * @param sql
+     * @param inferPartitioning
+     * @param forcedSP
+     * @return
+     */
     protected CompiledPlan compileAdHocPlan(String sql,
                                             boolean inferPartitioning,
                                             boolean forcedSP) {
         return compileAdHocPlan(sql, inferPartitioning, forcedSP, DeterminismMode.SAFER);
-=======
+    }
+
     /**
      * This is exactly like compileAdHocPlan, but it may throw an
      * error.  We added this because we sometimes call this from a
@@ -183,10 +189,9 @@
                                                     boolean forcedSP,
                                                     DeterminismMode detMode) {
         CompiledPlan cp = null;
-        cp = m_aide.compileAdHocPlan(sql, inferPartitioning, forcedSP, detMode);
+        cp = compileAdHocPlan(sql, inferPartitioning, forcedSP, detMode);
         assertTrue(cp != null);
         return cp;
->>>>>>> b5e0e03a
     }
 
     protected List<AbstractPlanNode> compileInvalidToFragments(String sql) {
