--- conflicted
+++ resolved
@@ -756,11 +756,7 @@
         System.out.println("Test DR table: " + results[0].toString());
         validateSchema(results[0], expectedTable1);
         // One row per site, don't have HSID for ease of check, just check a bunch of stuff
-<<<<<<< HEAD
-        assertEquals(hosts * sites, results[0].getRowCount());
-=======
         assertEquals(HOSTS * SITES, results[0].getRowCount());
->>>>>>> db0a3d56
         results[0].advanceRow();
         validateRowSeenAtAllHosts(results[0], "HOSTNAME", results[0].getString("HOSTNAME"), false);
         results[0].advanceRow();
@@ -881,11 +877,7 @@
         // One row per site, we don't use HSID though, so hard to do straightforward
         // per-site unique check.  Finesse it.
         // We also get starvation stats for the MPI, so we need to add a site per host.
-<<<<<<< HEAD
-        assertEquals(hosts * (sites + 1), results[0].getRowCount());
-=======
         assertEquals(HOSTS * (SITES + 1), results[0].getRowCount());
->>>>>>> db0a3d56
         results[0].advanceRow();
         validateRowSeenAtAllHosts(results[0], "HOSTNAME", results[0].getString("HOSTNAME"), false);
     }
