--- conflicted
+++ resolved
@@ -92,73 +92,6 @@
     ArrayList<CommandLine> m_cmdLines = null;
     ServerThread m_localServer = null;
     ProcessBuilder m_procBuilder;
-<<<<<<< HEAD
-    private final int m_debugOffset1;
-    private final int m_debugOffset2;
-
-    private int m_ipcPortOffset1;
-    private int m_ipcPortOffset2;
-    private int m_ipcPortOffset3;
-
-    private final int m_voltFilePrefixOffset;
-
-    private final int m_timestampSaltOffset;
-
-    private final int m_licensePathOffset;
-
-    @SuppressWarnings("unused")
-    private File m_pathToVoltRoot = null;
-    private final ArrayList<ArrayList<EEProcess>> m_eeProcs = new ArrayList<ArrayList<EEProcess>>();
-
-    private final boolean m_debug;
-    private int m_debugPortOffset = 8000;
-
-    private final boolean m_isRejoinTest;
-
-    private final int m_voltStartCmdOffset;
-    private final int m_voltStartModeOffset;
-
-    private final int m_internalPortOffset;
-
-
-    /* class pipes a process's output to a file name.
-     * Also watches for "Server completed initialization"
-     * in output - the signal of readiness!
-     */
-    public static class PipeToFile extends Thread {
-        final static String m_initToken = "Server completed init";
-        final static String m_rejoinToken = "Node recovery completed";
-        final static String m_initiatorID = "Initializing initiator ID:";
-
-        FileWriter m_writer ;
-        BufferedReader m_input;
-        String m_filename;
-
-        // set m_witnessReady when the m_token byte sequence is seen.
-        AtomicBoolean m_witnessedReady;
-        AtomicBoolean m_eof = new AtomicBoolean(false);
-        final String m_token;
-        int m_hostId = Integer.MAX_VALUE;
-        long m_initTime;
-
-        // memoize the process here so we can easily check for process death
-        Process m_process;
-
-        PipeToFile(String filename, InputStream stream, String token,
-                   boolean appendLog, Process proc) {
-            m_witnessedReady = new AtomicBoolean(false);
-            m_token = token;
-            m_filename = filename;
-            m_input = new BufferedReader(new InputStreamReader(stream));
-            m_process = proc;
-            try {
-                m_writer = new FileWriter(filename, appendLog);
-            }
-            catch (IOException ex) {
-                Logger.getLogger(LocalCluster.class.getName()).log(Level.SEVERE, null, ex);
-                throw new RuntimeException(ex);
-            }
-=======
     private final ArrayList<ArrayList<EEProcess>> m_eeProcs = new ArrayList<ArrayList<EEProcess>>();
 
     // Produce a (presumably) available IP port number.
@@ -169,7 +102,6 @@
         private final AtomicInteger nextAport = new AtomicInteger(VoltDB.DEFAULT_ADMIN_PORT);
         public int next() {
             return nextPort.getAndIncrement();
->>>>>>> 59628945
         }
         public int nextClient() {
             return nextCport.getAndIncrement();
@@ -177,69 +109,10 @@
         public int nextAdmin() {
             return nextAport.getAndDecrement();
         }
-<<<<<<< HEAD
-        @Override
-        public void run() {
-            assert(m_writer != null);
-            assert(m_input != null);
-            boolean initLocationFound = false;
-            while (m_eof.get() != true) {
-                try {
-                    String data = m_input.readLine();
-                    if (data == null) {
-                        m_eof.set(true);
-                        continue;
-                    }
-
-                    // look for the non-exec site id
-                    if (data.contains(m_initiatorID)) {
-                        // INITIALIZING INITIATOR ID: 1, SITEID: 0
-                        String[] split = data.split(" ");
-                        synchronized(this) {
-                            try {
-                                m_hostId = Long.valueOf(split[split.length - 1].split(":")[0]).intValue();
-                            } catch (java.lang.NumberFormatException e) {
-                                System.err.println("Had a number format exception processing line: '" + data + "'");
-                                throw e;
-                            }
-                        }
-                    }
-
-                    // look for a sequence of letters matching the server ready token.
-                    if (!m_witnessedReady.get() && data.contains(m_token)) {
-                        synchronized (this) {
-                            m_witnessedReady.set(true);
-                            this.notifyAll();
-                        }
-                    }
-
-                    // look for a sequence of letters matching the server ready token.
-                    if (!initLocationFound && data.contains(m_initToken)) {
-                        initLocationFound = true;
-                        m_initTime = System.currentTimeMillis();
-                    }
-
-                    m_writer.write(data + "\n");
-                    m_writer.flush();
-                }
-                catch (IOException ex) {
-                    m_eof.set(true);
-                }
-            }
-            synchronized (this) {
-                notifyAll();
-            }
-            try {
-                m_writer.close();
-            } catch (IOException e) {
-                // TODO Auto-generated catch block
-                e.printStackTrace();
-            }
-=======
+
         public void reset() {
             nextCport.set(21212);
             nextAport.set(21211);
->>>>>>> 59628945
         }
     }
 
@@ -311,92 +184,11 @@
 
         // First try 'ant' syntax and then 'eclipse' syntax...
         String log4j = System.getProperty("log4j.configuration");
-<<<<<<< HEAD
-        // for eclipse
-        if (log4j == null) log4j = "file://" + System.getProperty("user.dir") + "/src/frontend/junit_log4j.properties";
-
-        // processes of VoltDBs using the compiled jar file.
-        m_pipes = new ArrayList<PipeToFile>();
-        m_procBuilder = new ProcessBuilder("java",
-                                           "-Djava.library.path=" + m_buildDir + "/nativelibs" + ":" + jzmq_dir,
-                                           "-Dlog4j.configuration=" + log4j,
-                                           "-DLOG_SEGMENT_SIZE=8",
-                                           "-ea",
-                                           "-XX:-ReduceInitialCardMarks",
-                                           "-XX:MaxDirectMemorySize=2g",
-                                           "-Xmx2g",
-                                           "-XX:+HeapDumpOnOutOfMemoryError",
-                                           "-classpath",
-                                           classPath,
-                                           "org.voltdb.VoltDB",
-                                           "license",
-                                           ServerThread.getTestLicensePath(),
-                                           "zkport",
-                                           "-1",
-                                           "timestampsalt",
-                                           "0",
-                                           "catalog",
-                                           m_jarFileName,
-                                           "deployment",
-                                           "",
-                                           "port",
-                                           "-1",
-                                           "adminport",
-                                           "-1",
-                                           "rejoinhost",
-                                           "-1",
-                                           "leader",
-                                           "localhost",
-                                           "leaderport",
-                                           String.valueOf(VoltDB.DEFAULT_INTERNAL_PORT - 1),
-                                           "",
-                                           "internalport",
-                                           "-1");
-
-        List<String> command = m_procBuilder.command();
-        // when we actually append a port value and deployment file, these will be correct
-        m_debugOffset1 = command.size() - 26;
-        m_debugOffset2 = command.size() - 25;
-        if (m_debug) {
-            command.add(m_debugOffset1, "");
-            command.add(m_debugOffset1, "");
-        }
-
-        m_voltFilePrefixOffset = command.size() - 26;
-        command.add(m_voltFilePrefixOffset, "");
-
-        m_licensePathOffset = command.size() - 22;
-        m_zkPortOffset = command.size() - 20;
-        m_timestampSaltOffset = command.size() - 18;
-        m_pathToDeploymentOffset = command.size() - 14;
-        m_portOffset = command.size() - 12;
-        m_adminPortOffset = command.size() - 10;
-        m_voltStartCmdOffset = command.size() - 9;
-
-        /*
-         * Both go into the empty slot before leader.
-         * Rejoing shouldn't need to specify a WAN replication mode...
-         */
-        m_rejoinOffset = command.size() - 8;
-        m_voltStartModeOffset = command.size() - 8;
-
-        m_internalPortOffset = command.size() - 1;
-
-        if (m_target.isIPC) {
-            command.add("");
-            m_ipcPortOffset1 = command.size() - 1;
-            command.add("");
-            m_ipcPortOffset2 = command.size() - 1;
-            command.add("");
-            m_ipcPortOffset3 = command.size() - 1;
-        }
-=======
         if (log4j == null) {
             log4j = "file://" + System.getProperty("user.dir") + "/src/frontend/junit_log4j.properties";
         }
 
         m_procBuilder = new ProcessBuilder();
->>>>>>> 59628945
 
         // set the working directory to obj/release/prod
         //m_procBuilder.directory(new File(m_buildDir + File.separator + "prod"));
@@ -482,8 +274,10 @@
         }
 
         // Make the local Configuration object...
-        CommandLine cmdln = (CommandLine)(templateCmdLine.makeCopy());
+        CommandLine cmdln = (templateCmdLine.makeCopy());
+        cmdln.internalPort(portGenerator.next());
         cmdln.voltFilePrefix(subroot.getPath());
+        cmdln.internalPort(portGenerator.next());
         cmdln.port(portGenerator.nextClient());
         cmdln.adminPort(portGenerator.nextAdmin());
         cmdln.zkport(portGenerator.next());
@@ -496,47 +290,11 @@
             cmdln.ipcPort(portGenerator.next());
         }
 
-<<<<<<< HEAD
-        m_pipes.clear();
-        m_cluster.clear();
-
-        // create the in-process server
-        if (m_hasLocalServer) {
-            //If the local directories are being cleared, generate a new root for the
-            //in process server
-            if (clearLocalDataDirectories) {
-                try {
-                    m_subRoots.add(VoltFile.initNewSubrootForThisProcess());
-                } catch (IOException e) {
-                    throw new RuntimeException(e);
-                }
-            }
-            m_cluster.add(null);
-            m_pipes.add(null);
-            Configuration config = new Configuration();
-            config.m_backend = m_target;
-            config.m_noLoadLibVOLTDB = (m_target == BackendTarget.HSQLDB_BACKEND);
-            config.m_pathToCatalog = m_jarFileName;
-            config.m_pathToDeployment = m_pathToDeployment;
-            config.m_port = VoltDB.DEFAULT_PORT;
-            config.m_leaderPort = VoltDB.DEFAULT_INTERNAL_PORT - 1;
-            config.m_internalPort = VoltDB.DEFAULT_INTERNAL_PORT;
-            config.m_adminPort = m_baseAdminPort;
-            config.m_startAction = START_ACTION.CREATE;
-            config.m_replicationRole = role;
-            ArrayList<Integer> ports = new ArrayList<Integer>();
-            for (EEProcess proc : m_eeProcs.get(0)) {
-                ports.add(proc.port());
-            }
-            config.m_ipcPorts = java.util.Collections.synchronizedList(ports);
-            config.m_isRejoinTest = m_isRejoinTest;
-=======
         // rtb: why is this? this flag short-circuits an Inits worker
         // but can only be set on the local in-process server (there is no
         // command line version of it.) Consequently, in-process and out-of-
         // process VoltDBs initialize differently when this flag is set.
         // cmdln.rejoinTest(true);
->>>>>>> 59628945
 
         // for debug, dump the command line to a unique file.
         // cmdln.dumpToFile("/Users/rbetts/cmd_" + Integer.toString(portGenerator.next()));
@@ -621,6 +379,7 @@
         // reset the port generator. RegressionSuite always expects
         // to find ClientInterface and Admin mode on known ports.
         portGenerator.reset();
+        templateCmdLine.leaderPort(portGenerator.next());
 
         m_eeProcs.clear();
         for (int ii = 0; ii < m_hostCount; ii++) {
@@ -731,27 +490,9 @@
 
     private void startOne(int hostId, boolean clearLocalDataDirectories, ReplicationRole replicaMode)
     {
-        CommandLine cmdln = (CommandLine)(templateCmdLine.makeCopy());
+        CommandLine cmdln = (templateCmdLine.makeCopy());
         try {
-<<<<<<< HEAD
-            // set the dragent's port offset
-            m_procBuilder.environment().put("dragentportoffset",
-                    String.valueOf(VoltDB.DEFAULT_DR_PORT + hostId * 3));
-
-            // voltdb client/native ports move forward from 21212
-            m_procBuilder.command().set(m_portOffset, String.valueOf(VoltDB.DEFAULT_PORT + hostId));
-            m_procBuilder.command().set(m_internalPortOffset, String.valueOf(VoltDB.DEFAULT_INTERNAL_PORT + hostId));
-            // voltdb admin-mode ports move backwards from 21211
-            m_procBuilder.command().set(m_adminPortOffset, String.valueOf(m_baseAdminPort - hostId));
-            m_procBuilder.command().set(m_pathToDeploymentOffset, m_pathToDeployment);
-            m_procBuilder.command().set(m_voltStartCmdOffset, "create");
-            m_procBuilder.command().set(m_rejoinOffset, "");
-            if (ReplicationRole.MASTER.toString().equalsIgnoreCase(startMode)
-                || ReplicationRole.REPLICA.toString().equalsIgnoreCase(startMode))
-                m_procBuilder.command().set(m_voltStartModeOffset, startMode);
-            m_procBuilder.command().set(m_licensePathOffset, ServerThread.getTestLicensePath());
-            m_procBuilder.command().set(m_timestampSaltOffset, String.valueOf(getRandomTimestampSalt()));
-=======
+            cmdln.internalPort(portGenerator.next());
             // set the dragent port. it uses the start value and
             // the next two sequential port numbers - so burn those two.
             cmdln.drAgentStartPort(portGenerator.next());
@@ -763,7 +504,6 @@
             cmdln.replicaMode(replicaMode);
             cmdln.timestampSalt(getRandomTimestampSalt());
 
->>>>>>> 59628945
             if (m_debug) {
                 cmdln.debugPort(portGenerator.next());
             }
@@ -786,18 +526,6 @@
             } else {
                 subroot = m_subRoots.get(hostId);
             }
-<<<<<<< HEAD
-            m_procBuilder.command().set(
-                    m_voltFilePrefixOffset,
-                    "-DVoltFilePrefix=" + subroot.getPath());
-
-            StringBuilder sb = new StringBuilder();
-            for (String arg : m_procBuilder.command()) {
-                sb.append(arg);
-                sb.append(' ');
-            }
-            System.out.println(sb);
-=======
             cmdln.voltFilePrefix(subroot.getPath());
 
             m_cmdLines.add(cmdln);
@@ -806,8 +534,7 @@
 
             // for debug, dump the command line to a file.
             //cmdln.dumpToFile("/tmp/izzy/cmd_" + Integer.toString(portGenerator.next()));
->>>>>>> 59628945
-
+            System.out.println(cmdln);
             Process proc = m_procBuilder.start();
             m_cluster.add(proc);
 
@@ -870,24 +597,6 @@
         return recoverOne( logtime, startTime, hostId, null, "localhost");
     }
 
-<<<<<<< HEAD
-    private boolean recoverOne(boolean logtime, long startTime, int hostId, Integer portOffset, String rejoinHost) {
-        // port for the new node
-        int portNo = VoltDB.DEFAULT_PORT + hostId;
-        int adminPortNo = m_baseAdminPort - hostId;
-
-        // port to connect to (not too simple, eh?)
-        int portNoToRejoin = VoltDB.DEFAULT_INTERNAL_PORT + ((hostId + 1) % getNodeCount());
-        if (m_hasLocalServer) portNoToRejoin = VoltDB.DEFAULT_INTERNAL_PORT;
-
-        if (portOffset != null) {
-            portNoToRejoin = VoltDB.DEFAULT_INTERNAL_PORT + portOffset;
-            // adminPortNo = m_baseAdminPort - portOffset;
-        }
-        System.out.println("Rejoining " + hostId + " to hostID: " + portOffset);
-
-        System.out.println("Starting recovery command " + m_procBuilder.command());
-=======
     // Re-start a (dead) process. HostId is the enumberation of the host
     // in the cluster (0, 1, ... hostCount-1) -- not an hsid, for example.
     private boolean recoverOne(boolean logtime, long startTime, int hostId, Integer rejoinHostId, String rejoinHost) {
@@ -899,11 +608,10 @@
         if (rejoinHostId == null || m_hasLocalServer) {
             rejoinHostId = 0;
         }
-        int portNoToRejoin = m_cmdLines.get(rejoinHostId).port();
+        int portNoToRejoin = m_cmdLines.get(rejoinHostId).internalPort();
         System.out.println("Rejoining " + hostId + " to hostID: " + rejoinHostId);
 
         // rebuild the EE proc set.
->>>>>>> 59628945
         ArrayList<EEProcess> eeProcs = m_eeProcs.get(hostId);
         for (EEProcess proc : eeProcs) {
             try {
@@ -921,37 +629,16 @@
         PipeToFile ptf = null;
         long start = 0;
         try {
-<<<<<<< HEAD
-            //The start mode ends up being clobbered by rejoinOffset
-            // Rejoin should never need to be told the operating mode
-            //m_procBuilder.command().set(m_voltStartModeOffset, "");
-            m_procBuilder.command().set(m_portOffset, String.valueOf(portNo));
-            m_procBuilder.command().set(m_internalPortOffset, String.valueOf(VoltDB.DEFAULT_INTERNAL_PORT + hostId) );
-            m_procBuilder.command().set(m_adminPortOffset, String.valueOf(adminPortNo));
-            m_procBuilder.command().set(m_pathToDeploymentOffset, m_pathToDeployment);
-            m_procBuilder.command().set(m_voltStartCmdOffset, "rejoinhost");
-            m_procBuilder.command().set(m_rejoinOffset, rejoinHost + ":" + String.valueOf(portNoToRejoin));
-            m_procBuilder.command().set(m_licensePathOffset, "");
-            m_procBuilder.command().set(m_timestampSaltOffset, String.valueOf(getRandomTimestampSalt()));
-=======
             CommandLine rejoinCmdLn = m_cmdLines.get(hostId);
             // This shouldn't collide but apparently it sucks.
             // Bump it to avoid collisions on rejoin.
->>>>>>> 59628945
             if (m_debug) {
                 rejoinCmdLn.debugPort(portGenerator.next());
             }
-<<<<<<< HEAD
-            m_procBuilder.command().set(m_zkPortOffset, Integer.toString(2181 + hostId));
-
-            System.out.println("Rejoin command " + m_procBuilder.command());
-
-=======
             rejoinCmdLn.rejoinHostAndPort(rejoinHost + ":" + String.valueOf(portNoToRejoin));
 
             m_procBuilder.command().clear();
             m_procBuilder.command().addAll(rejoinCmdLn.createCommandLine());
->>>>>>> 59628945
             Process proc = m_procBuilder.start();
             start = System.currentTimeMillis();
 
@@ -1251,6 +938,10 @@
         return m_cmdLines.get(hostId).drAgentStartPort();
     }
 
+    public int internalPort(int hostId) {
+        return m_cmdLines.get(hostId).internalPort();
+    }
+
     @Override
     public boolean isValgrind() {
         final String buildType = System.getenv().get("BUILD");
