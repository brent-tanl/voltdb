/* This file is part of VoltDB.
 * Copyright (C) 2008-2014 VoltDB Inc.
 *
 * Permission is hereby granted, free of charge, to any person obtaining
 * a copy of this software and associated documentation files (the
 * "Software"), to deal in the Software without restriction, including
 * without limitation the rights to use, copy, modify, merge, publish,
 * distribute, sublicense, and/or sell copies of the Software, and to
 * permit persons to whom the Software is furnished to do so, subject to
 * the following conditions:
 *
 * The above copyright notice and this permission notice shall be
 * included in all copies or substantial portions of the Software.
 *
 * THE SOFTWARE IS PROVIDED "AS IS", WITHOUT WARRANTY OF ANY KIND,
 * EXPRESS OR IMPLIED, INCLUDING BUT NOT LIMITED TO THE WARRANTIES OF
 * MERCHANTABILITY, FITNESS FOR A PARTICULAR PURPOSE AND NONINFRINGEMENT.
 * IN NO EVENT SHALL THE AUTHORS BE LIABLE FOR ANY CLAIM, DAMAGES OR
 * OTHER LIABILITY, WHETHER IN AN ACTION OF CONTRACT, TORT OR OTHERWISE,
 * ARISING FROM, OUT OF OR IN CONNECTION WITH THE SOFTWARE OR THE USE OR
 * OTHER DEALINGS IN THE SOFTWARE.
 */

package org.voltdb;

import static junit.framework.Assert.assertEquals;
import org.junit.Test;
import org.voltdb.catalog.Procedure;

import static org.mockito.Mockito.mock;
import static org.mockito.Mockito.when;
import org.voltdb.InvocationPermissionPolicy.PolicyResult;
import org.voltdb.common.Permission;

public class TestInvocationAcceptancePolicy {
    private AuthSystem.AuthUser createUser(boolean adhoc, boolean crud, boolean sysproc,
<<<<<<< HEAD
                                           Procedure userProc, boolean readonly, boolean readonlysql)
=======
                                           Procedure userProc, boolean readonly, boolean allprocs)
>>>>>>> c263b5e0
    {

        AuthSystem.AuthUser user = mock(AuthSystem.AuthUser.class);
        when(user.hasPermission(Permission.SQL)).thenReturn(adhoc);
        when(user.hasPermission(Permission.SQLREAD)).thenReturn(readonlysql);
        when(user.hasPermission(Permission.ADMIN)).thenReturn(sysproc);
        when(user.hasPermission(Permission.DEFAULTPROC)).thenReturn(crud);
        when(user.hasPermission(Permission.DEFAULTPROCREAD)).thenReturn(readonly);
        if (userProc != null) {
            when(user.hasUserDefinedProcedurePermission(userProc)).thenReturn(allprocs);
        }
        return user;
    }

    @Test
    public void testSysprocUserPermission()
    {
        AuthSystem.AuthUser user = createUser(false, false, true, null, true, false);

        StoredProcedureInvocation invocation = new StoredProcedureInvocation();
        invocation.setProcName("@Pause");

        Procedure proc = SystemProcedureCatalog.listing.get("@Pause").asCatalogProcedure();

        InvocationPermissionPolicy policy = new InvocationSysprocPermissionPolicy();
        assertEquals(policy.shouldAccept(user, invocation, proc), PolicyResult.ALLOW);

        // A user that doesn't have sysproc permission
        user = createUser(false, false, false, null, true, false);
        assertEquals(policy.shouldAccept(user, invocation, proc), PolicyResult.DENY);
    }

    @Test
    public void testAdHocUserPermission()
    {
        AuthSystem.AuthUser user = createUser(true, false, false, null, true, false);

        StoredProcedureInvocation invocation = new StoredProcedureInvocation();
        invocation.setProcName("@AdHoc_RW_MP");
        invocation.setParams("insert into T values (1);");

        Procedure proc = SystemProcedureCatalog.listing.get("@AdHoc_RW_MP").asCatalogProcedure();

        InvocationPermissionPolicy policy = new InvocationSqlPermissionPolicy();
        assertEquals(policy.shouldAccept(user, invocation, proc), PolicyResult.ALLOW);

        // A user that doesn't have adhoc permission
        user = createUser(false, false, false, null, true, true);
        assertEquals(policy.shouldAccept(user, invocation, proc), PolicyResult.DENY);
    }

    @Test
    public void testAdHocReadUserPermission()
    {
        AuthSystem.AuthUser user = createUser(false, false, false, null, true, true);

        StoredProcedureInvocation invocation = new StoredProcedureInvocation();
        invocation.setProcName("@AdHoc_RO_MP");
        invocation.setParams("select * from T;");

        Procedure proc = SystemProcedureCatalog.listing.get("@AdHoc_RO_MP").asCatalogProcedure();

        InvocationPermissionPolicy policy = new InvocationSqlPermissionPolicy();
        assertEquals(policy.shouldAccept(user, invocation, proc), PolicyResult.ALLOW);

        // A user that doesn't have adhoc permission
        user = createUser(false, false, false, null, true, false);
        assertEquals(policy.shouldAccept(user, invocation, proc), PolicyResult.DENY);
    }

    @Test
    public void testUserDefinedProcPermission()
    {
        Procedure proc = new Procedure();
<<<<<<< HEAD
        AuthSystem.AuthUser user = createUser(false, false, false, proc, true, false);
=======
>>>>>>> c263b5e0

        StoredProcedureInvocation invocation = new StoredProcedureInvocation();
        invocation.setProcName("MyProc");
        invocation.setParams("test");

        InvocationPermissionPolicy policy = new InvocationUserDefinedProcedurePermissionPolicy();

        //WITH allproc access
        AuthSystem.AuthUser user2 = createUser(false, false, false, proc, true, true);
        assertEquals(policy.shouldAccept(user2, invocation, proc), PolicyResult.ALLOW);

        //Without allproc
        AuthSystem.AuthUser user3 = createUser(false, false, false, proc, false, false);
        assertEquals(policy.shouldAccept(user3, invocation, proc), PolicyResult.DENY);
        //We cant test individual authorized proc here.
    }

    @Test
    public void testUserPermission()
    {
        Procedure proc = new Procedure();
        proc.setDefaultproc(true);
        AuthSystem.AuthUser user = createUser(false, true, false, proc, true, false);

        StoredProcedureInvocation invocation = new StoredProcedureInvocation();
        invocation.setProcName("A.insert");
        invocation.setParams("test");

        InvocationPermissionPolicy policy = new InvocationDefaultProcPermissionPolicy();
        assertEquals(policy.shouldAccept(user, invocation, proc), PolicyResult.ALLOW);

        // A user that doesn't have crud permission
        user = createUser(false, false, false, null, true, false);
        assertEquals(policy.shouldAccept(user, invocation, proc), PolicyResult.DENY);
    }

    @Test
    public void testUserPermissionReadOnly()
    {
        Procedure proc = new Procedure();
        proc.setDefaultproc(true);
        proc.setReadonly(true);
        AuthSystem.AuthUser user = createUser(false, false, false, proc, true, false);

        StoredProcedureInvocation invocation = new StoredProcedureInvocation();
        invocation.setProcName("X.select");
        invocation.setParams("test");

        InvocationPermissionPolicy policy = new InvocationDefaultProcPermissionPolicy();
        assertEquals(policy.shouldAccept(user, invocation, proc), PolicyResult.ALLOW);

        // A user that doesn't have crud permission
        Procedure procw = new Procedure();
        procw.setDefaultproc(true);
        procw.setReadonly(false);
        user = createUser(false, false, false, null, false, false);
        assertEquals(policy.shouldAccept(user, invocation, proc), PolicyResult.DENY);
    }

}<|MERGE_RESOLUTION|>--- conflicted
+++ resolved
@@ -34,11 +34,7 @@
 
 public class TestInvocationAcceptancePolicy {
     private AuthSystem.AuthUser createUser(boolean adhoc, boolean crud, boolean sysproc,
-<<<<<<< HEAD
-                                           Procedure userProc, boolean readonly, boolean readonlysql)
-=======
-                                           Procedure userProc, boolean readonly, boolean allprocs)
->>>>>>> c263b5e0
+                                           Procedure userProc, boolean readonly, boolean readonlysql, boolean allprocs)
     {
 
         AuthSystem.AuthUser user = mock(AuthSystem.AuthUser.class);
@@ -56,7 +52,7 @@
     @Test
     public void testSysprocUserPermission()
     {
-        AuthSystem.AuthUser user = createUser(false, false, true, null, true, false);
+        AuthSystem.AuthUser user = createUser(false, false, true, null, true, false, false);
 
         StoredProcedureInvocation invocation = new StoredProcedureInvocation();
         invocation.setProcName("@Pause");
@@ -67,14 +63,14 @@
         assertEquals(policy.shouldAccept(user, invocation, proc), PolicyResult.ALLOW);
 
         // A user that doesn't have sysproc permission
-        user = createUser(false, false, false, null, true, false);
+        user = createUser(false, false, false, null, true, false, false);
         assertEquals(policy.shouldAccept(user, invocation, proc), PolicyResult.DENY);
     }
 
     @Test
     public void testAdHocUserPermission()
     {
-        AuthSystem.AuthUser user = createUser(true, false, false, null, true, false);
+        AuthSystem.AuthUser user = createUser(true, false, false, null, true, false, false);
 
         StoredProcedureInvocation invocation = new StoredProcedureInvocation();
         invocation.setProcName("@AdHoc_RW_MP");
@@ -86,14 +82,14 @@
         assertEquals(policy.shouldAccept(user, invocation, proc), PolicyResult.ALLOW);
 
         // A user that doesn't have adhoc permission
-        user = createUser(false, false, false, null, true, true);
+        user = createUser(false, false, false, null, true, true, true);
         assertEquals(policy.shouldAccept(user, invocation, proc), PolicyResult.DENY);
     }
 
     @Test
     public void testAdHocReadUserPermission()
     {
-        AuthSystem.AuthUser user = createUser(false, false, false, null, true, true);
+        AuthSystem.AuthUser user = createUser(false, false, false, null, true, true, true);
 
         StoredProcedureInvocation invocation = new StoredProcedureInvocation();
         invocation.setProcName("@AdHoc_RO_MP");
@@ -105,7 +101,7 @@
         assertEquals(policy.shouldAccept(user, invocation, proc), PolicyResult.ALLOW);
 
         // A user that doesn't have adhoc permission
-        user = createUser(false, false, false, null, true, false);
+        user = createUser(false, false, false, null, true, false, false);
         assertEquals(policy.shouldAccept(user, invocation, proc), PolicyResult.DENY);
     }
 
@@ -113,10 +109,6 @@
     public void testUserDefinedProcPermission()
     {
         Procedure proc = new Procedure();
-<<<<<<< HEAD
-        AuthSystem.AuthUser user = createUser(false, false, false, proc, true, false);
-=======
->>>>>>> c263b5e0
 
         StoredProcedureInvocation invocation = new StoredProcedureInvocation();
         invocation.setProcName("MyProc");
@@ -125,11 +117,11 @@
         InvocationPermissionPolicy policy = new InvocationUserDefinedProcedurePermissionPolicy();
 
         //WITH allproc access
-        AuthSystem.AuthUser user2 = createUser(false, false, false, proc, true, true);
+        AuthSystem.AuthUser user2 = createUser(false, false, false, proc, true, true, true);
         assertEquals(policy.shouldAccept(user2, invocation, proc), PolicyResult.ALLOW);
 
         //Without allproc
-        AuthSystem.AuthUser user3 = createUser(false, false, false, proc, false, false);
+        AuthSystem.AuthUser user3 = createUser(false, false, false, proc, false, false, false);
         assertEquals(policy.shouldAccept(user3, invocation, proc), PolicyResult.DENY);
         //We cant test individual authorized proc here.
     }
@@ -139,7 +131,7 @@
     {
         Procedure proc = new Procedure();
         proc.setDefaultproc(true);
-        AuthSystem.AuthUser user = createUser(false, true, false, proc, true, false);
+        AuthSystem.AuthUser user = createUser(false, true, false, proc, true, false, false);
 
         StoredProcedureInvocation invocation = new StoredProcedureInvocation();
         invocation.setProcName("A.insert");
@@ -149,7 +141,7 @@
         assertEquals(policy.shouldAccept(user, invocation, proc), PolicyResult.ALLOW);
 
         // A user that doesn't have crud permission
-        user = createUser(false, false, false, null, true, false);
+        user = createUser(false, false, false, null, true, false, false);
         assertEquals(policy.shouldAccept(user, invocation, proc), PolicyResult.DENY);
     }
 
@@ -159,7 +151,7 @@
         Procedure proc = new Procedure();
         proc.setDefaultproc(true);
         proc.setReadonly(true);
-        AuthSystem.AuthUser user = createUser(false, false, false, proc, true, false);
+        AuthSystem.AuthUser user = createUser(false, false, false, proc, true, false, false);
 
         StoredProcedureInvocation invocation = new StoredProcedureInvocation();
         invocation.setProcName("X.select");
@@ -172,7 +164,7 @@
         Procedure procw = new Procedure();
         procw.setDefaultproc(true);
         procw.setReadonly(false);
-        user = createUser(false, false, false, null, false, false);
+        user = createUser(false, false, false, null, false, false, false);
         assertEquals(policy.shouldAccept(user, invocation, proc), PolicyResult.DENY);
     }
 
