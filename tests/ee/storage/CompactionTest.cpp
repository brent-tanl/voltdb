--- conflicted
+++ resolved
@@ -128,11 +128,6 @@
                                                                         m_primaryKeyIndexColumns,
                                                                         m_primaryKeyIndexSchemaTypes,
                                                                         true, false, m_tableSchema);
-<<<<<<< HEAD
-        indexScheme.keySchema = m_primaryKeyIndexSchema;
-
-=======
->>>>>>> fb8dfa2a
         std::vector<voltdb::TableIndexScheme> indexes;
 
         voltdb::TableIndexScheme indexScheme1 = voltdb::TableIndexScheme("BinaryTreeMultimapIndex",
