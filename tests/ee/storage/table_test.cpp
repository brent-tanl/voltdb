--- conflicted
+++ resolved
@@ -122,11 +122,7 @@
         }
         TupleSchema *schema = TupleSchema::createTupleSchemaForTest(columnTypes, columnLengths, columnAllowNull);
         if (xact) {
-<<<<<<< HEAD
-            persistent_table = TableFactory::getPersistentTable(database_id, "test_table", schema, columnNames, signature, false);
-=======
             persistent_table = TableFactory::getPersistentTable(database_id, "test_table", schema, columnNames, signature);
->>>>>>> 7912fb8c
             m_table = persistent_table;
         } else {
             temp_table = TableFactory::getTempTable(database_id, "test_temp_table", schema, columnNames, &limits);
