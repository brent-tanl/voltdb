/* This file is part of VoltDB.
 * Copyright (C) 2008-2017 VoltDB Inc.
 *
 * Permission is hereby granted, free of charge, to any person obtaining
 * a copy of this software and associated documentation files (the
 * "Software"), to deal in the Software without restriction, including
 * without limitation the rights to use, copy, modify, merge, publish,
 * distribute, sublicense, and/or sell copies of the Software, and to
 * permit persons to whom the Software is furnished to do so, subject to
 * the following conditions:
 *
 * The above copyright notice and this permission notice shall be
 * included in all copies or substantial portions of the Software.
 *
 * THE SOFTWARE IS PROVIDED "AS IS", WITHOUT WARRANTY OF ANY KIND,
 * EXPRESS OR IMPLIED, INCLUDING BUT NOT LIMITED TO THE WARRANTIES OF
 * MERCHANTABILITY, FITNESS FOR A PARTICULAR PURPOSE AND NONINFRINGEMENT.
 * IN NO EVENT SHALL THE AUTHORS BE LIABLE FOR ANY CLAIM, DAMAGES OR
 * OTHER LIABILITY, WHETHER IN AN ACTION OF CONTRACT, TORT OR OTHERWISE,
 * ARISING FROM, OUT OF OR IN CONNECTION WITH THE SOFTWARE OR THE USE OR
 * OTHER DEALINGS IN THE SOFTWARE.
 */

#include <cstring>
#include <cstdlib>
#include <queue>
#include <deque>
#include <sstream>
#include "harness.h"
#include "common/types.h"
#include "common/NValue.hpp"
#include "common/ValueFactory.hpp"
#include "common/TupleSchema.h"
#include "common/tabletuple.h"
#include "common/StreamBlock.h"
#include "storage/ExportTupleStream.h"
#include "common/Topend.h"
#include "common/executorcontext.hpp"
#include "boost/smart_ptr.hpp"

using namespace voltdb;

static const int COLUMN_COUNT = 5;

// Annoyingly, there's no easy way to compute the exact Exported tuple
// size without incestuously using code we're trying to test.  I've
// pre-computed this magic size for an Exported tuple of 5 integer
// columns, which includes:

// export meta-date columns
// 5 Export header columns * sizeof(int64_t) = 40
// 5 Export type columns * sizeof (uint_8) = 5
// 1 Export header column * sizeof(int8_t) = 1
// 1 Export type columns for export-op type * sizeof (uint_8) = 1
// 4 bytes for storing column count - 4
// null array
// 2 bytes for null mask (10 columns rounds to 16, /8 = 2) = 2
// 1 Export header column to store number of partition index * sizeof(int32_t) = 4
// seriailized size for column name and meta-data column names will get computed in the logic
// sizeof(int32_t) for row header = 4
<<<<<<< HEAD
// 5 * sizeof(int32_t) for tuple data = 40
// total: 67
const int MAGIC_TUPLE_SIZE = 253;
=======
// table data
// 5 * sizeof(int32_t) for tuple data = 20
// 5 * types of columns sizeof(uint8_t) = 5
static const int MAGIC_TUPLE_SIZE = 86;

>>>>>>> 90057481
// 1k buffer
static const int BUFFER_SIZE = 1024;

class ExportTupleStreamTest : public Test {
public:
    ExportTupleStreamTest()
      : m_context(new ExecutorContext(1, 1, NULL, &m_topend, &m_pool, (VoltDBEngine*)NULL,
                                    "localhost", 2, NULL, NULL, 0))
    {
        srand(0);
        m_columnNames.push_back("0");
        m_columnNames.push_back("1");
        m_columnNames.push_back("2");
        m_columnNames.push_back("3");
        m_columnNames.push_back("4");

        // set up the schema used to fill the new buffer
        std::vector<ValueType> columnTypes;
        std::vector<int32_t> columnLengths;
        std::vector<bool> columnAllowNull;
        std::ostringstream os;
        for (int i = 0; i < COLUMN_COUNT; i++) {
            columnTypes.push_back(VALUE_TYPE_INTEGER);
            columnLengths.push_back(NValue::getTupleStorageSize(VALUE_TYPE_INTEGER));
            columnAllowNull.push_back(false);
            os.str(""); os << std::dec << i;
            m_columnNames.push_back(os.str());
        }
        m_schema =
          TupleSchema::createTupleSchemaForTest(columnTypes,
                                         columnLengths,
                                         columnAllowNull);

        // allocate a new buffer and wrap it
        m_wrapper = new ExportTupleStream(1, 1);

        // excercise a smaller buffer capacity
        m_wrapper->setDefaultCapacity(BUFFER_SIZE);

        // set up the tuple we're going to use to fill the buffer
        // set the tuple's memory to zero
        ::memset(m_tupleMemory, 0, 8 * (COLUMN_COUNT + 1));

        // deal with the horrible hack that needs to set the first
        // value to true (rtb?? what is this horrible hack?)
        *(reinterpret_cast<bool*>(m_tupleMemory)) = true;
        m_tuple = new TableTuple(m_schema);
        m_tuple->move(m_tupleMemory);
        size_t columnNamesLength = 0;
        for (int i = 0; i < m_columnNames.size(); ++i) {
            columnNamesLength += m_wrapper->getTextStringSerializedSize(m_columnNames[i]);
        }
        m_tupleSize = MAGIC_TUPLE_SIZE + m_wrapper->getMDColumnNamesSerializedSize() + columnNamesLength;
//        cout << "tuple size: " << m_tupleSize << " column name size: metadata - " << m_wrapper->getMDColumnNamesSerializedSize()
//                << ", column names - " << columnNamesLength << std::endl;
    }

    void appendTuple(int64_t lastCommittedTxnId, int64_t currentTxnId) {
        // fill a tuple
        for (int col = 0; col < COLUMN_COUNT; col++) {
            int value = rand();
            m_tuple->setNValue(col, ValueFactory::getIntegerValue(value));
        }
        // append into the buffer
        m_wrapper->appendTuple(lastCommittedTxnId,
                               currentTxnId, 1, 1, 1, *m_tuple,
                                m_columnNames,
                                1,
                               ExportTupleStream::INSERT);
    }

    virtual ~ExportTupleStreamTest() {
        delete m_wrapper;
        delete m_tuple;
        if (m_schema)
            TupleSchema::freeTupleSchema(m_schema);
    }

protected:
    ExportTupleStream* m_wrapper;
    TupleSchema* m_schema;
    char m_tupleMemory[(COLUMN_COUNT + 1) * 8];
    TableTuple* m_tuple;
    DummyTopend m_topend;
    Pool m_pool;
<<<<<<< HEAD
    UndoQuantum* m_quantum;
=======
>>>>>>> 90057481
    std::vector<std::string> m_columnNames;
    boost::scoped_ptr<ExecutorContext> m_context;
    size_t m_tupleSize;
};

// Several of these cases were move to TestExportDataSource in Java
// where some ExportTupleStream functionality now lives
// Cases of interest:
// 1. periodicFlush with a clean buffer (no open txns) generates a new buffer
//    DONE
// 2. appendTuple fills and generates a new buffer (committed TXN ID advances)
//    DONE
// 3. appendTuple fills a buffer with a single TXN ID, uncommitted,
//    commits somewhere in the next buffer
//    DONE
// 4. case 3 but where commit is via periodic flush
//    DONE
// 5. case 2 but where the last tuple is rolled back
//    DONE
// 6. periodicFlush with a busy buffer (an open txn) doesn't generate a new buffer
//    DONE
// 7. roll back the last tuple, periodicFlush, get the expected length
//    DONE
// 8. Case 1 but where the first buffer is just released, not polled
//    DONE
// 9. Roll back a transaction that has filled more than one buffer,
//    then add a transaction, then commit and poll
//    DONE
// 10. Rollback the first tuple, then append, make sure only 1 tuple
//     DONE
// 11. Test that releasing tuples that aren't committed returns an error
//     DONE
// 12. Test that a release value that isn't a buffer boundary returns an error
//     DONE
// 13. Test that releasing all the data followed by a poll results in no data
//     DONE
// 14. Test that a periodicFlush with both txn IDs far in the future behaves
//     correctly
//     DONE
// 15. Test that a release value earlier than our current history return safely
//     DONE
// 16. Test that a release that includes all the pending buffers works properly
//     DONE
//---
// Additional floating release/poll tests
//
// 17. Test that a release in the middle of a finished buffer followed
//     by a poll returns a StreamBlock with a proper releaseOffset
//     (and other meta-data), basically consistent with handing the
//     un-ack'd portion of the block to Java.
//     - Invalidates old test (12)
//
// 18. Test that a release in the middle of the current buffer returns
//     a StreamBlock consistent with indicating that no data is
//     currently available.  Then, if that buffer gets filled and
//     finished, that the next poll returns the correct remainder of
//     that buffer.

/**
 * Get one tuple
 */
TEST_F(ExportTupleStreamTest, DoOneTuple) {

    // write a new tuple and then flush the buffer
    appendTuple(1, 2);
    m_wrapper->periodicFlush(-1, 2);

    // we should only have one tuple in the buffer
    ASSERT_TRUE(m_topend.receivedExportBuffer);
    boost::shared_ptr<StreamBlock> results = m_topend.blocks.front();
    EXPECT_EQ(results->uso(), 0);
    std::ostringstream os;
    os << "Offset mismatch. Expected: " << m_tupleSize << ", actual: " << results->offset();
//    EXPECT_EQ(results->offset(), MAGIC_TUPLE_SIZE + m_tableColumnNameLength + m_metaColumnLength);
    ASSERT_TRUE_WITH_MESSAGE(results->offset() == m_tupleSize, os.str().c_str());
}

/**
 * Test the really basic operation order
 */
TEST_F(ExportTupleStreamTest, BasicOps) {

    // verify the block count statistic.
    size_t allocatedByteCount = m_wrapper->allocatedByteCount();
//    int tupleSize = MAGIC_TUPLE_SIZE + m_tableColumnNameLength + m_mdColumnNameLength;

    EXPECT_TRUE(allocatedByteCount == 0);
    std::ostringstream os;
    int cnt = 0;
    // Push 2 rows to fill the block less thn half
    for (cnt = 1; cnt < 3; cnt++) {
        appendTuple(cnt-1, cnt);
    }

    m_wrapper->periodicFlush(-1, 2);
    allocatedByteCount = m_tupleSize * 2 + 8;
    os << "Allocated byte count - expected: " << allocatedByteCount << ", actual: " << m_wrapper->allocatedByteCount();
    ASSERT_TRUE_WITH_MESSAGE( allocatedByteCount == m_wrapper->allocatedByteCount(), os.str().c_str());
    os.str(""); os << "Blocks on top-end expected: " << 1 << ", actual: " << m_topend.blocks.size();
    ASSERT_TRUE_WITH_MESSAGE(m_topend.blocks.size() == 1, os.str().c_str());

    for (cnt = 3; cnt < 6; cnt++) {
        appendTuple(cnt-1, cnt);
    }
    m_wrapper->periodicFlush(-1, 5);

<<<<<<< HEAD
    // TODO EXPECT_EQ( 1289, m_wrapper->allocatedByteCount());
=======
    // 5 rows - 2 blocks (2, 3)
    allocatedByteCount = m_tupleSize * 5 + 2 * 8;
    os << "Allocated byte count - expected: " << allocatedByteCount << ", actual: " << m_wrapper->allocatedByteCount();
    ASSERT_TRUE_WITH_MESSAGE( allocatedByteCount == m_wrapper->allocatedByteCount(), os.str().c_str());
    os.str(""); os << "Blocks on top-end expected: " << 2 << ", actual: " << m_topend.blocks.size();
    ASSERT_TRUE_WITH_MESSAGE(m_topend.blocks.size() == 2, os.str().c_str());
>>>>>>> 90057481

    // get the first buffer flushed
    ASSERT_TRUE(m_topend.receivedExportBuffer);
    boost::shared_ptr<StreamBlock> results = m_topend.blocks.front();
    m_topend.blocks.pop_front();
    EXPECT_EQ(results->uso(), 0);
    EXPECT_EQ(results->offset(), m_tupleSize * 2);

    // now get the second
    ASSERT_FALSE(m_topend.blocks.empty());
    results = m_topend.blocks.front();
    m_topend.blocks.pop_front();
    os.str(""); os << "Second block uso - expected: " << (m_tupleSize * 2) << ", actual: " << results->uso();
    ASSERT_TRUE_WITH_MESSAGE(results->uso() == (m_tupleSize * 2), os.str().c_str());
    os.str(""); os << "Second block offset - expected: " << (m_tupleSize * 3) << ", actual: " << results->offset();
    ASSERT_TRUE_WITH_MESSAGE(results->offset() == (m_tupleSize * 3), os.str().c_str());

    // ack all of the data and re-verify block count
    os.str(""); os << "Allocated byte count - expected: " << 0 << ", actual: " << m_wrapper->allocatedByteCount();
    EXPECT_TRUE(m_wrapper->allocatedByteCount()== 0);
}

/**
 * Verify that a periodicFlush with distant TXN IDs works properly
 */
TEST_F(ExportTupleStreamTest, FarFutureFlush) {
    std::ostringstream os;
    for (int i = 1; i < 3; i++) {
        appendTuple(i-1, i);
    }
    m_wrapper->periodicFlush(-1, 99);

    for (int i = 100; i < 103; i++) {
        appendTuple(i-1, i);
    }
    m_wrapper->periodicFlush(-1, 130);

    // get the first buffer flushed
    ASSERT_TRUE(m_topend.receivedExportBuffer);
    boost::shared_ptr<StreamBlock> results = m_topend.blocks.front();
    m_topend.blocks.pop_front();
    os << "USO in first block - expected: " << 0 << ", actual " << results->uso();
    ASSERT_TRUE_WITH_MESSAGE(results->uso() == 0, os.str().c_str());
    os.str(""); os << "Offset expected: " << (m_tupleSize * 2) << ", actual " << results->offset();
    ASSERT_TRUE_WITH_MESSAGE((results->offset() == m_tupleSize * 2), os.str().c_str());

    // now get the second
    ASSERT_FALSE(m_topend.blocks.empty());
    results = m_topend.blocks.front();
    m_topend.blocks.pop_front();
    os << "uso in second block - expected: " << (m_tupleSize * 2) << ", actual " << results->uso();
    ASSERT_TRUE_WITH_MESSAGE(results->uso() == (m_tupleSize * 2), os.str().c_str());
    os << "Offset expected: " << (m_tupleSize * 3) << ", actual " << results->offset();
    ASSERT_TRUE_WITH_MESSAGE((results->offset() == m_tupleSize * 3), os.str().c_str());
}

/**
 * Fill a buffer by appending tuples that advance the last committed TXN
 */
TEST_F(ExportTupleStreamTest, Fill) {

    int tuplesToFill = BUFFER_SIZE / m_tupleSize;
    // fill with just enough tuples to avoid exceeding buffer
    for (int i = 1; i <= tuplesToFill; i++) {
        appendTuple(i-1, i);
    }
    // We shouldn't yet get a buffer because we haven't forced the
    // generation of a new one by exceeding the current one.
    ASSERT_FALSE(m_topend.receivedExportBuffer);

    // now, drop in one more
    appendTuple(tuplesToFill, tuplesToFill + 1);

    ASSERT_TRUE(m_topend.receivedExportBuffer);
    boost::shared_ptr<StreamBlock> results = m_topend.blocks.front();
    m_topend.blocks.pop_front();
    EXPECT_EQ(results->uso(), 0);
    EXPECT_EQ(results->offset(), (m_tupleSize * tuplesToFill));
}

/**
 * Fill a buffer with a single TXN, and then finally close it in the next
 * buffer.
 */
TEST_F(ExportTupleStreamTest, FillSingleTxnAndAppend) {

    int tuplesToFill = BUFFER_SIZE / m_tupleSize;
    // fill with just enough tuples to avoid exceeding buffer
    for (int i = 1; i <= tuplesToFill; i++) {
        appendTuple(0, 1);
    }
    // We shouldn't yet get a buffer because we haven't forced the
    // generation of a new one by exceeding the current one.
    ASSERT_FALSE(m_topend.receivedExportBuffer);

    // now, drop in one more on the same TXN ID
    appendTuple(0, 1);

    // We shouldn't yet get a buffer because we haven't closed the current
    // transaction
    ASSERT_FALSE(m_topend.receivedExportBuffer);

    // now, finally drop in a tuple that closes the first TXN
    appendTuple(1, 2);

    ASSERT_TRUE(m_topend.receivedExportBuffer);
    boost::shared_ptr<StreamBlock> results = m_topend.blocks.front();
    m_topend.blocks.pop_front();
    EXPECT_EQ(results->uso(), 0);
    EXPECT_EQ(results->offset(), (m_tupleSize * tuplesToFill));
}

/**
 * Fill a buffer with a single TXN, and then finally close it in the next
 * buffer using periodicFlush
 */
TEST_F(ExportTupleStreamTest, FillSingleTxnAndFlush) {

    int tuplesToFill = BUFFER_SIZE / m_tupleSize;

    // fill with just enough tuples to avoid exceeding buffer
    for (int i = 1; i <= tuplesToFill; i++) {
        appendTuple(0, 1);
    }
    // We shouldn't yet get a buffer because we haven't forced the
    // generation of a new one by exceeding the current one.
    ASSERT_FALSE(m_topend.receivedExportBuffer);

    // now, drop in one more on the same TXN ID
    appendTuple(0, 1);

    // We shouldn't yet get a buffer because we haven't closed the current
    // transaction
    ASSERT_FALSE(m_topend.receivedExportBuffer);

    // Now, flush the buffer with the tick
    m_wrapper->periodicFlush(-1, 1);

    // should be able to get 2 buffers, one full and one with one tuple
    ASSERT_TRUE(m_topend.receivedExportBuffer);
    boost::shared_ptr<StreamBlock> results = m_topend.blocks.front();
    m_topend.blocks.pop_front();
    EXPECT_EQ(results->uso(), 0);
    EXPECT_EQ(results->offset(), (m_tupleSize * tuplesToFill));

    results = m_topend.blocks.front();
    m_topend.blocks.pop_front();
    EXPECT_EQ(results->uso(), (m_tupleSize* tuplesToFill));
    EXPECT_EQ(results->offset(), m_tupleSize);
}

/**
 * Fill a buffer with a single TXN, close it with the first tuple in
 * the next buffer, and then roll back that tuple, and verify that our
 * committed buffer is still there.
 */
TEST_F(ExportTupleStreamTest, FillSingleTxnAndCommitWithRollback) {

    int tuplesToFill = BUFFER_SIZE / m_tupleSize;
    // fill with just enough tuples to avoid exceeding buffer
    for (int i = 1; i <= tuplesToFill; i++)
    {
        appendTuple(0, 1);
    }
    // We shouldn't yet get a buffer because we haven't forced the
    // generation of a new one by exceeding the current one.
    ASSERT_FALSE(m_topend.receivedExportBuffer);

    // now, drop in one more on a new TXN ID.  This should commit
    // the whole first buffer.  Roll back the new tuple and make sure
    // we have a good buffer
    size_t mark = m_wrapper->bytesUsed();
    appendTuple(1, 2);
    m_wrapper->rollbackTo(mark, 0);

    // so flush and make sure we got something sane
    m_wrapper->periodicFlush(-1, 1);
    ASSERT_TRUE(m_topend.receivedExportBuffer);
    boost::shared_ptr<StreamBlock> results = m_topend.blocks.front();
    m_topend.blocks.pop_front();
    EXPECT_EQ(results->uso(), 0);
    EXPECT_EQ(results->offset(), (m_tupleSize * tuplesToFill));
}

/**
 * Verify that several filled buffers all with one open transaction returns
 * nada.
 */
TEST_F(ExportTupleStreamTest, FillWithOneTxn) {

    int tuplesToFill = BUFFER_SIZE / m_tupleSize;
    // fill several buffers
    for (int i = 0; i <= (tuplesToFill + 10) * 3; i++)
    {
        appendTuple(1, 2);
    }
    // We shouldn't yet get a buffer even though we've filled a bunch because
    // the transaction is still open.
    ASSERT_FALSE(m_topend.receivedExportBuffer);
}

/**
 * Simple rollback test, verify that we can rollback the first tuple,
 * append another tuple, and only get one tuple in the output buffer.
 */
TEST_F(ExportTupleStreamTest, RollbackFirstTuple) {

    appendTuple(1, 2);
    // rollback the first tuple
    m_wrapper->rollbackTo(0, 0);

    // write a new tuple and then flush the buffer
    appendTuple(1, 2);
    m_wrapper->periodicFlush(-1, 2);

    // we should only have one tuple in the buffer
    ASSERT_TRUE(m_topend.receivedExportBuffer);
    boost::shared_ptr<StreamBlock> results = m_topend.blocks.front();
    m_topend.blocks.pop_front();
    EXPECT_EQ(results->uso(), 0);
    EXPECT_EQ(results->offset(), m_tupleSize);
}


/**
 * Another simple rollback test, verify that a tuple in the middle of
 * a buffer can get rolled back and leave the committed transaction
 * untouched.
 */
TEST_F(ExportTupleStreamTest, RollbackMiddleTuple) {

    int tuplesToFill = BUFFER_SIZE / m_tupleSize;
    // append a bunch of tuples
    for (int i = 1; i <= tuplesToFill - 1; i++) {
        appendTuple(i-1, i);
    }

    // add another and roll it back and flush
    size_t mark = m_wrapper->bytesUsed();
    appendTuple(tuplesToFill - 1, tuplesToFill);
    m_wrapper->rollbackTo(mark, 0);
    m_wrapper->periodicFlush(-1, tuplesToFill - 1);

    ASSERT_TRUE(m_topend.receivedExportBuffer);
    boost::shared_ptr<StreamBlock> results = m_topend.blocks.front();
    m_topend.blocks.pop_front();
    EXPECT_EQ(results->uso(), 0);
    EXPECT_EQ(results->offset(), ((tuplesToFill - 1)* m_tupleSize));
}

/**
 * Verify that a transaction can generate entire buffers, they can all
 * be rolled back, and the original committed bytes are untouched.
 */
TEST_F(ExportTupleStreamTest, RollbackWholeBuffer)
{
    // append a bunch of tuples
    for (int i = 1; i <= 3; i++) {
        appendTuple(i-1, i);
    }

    // now, fill a couple of buffers with tuples from a single transaction
    size_t mark = m_wrapper->bytesUsed();
    int tuplesToFill = BUFFER_SIZE / m_tupleSize;
    for (int i = 0; i < (tuplesToFill + 10) * 2; i++)
    {
        appendTuple(10, 11);
    }
    m_wrapper->rollbackTo(mark, 0);
    m_wrapper->periodicFlush(-1, 3);

    ASSERT_TRUE(m_topend.receivedExportBuffer);
    boost::shared_ptr<StreamBlock> results = m_topend.blocks.front();
    m_topend.blocks.pop_front();
    EXPECT_EQ(results->uso(), 0);
    EXPECT_EQ(results->offset(), (m_tupleSize * 3));
}


int main() {
    return TestSuite::globalInstance()->runAll();
}<|MERGE_RESOLUTION|>--- conflicted
+++ resolved
@@ -58,17 +58,11 @@
 // 1 Export header column to store number of partition index * sizeof(int32_t) = 4
 // seriailized size for column name and meta-data column names will get computed in the logic
 // sizeof(int32_t) for row header = 4
-<<<<<<< HEAD
-// 5 * sizeof(int32_t) for tuple data = 40
-// total: 67
-const int MAGIC_TUPLE_SIZE = 253;
-=======
 // table data
 // 5 * sizeof(int32_t) for tuple data = 20
 // 5 * types of columns sizeof(uint8_t) = 5
 static const int MAGIC_TUPLE_SIZE = 86;
 
->>>>>>> 90057481
 // 1k buffer
 static const int BUFFER_SIZE = 1024;
 
@@ -79,11 +73,6 @@
                                     "localhost", 2, NULL, NULL, 0))
     {
         srand(0);
-        m_columnNames.push_back("0");
-        m_columnNames.push_back("1");
-        m_columnNames.push_back("2");
-        m_columnNames.push_back("3");
-        m_columnNames.push_back("4");
 
         // set up the schema used to fill the new buffer
         std::vector<ValueType> columnTypes;
@@ -154,10 +143,6 @@
     TableTuple* m_tuple;
     DummyTopend m_topend;
     Pool m_pool;
-<<<<<<< HEAD
-    UndoQuantum* m_quantum;
-=======
->>>>>>> 90057481
     std::vector<std::string> m_columnNames;
     boost::scoped_ptr<ExecutorContext> m_context;
     size_t m_tupleSize;
@@ -264,16 +249,12 @@
     }
     m_wrapper->periodicFlush(-1, 5);
 
-<<<<<<< HEAD
-    // TODO EXPECT_EQ( 1289, m_wrapper->allocatedByteCount());
-=======
     // 5 rows - 2 blocks (2, 3)
     allocatedByteCount = m_tupleSize * 5 + 2 * 8;
     os << "Allocated byte count - expected: " << allocatedByteCount << ", actual: " << m_wrapper->allocatedByteCount();
     ASSERT_TRUE_WITH_MESSAGE( allocatedByteCount == m_wrapper->allocatedByteCount(), os.str().c_str());
     os.str(""); os << "Blocks on top-end expected: " << 2 << ", actual: " << m_topend.blocks.size();
     ASSERT_TRUE_WITH_MESSAGE(m_topend.blocks.size() == 2, os.str().c_str());
->>>>>>> 90057481
 
     // get the first buffer flushed
     ASSERT_TRUE(m_topend.receivedExportBuffer);
