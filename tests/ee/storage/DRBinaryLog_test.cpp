/* This file is part of VoltDB.
 * Copyright (C) 2008-2017 VoltDB Inc.
 *
 * Permission is hereby granted, free of charge, to any person obtaining
 * a copy of this software and associated documentation files (the
 * "Software"), to deal in the Software without restriction, including
 * without limitation the rights to use, copy, modify, merge, publish,
 * distribute, sublicense, and/or sell copies of the Software, and to
 * permit persons to whom the Software is furnished to do so, subject to
 * the following conditions:
 *
 * The above copyright notice and this permission notice shall be
 * included in all copies or substantial portions of the Software.
 *
 * THE SOFTWARE IS PROVIDED "AS IS", WITHOUT WARRANTY OF ANY KIND,
 * EXPRESS OR IMPLIED, INCLUDING BUT NOT LIMITED TO THE WARRANTIES OF
 * MERCHANTABILITY, FITNESS FOR A PARTICULAR PURPOSE AND NONINFRINGEMENT.
 * IN NO EVENT SHALL THE AUTHORS BE LIABLE FOR ANY CLAIM, DAMAGES OR
 * OTHER LIABILITY, WHETHER IN AN ACTION OF CONTRACT, TORT OR OTHERWISE,
 * ARISING FROM, OUT OF OR IN CONNECTION WITH THE SOFTWARE OR THE USE OR
 * OTHER DEALINGS IN THE SOFTWARE.
 */

#include "harness.h"

#include "execution/VoltDBEngine.h"
#include "common/executorcontext.hpp"
#include "common/TupleSchema.h"
#include "common/debuglog.h"
#include "common/types.h"
#include "common/NValue.hpp"
#include "common/ValueFactory.hpp"
#include "common/tabletuple.h"
#include "indexes/tableindex.h"
#include "indexes/tableindexfactory.h"
#include "storage/BinaryLogSinkWrapper.h"
#include "storage/persistenttable.h"
#include "storage/streamedtable.h"
#include "storage/tableiterator.h"
#include "storage/table.h"
#include "storage/temptable.h"
#include "storage/tablefactory.h"
#include "storage/tableiterator.h"
#include "storage/DRTupleStream.h"

#include <boost/foreach.hpp>
#include <boost/unordered_map.hpp>

#include <cstdio>
#include <string>

using namespace std;
using namespace voltdb;

const int COLUMN_COUNT = 7;
const int HIDDEN_COLUMN_COUNT = 1;
const int CLUSTER_ID = 1;
const int CLUSTER_ID_REPLICA = 2;

const int BUFFER_SIZE = 4096;
const int LARGE_BUFFER_SIZE = 32768;

static bool s_mulitPartitionFlag = false;
static int64_t addPartitionId(int64_t value) {
    return s_mulitPartitionFlag ? ((value << 14) | 16383) : ((value << 14) | 42);
}

class MockExportTupleStream : public ExportTupleStream {
public:
    MockExportTupleStream(CatalogId partitionId, int64_t siteId)
        : ExportTupleStream(partitionId, siteId)
    { }

    virtual size_t appendTuple(int64_t lastCommittedSpHandle,
                                           int64_t spHandle,
                                           int64_t seqNo,
                                           int64_t uniqueId,
                                           int64_t timestamp,
<<<<<<< HEAD
                                           TableTuple &tuple,
                                           std::vector<std::string> const& columnNames,
=======
                                           const TableTuple &tuple,
                                           const std::vector<std::string> &columnNames,
>>>>>>> 90057481
                                           int partitionColumn,
                                           ExportTupleStream::Type type) {
        receivedTuples.push_back(tuple);
        return 0;
    }

    std::vector<TableTuple> receivedTuples;
};

class MockHashinator : public TheHashinator {
public:
    static MockHashinator* newInstance() {
        return new MockHashinator();
    }

    std::string debug() const {
        return "MockHashinator";
    }

    ~MockHashinator() {}

protected:
    int32_t hashinate(int64_t value) const {
        return 0;
    }

    int32_t hashinate(const char *string, int32_t length) const {
        return 0;
    }

    int32_t partitionForToken(int32_t hashCode) const {
        // partition of VoltDBEngine super of MockVoltDBEngine is 0
        return -1;
    }
};

class MockVoltDBEngine : public VoltDBEngine {
public:
    MockVoltDBEngine(int clusterId, Topend* topend, Pool* pool,
                     DRTupleStream* drStream, DRTupleStream* drReplicatedStream)
      : m_context(new ExecutorContext(1, 1, NULL, topend, pool, this,
                                      "localhost", 2, drStream, drReplicatedStream, clusterId))
    {

        std::vector<ValueType> exportColumnType;
        std::vector<int32_t> exportColumnLength;
        std::vector<bool> exportColumnAllowNull(12, false);
        exportColumnAllowNull[2] = true;
        exportColumnAllowNull[3] = true;
        exportColumnAllowNull[8] = true;
        exportColumnAllowNull[11] = true;
        // See DDLCompiler.java to find conflict export table schema
        exportColumnType.push_back(VALUE_TYPE_VARCHAR);     exportColumnLength.push_back(3); //row type
        exportColumnType.push_back(VALUE_TYPE_VARCHAR);     exportColumnLength.push_back(1); // action type
        exportColumnType.push_back(VALUE_TYPE_VARCHAR);     exportColumnLength.push_back(4); // conflict type
        exportColumnType.push_back(VALUE_TYPE_TINYINT);     exportColumnLength.push_back(NValue::getTupleStorageSize(VALUE_TYPE_TINYINT)); // conflicts on PK
        exportColumnType.push_back(VALUE_TYPE_VARCHAR);     exportColumnLength.push_back(1); // action decision
        exportColumnType.push_back(VALUE_TYPE_TINYINT);     exportColumnLength.push_back(NValue::getTupleStorageSize(VALUE_TYPE_TINYINT)); // remote cluster id
        exportColumnType.push_back(VALUE_TYPE_BIGINT);      exportColumnLength.push_back(NValue::getTupleStorageSize(VALUE_TYPE_BIGINT)); // remote timestamp
        exportColumnType.push_back(VALUE_TYPE_VARCHAR);     exportColumnLength.push_back(1);  // flag of divergence
        exportColumnType.push_back(VALUE_TYPE_VARCHAR);     exportColumnLength.push_back(1024); // table name
        exportColumnType.push_back(VALUE_TYPE_TINYINT);     exportColumnLength.push_back(NValue::getTupleStorageSize(VALUE_TYPE_TINYINT)); // local cluster id
        exportColumnType.push_back(VALUE_TYPE_BIGINT);      exportColumnLength.push_back(NValue::getTupleStorageSize(VALUE_TYPE_BIGINT)); // local timestamp
        exportColumnType.push_back(VALUE_TYPE_VARCHAR);     exportColumnLength.push_back(1048576); // tuple data

        m_exportSchema = TupleSchema::createTupleSchemaForTest(exportColumnType, exportColumnLength, exportColumnAllowNull);
        string exportColumnNamesArray[12] = { "ROW_TYPE", "ACTION_TYPE", "CONFLICT_TYPE", "CONFLICTS_ON_PRIMARY_KEY",
                                           "ROW_DECISION", "CLUSTER_ID", "TIMESTAMP", "DIVERGENCE", "TABLE_NAME",
                                           "CURRENT_CLUSTER_ID", "CURRENT_TIMESTAMP", "TUPLE"};
        const vector<string> exportColumnName(exportColumnNamesArray, exportColumnNamesArray + 12);

        m_exportStream = new MockExportTupleStream(1, 1);
        m_conflictStreamedTable.reset(TableFactory::getStreamedTableForTest(0,
                "VOLTDB_AUTOGEN_DR_CONFLICTS_PARTITIONED",
                m_exportSchema,
                exportColumnName,
                m_exportStream,
                true));
        setHashinator(MockHashinator::newInstance());
    }

    ~MockVoltDBEngine() { }

    StreamedTable* getConflictStreamedTable() const { return m_conflictStreamedTable.get(); }

    ExportTupleStream* getExportTupleStream() { return m_exportStream; }
    ExecutorContext* getExecutorContext() { return m_context.get(); }
    void prepareContext() { m_context.get()->bindToThread(); }

private:
    boost::scoped_ptr<StreamedTable> m_conflictStreamedTable;
    MockExportTupleStream* m_exportStream;
    TupleSchema* m_exportSchema;
    boost::scoped_ptr<ExecutorContext> m_context;
};

class DRBinaryLogTest : public Test {
public:
    DRBinaryLogTest()
      : m_drStream(42, 64*1024),
        m_drReplicatedStream(16383, 64*1024),
        m_drStreamReplica(42, 64*1024),
        m_drReplicatedStreamReplica(16383, 64*1024),
        m_undoToken(0),
        m_spHandleReplica(0),
        m_engine(new MockVoltDBEngine(CLUSTER_ID, &m_topend, &m_pool, &m_drStream, &m_drReplicatedStream)),
        m_engineReplica(new MockVoltDBEngine(CLUSTER_ID_REPLICA, &m_topend, &m_pool, &m_drStreamReplica, &m_drReplicatedStreamReplica))
    {
        m_drStream.setDefaultCapacity(BUFFER_SIZE);
        m_drStream.setSecondaryCapacity(LARGE_BUFFER_SIZE);

        m_drStream.m_enabled = true;
        m_drReplicatedStream.m_enabled = true;
        m_drStreamReplica.m_enabled = false;
        m_drReplicatedStreamReplica.m_enabled = false;

        *reinterpret_cast<int64_t*>(tableHandle) = 42;
        *reinterpret_cast<int64_t*>(replicatedTableHandle) = 24;
        *reinterpret_cast<int64_t*>(otherTableHandleWithIndex) = 43;
        *reinterpret_cast<int64_t*>(otherTableHandleWithoutIndex) = 44;
        *reinterpret_cast<int64_t*>(exportTableHandle) = 55;

        std::vector<ValueType> columnTypes;
        std::vector<int32_t> columnLengths;
        std::vector<bool> columnAllowNull(COLUMN_COUNT, true);
        const std::vector<bool> columnInBytes (columnAllowNull.size(), false);

        columnTypes.push_back(VALUE_TYPE_TINYINT);   columnLengths.push_back(NValue::getTupleStorageSize(VALUE_TYPE_TINYINT));
        columnTypes.push_back(VALUE_TYPE_BIGINT);    columnLengths.push_back(NValue::getTupleStorageSize(VALUE_TYPE_BIGINT));
        columnTypes.push_back(VALUE_TYPE_DECIMAL);   columnLengths.push_back(NValue::getTupleStorageSize(VALUE_TYPE_DECIMAL));
        columnTypes.push_back(VALUE_TYPE_VARCHAR);   columnLengths.push_back(15);
        columnTypes.push_back(VALUE_TYPE_VARCHAR);   columnLengths.push_back(300);
        columnTypes.push_back(VALUE_TYPE_TIMESTAMP); columnLengths.push_back(NValue::getTupleStorageSize(VALUE_TYPE_TIMESTAMP));
        columnTypes.push_back(VALUE_TYPE_VARBINARY); columnLengths.push_back(300);

        std::vector<ValueType> hiddenTypes;
        std::vector<int32_t> hiddenColumnLengths;
        std::vector<bool> hiddenColumnAllowNull(HIDDEN_COLUMN_COUNT, false);
        const std::vector<bool> hiddenColumnInBytes (hiddenColumnAllowNull.size(), false);

        hiddenTypes.push_back(VALUE_TYPE_BIGINT);    hiddenColumnLengths.push_back(NValue::getTupleStorageSize(VALUE_TYPE_BIGINT));


        m_replicatedSchema = TupleSchema::createTupleSchema(columnTypes, columnLengths, columnAllowNull, columnInBytes, hiddenTypes, hiddenColumnLengths, hiddenColumnAllowNull, hiddenColumnInBytes);
        m_replicatedSchemaReplica = TupleSchema::createTupleSchema(columnTypes, columnLengths, columnAllowNull, columnInBytes, hiddenTypes, hiddenColumnLengths, hiddenColumnAllowNull, hiddenColumnInBytes);
        columnAllowNull[0] = false;
        m_schema = TupleSchema::createTupleSchema(columnTypes, columnLengths, columnAllowNull, columnInBytes, hiddenTypes, hiddenColumnLengths, hiddenColumnAllowNull, hiddenColumnInBytes);
        m_schemaReplica = TupleSchema::createTupleSchema(columnTypes, columnLengths, columnAllowNull, columnInBytes, hiddenTypes, hiddenColumnLengths, hiddenColumnAllowNull, hiddenColumnInBytes);

        string columnNamesArray[COLUMN_COUNT] = {
            "C_TINYINT", "C_BIGINT", "C_DECIMAL",
            "C_INLINE_VARCHAR", "C_OUTLINE_VARCHAR", "C_TIMESTAMP", "C_OUTLINE_VARBINARY" };
        const vector<string> columnNames(columnNamesArray, columnNamesArray + COLUMN_COUNT);

        m_table = reinterpret_cast<PersistentTable*>(voltdb::TableFactory::getPersistentTable(0, "P_TABLE", m_schema, columnNames, tableHandle, false, 0));
        m_tableReplica = reinterpret_cast<PersistentTable*>(voltdb::TableFactory::getPersistentTable(0, "P_TABLE_REPLICA", m_schemaReplica, columnNames, tableHandle, false, 0));
        m_replicatedTable = reinterpret_cast<PersistentTable*>(voltdb::TableFactory::getPersistentTable(0, "R_TABLE", m_replicatedSchema, columnNames, replicatedTableHandle, false, -1));
        m_replicatedTableReplica = reinterpret_cast<PersistentTable*>(voltdb::TableFactory::getPersistentTable(0, "R_TABLE_REPLICA", m_replicatedSchemaReplica, columnNames, replicatedTableHandle, false, -1));

        m_table->setDR(true);
        m_tableReplica->setDR(false);
        m_replicatedTable->setDR(true);
        m_replicatedTableReplica->setDR(false);

        std::vector<ValueType> otherColumnTypes;
        std::vector<int32_t> otherColumnLengths;
        std::vector<bool> otherColumnAllowNull(2, false);
        otherColumnTypes.push_back(VALUE_TYPE_TINYINT); otherColumnLengths.push_back(NValue::getTupleStorageSize(VALUE_TYPE_TINYINT));
        otherColumnTypes.push_back(VALUE_TYPE_BIGINT);  otherColumnLengths.push_back(NValue::getTupleStorageSize(VALUE_TYPE_BIGINT));
        otherColumnAllowNull[1] = true;

        m_otherSchemaWithIndex = TupleSchema::createTupleSchemaForTest(otherColumnTypes, otherColumnLengths, otherColumnAllowNull);
        m_otherSchemaWithoutIndex = TupleSchema::createTupleSchemaForTest(otherColumnTypes, otherColumnLengths, otherColumnAllowNull);
        m_otherSchemaWithIndexReplica = TupleSchema::createTupleSchemaForTest(otherColumnTypes, otherColumnLengths, otherColumnAllowNull);
        m_otherSchemaWithoutIndexReplica = TupleSchema::createTupleSchemaForTest(otherColumnTypes, otherColumnLengths, otherColumnAllowNull);

        string otherColumnNamesArray[2] = { "C_TINYINT", "C_BIGINT" };
        const vector<string> otherColumnNames(otherColumnNamesArray, otherColumnNamesArray + 2);

        m_otherTableWithIndex = reinterpret_cast<PersistentTable*>(voltdb::TableFactory::getPersistentTable(0, "OTHER_TABLE_1", m_otherSchemaWithIndex, otherColumnNames, otherTableHandleWithIndex, false, 0));
        m_otherTableWithoutIndex = reinterpret_cast<PersistentTable*>(voltdb::TableFactory::getPersistentTable(0, "OTHER_TABLE_2", m_otherSchemaWithoutIndex, otherColumnNames, otherTableHandleWithoutIndex, false, 0));
        m_otherTableWithIndexReplica = reinterpret_cast<PersistentTable*>(voltdb::TableFactory::getPersistentTable(0, "OTHER_TABLE_1", m_otherSchemaWithIndexReplica, otherColumnNames, otherTableHandleWithIndex, false, 0));
        m_otherTableWithoutIndexReplica = reinterpret_cast<PersistentTable*>(voltdb::TableFactory::getPersistentTable(0, "OTHER_TABLE_2", m_otherSchemaWithoutIndexReplica, otherColumnNames, otherTableHandleWithoutIndex, false, 0));

        vector<int> columnIndices;
        columnIndices.push_back(1);
        columnIndices.push_back(0);
        TableIndexScheme scheme = TableIndexScheme("the_index", HASH_TABLE_INDEX,
                                                   columnIndices, TableIndex::simplyIndexColumns(),
                                                   true, true, m_otherSchemaWithIndex);
        TableIndex *index = TableIndexFactory::getInstance(scheme);
        m_otherTableWithIndex->addIndex(index);
        scheme = TableIndexScheme("the_index", HASH_TABLE_INDEX,
                                  columnIndices, TableIndex::simplyIndexColumns(),
                                  true, true, m_otherSchemaWithIndexReplica);
        TableIndex *replicaIndex = TableIndexFactory::getInstance(scheme);
        m_otherTableWithIndexReplica->addIndex(replicaIndex);

        m_otherTableWithIndex->setDR(true);
        m_otherTableWithoutIndex->setDR(true);
        m_otherTableWithIndexReplica->setDR(true);
        m_otherTableWithoutIndexReplica->setDR(true);

        // create a table with different schema only on the master
        std::vector<ValueType> singleColumnType;
        std::vector<int32_t> singleColumnLength;
        std::vector<bool> singleColumnAllowNull(1, false);
        singleColumnType.push_back(VALUE_TYPE_TINYINT); singleColumnLength.push_back(NValue::getTupleStorageSize(VALUE_TYPE_TINYINT));
        m_singleColumnSchema = TupleSchema::createTupleSchemaForTest(singleColumnType, singleColumnLength, singleColumnAllowNull);
        string singleColumnNameArray[1] = { "NOTHING" };
        const vector<string> singleColumnName(singleColumnNameArray, singleColumnNameArray + 1);

        m_singleColumnTable = reinterpret_cast<PersistentTable*>(voltdb::TableFactory::getPersistentTable(0, "P_SINGLE_COLUMN_TABLE",
                                                                                                          m_singleColumnSchema,
                                                                                                          singleColumnName,
                                                                                                          tableHandle + 1, false, 0));
        m_singleColumnTable->setDR(true);
    }

    virtual ~DRBinaryLogTest() {
        for (vector<NValue>::const_iterator cit = m_cachedStringValues.begin(); cit != m_cachedStringValues.end(); ++cit) {
            (*cit).free();
        }
        delete m_engine;
        delete m_engineReplica;
        delete m_table;
        delete m_replicatedTable;
        delete m_tableReplica;
        delete m_replicatedTableReplica;
        delete m_singleColumnTable;
        delete m_otherTableWithIndex;
        delete m_otherTableWithoutIndex;
        delete m_otherTableWithIndexReplica;
        delete m_otherTableWithoutIndexReplica;
    }

    bool isReadOnly() {
        return (m_undoToken == INT64_MAX);
    }

    void beginTxn(MockVoltDBEngine *engine, int64_t txnId, int64_t spHandle, int64_t lastCommittedSpHandle, int64_t uniqueId) {
        engine->prepareContext();
        m_currTxnUniqueId = addPartitionId(uniqueId);

        UndoQuantum* uq = isReadOnly() ? NULL : m_undoLog.generateUndoQuantum(m_undoToken);
        engine->getExecutorContext()->setupForPlanFragments(uq, addPartitionId(txnId), addPartitionId(spHandle),
                                                            addPartitionId(lastCommittedSpHandle), addPartitionId(uniqueId), false);
        engine->getExecutorContext()->checkTransactionForDR();
    }

    void endTxn(MockVoltDBEngine *engine, bool success) {
        if (isReadOnly()) {
            return;
        }

        if (!success) {
            m_undoLog.undo(m_undoToken);
        } else {
            m_undoLog.release(m_undoToken++);
            if (engine->getExecutorContext()->drStream() != NULL) {
                engine->getExecutorContext()->drStream()->endTransaction(m_currTxnUniqueId);
            }
            if (engine->getExecutorContext()->drReplicatedStream() != NULL) {
                engine->getExecutorContext()->drReplicatedStream()->endTransaction(m_currTxnUniqueId);
            }
        }
    }

    TableTuple insertTuple(PersistentTable* table, TableTuple temp_tuple) {
        table->insertTuple(temp_tuple);
        if (table->schema()->hiddenColumnCount() > 0) {
            int64_t expectedTimestamp = ExecutorContext::createDRTimestampHiddenValue(static_cast<int64_t>(CLUSTER_ID), m_currTxnUniqueId);
            temp_tuple.setHiddenNValue(table->getDRTimestampColumnIndex(), ValueFactory::getBigIntValue(expectedTimestamp));
        }
        TableTuple tuple = table->lookupTupleForDR(temp_tuple);
        assert(!tuple.isNullTuple());
        return tuple;
    }

    TableTuple updateTuple(PersistentTable* table, TableTuple oldTuple, TableTuple newTuple) {
        table->updateTuple(oldTuple, newTuple);
        TableTuple tuple = table->lookupTupleByValues(newTuple);
        assert(!tuple.isNullTuple());
        return tuple;
    }

    void deleteTuple(PersistentTable* table, TableTuple tuple) {
        TableTuple tuple_to_delete = table->lookupTupleForDR(tuple);
        ASSERT_FALSE(tuple_to_delete.isNullTuple());
        table->deleteTuple(tuple_to_delete, true);
    }

    TableTuple updateTuple(PersistentTable* table, TableTuple tuple, int8_t new_index_value, const std::string& new_nonindex_value) {
        TableTuple tuple_to_update = table->lookupTupleForDR(tuple);
        assert(!tuple_to_update.isNullTuple());
        TableTuple new_tuple = table->tempTuple();
        new_tuple.copy(tuple_to_update);
        new_tuple.setNValue(0, ValueFactory::getTinyIntValue(new_index_value));
        m_cachedStringValues.push_back(ValueFactory::getStringValue(new_nonindex_value));
        new_tuple.setNValue(3, m_cachedStringValues.back());
        table->updateTuple(tuple_to_update, new_tuple);
        return table->lookupTupleForDR(new_tuple);
    }

    TableTuple updateTupleFirstAndSecondColumn(PersistentTable* table, TableTuple tuple, int8_t new_tinyint_value, int64_t new_bigint_value) {
        TableTuple tuple_to_update = table->lookupTupleByValues(tuple);
        assert(!tuple_to_update.isNullTuple());
        TableTuple new_tuple = table->tempTuple();
        new_tuple.copy(tuple_to_update);
        new_tuple.setNValue(0, ValueFactory::getTinyIntValue(new_tinyint_value));
        new_tuple.setNValue(1, ValueFactory::getBigIntValue(new_bigint_value));
        table->updateTuple(tuple_to_update, new_tuple);
        return new_tuple;
    }

    TableTuple prepareTempTuple(PersistentTable* table, int8_t tinyint, int64_t bigint, const std::string& decimal,
            const std::string& short_varchar, const std::string& long_varchar, int64_t timestamp) {
        TableTuple temp_tuple = table->tempTuple();
        if (table->schema()->hiddenColumnCount() > 0) {
            temp_tuple.setHiddenNValue(0, NValue::getNullValue(VALUE_TYPE_BIGINT));
        }
        temp_tuple.setNValue(0, ValueFactory::getTinyIntValue(tinyint));
        temp_tuple.setNValue(1, ValueFactory::getBigIntValue(bigint));
        temp_tuple.setNValue(2, ValueFactory::getDecimalValueFromString(decimal));
        m_cachedStringValues.push_back(ValueFactory::getStringValue(short_varchar));
        temp_tuple.setNValue(3, m_cachedStringValues.back());
        m_cachedStringValues.push_back(ValueFactory::getStringValue(long_varchar));
        temp_tuple.setNValue(4, m_cachedStringValues.back());
        temp_tuple.setNValue(5, ValueFactory::getTimestampValue(timestamp));
        m_cachedStringValues.push_back(ValueFactory::getBinaryValue("74686973206973206120726174686572206C6F6E6720737472696E67206F6620746578742074686174206973207573656420746F206361757365206E76616C756520746F20757365206F75746C696E652073746F7261676520666F722074686520756E6465726C79696E6720646174612E2049742073686F756C64206265206C6F6E676572207468616E2036342062797465732E"));
        temp_tuple.setNValue(6, m_cachedStringValues.back());
        return temp_tuple;
    }

    boost::shared_array<char> deepCopy(TableTuple &target, TableTuple &copy, boost::shared_array<char> data) {
        data.reset(new char[target.tupleLength()]);
        copy.move(data.get());
        copy.copyForPersistentInsert(target);
        return data;
    }

    bool flush(int64_t lastCommittedSpHandle) {
        m_drStream.periodicFlush(-1, addPartitionId(lastCommittedSpHandle));
        m_drReplicatedStream.periodicFlush(-1, addPartitionId(lastCommittedSpHandle));
        return m_topend.receivedDRBuffer;
    }

    void applyNull() {
        for (int i = static_cast<int>(m_topend.blocks.size()); i > 0; i--) {
            m_topend.blocks.pop_back();
            m_topend.data.pop_back();
        }
    }

    void flushButDontApply(int64_t lastCommittedSpHandle) {
        flush(lastCommittedSpHandle);
        applyNull();
    }

    typedef std::pair<boost::shared_array<char>, size_t> DRStreamData;
    DRStreamData getDRStreamData() {
        boost::shared_ptr<StreamBlock> sb = m_topend.blocks.front();
        m_topend.blocks.pop_front();
        boost::shared_array<char> data = m_topend.data.front();
        m_topend.data.pop_front();

        size_t startPos = sb->headerSize() - 4;
        *reinterpret_cast<int32_t*>(&data.get()[startPos]) = htonl(
                static_cast<int32_t>(sb->offset()));
        return std::make_pair(data, startPos);
    }

    CopySerializeInputLE* getDRTaskInfo() {
        DRStreamData data = getDRStreamData();
        const char* taskParams = &data.first[data.second];
        return new CopySerializeInputLE(taskParams + 4,
                ntohl(*reinterpret_cast<const int32_t*>(taskParams)));
    }

    void flushAndApply(int64_t lastCommittedSpHandle, bool success = true) {
        ASSERT_TRUE(flush(lastCommittedSpHandle));

        beginTxn(m_engineReplica,
                 addPartitionId(m_spHandleReplica), // txnid
                 addPartitionId(m_spHandleReplica), // sphandle
                 addPartitionId(m_spHandleReplica - 1), // last sphandle
                 addPartitionId(m_spHandleReplica)); // fake uniqueid
        m_spHandleReplica++;

        boost::unordered_map<int64_t, PersistentTable*> tables;
        tables[42] = m_tableReplica;
        tables[43] = m_otherTableWithIndexReplica;
        tables[44] = m_otherTableWithoutIndexReplica;
        tables[24] = m_replicatedTableReplica;

        while (!m_topend.blocks.empty()) {
            m_drStream.m_enabled = false;
            m_drReplicatedStream.m_enabled = false;
            DRStreamData data = getDRStreamData();
            m_sinkWrapper.apply(&data.first[data.second], tables, &m_pool, m_engineReplica, 1);
            m_drStream.m_enabled = true;
            m_drReplicatedStream.m_enabled = true;
        }
        m_topend.receivedDRBuffer = false;
        endTxn(m_engineReplica, success);

        m_engine->prepareContext();
    }

    void enableActiveActive() {
        m_engine->enableActiveActiveForTest(m_engine->getConflictStreamedTable(), NULL);
        m_engineReplica->enableActiveActiveForTest(m_engineReplica->getConflictStreamedTable(), NULL);
    }

    void createIndexes() {
        vector<int> firstColumnIndices;
        firstColumnIndices.push_back(1); // BIGINT
        firstColumnIndices.push_back(0); // TINYINT
        TableIndexScheme scheme = TableIndexScheme("first_unique_index", HASH_TABLE_INDEX,
                                                   firstColumnIndices, TableIndex::simplyIndexColumns(),
                                                   true, true, m_schema);
        TableIndex *firstIndex = TableIndexFactory::getInstance(scheme);
        scheme = TableIndexScheme("first_unique_index", HASH_TABLE_INDEX,
                                  firstColumnIndices, TableIndex::simplyIndexColumns(),
                                  true, true, m_schemaReplica);
        TableIndex *firstReplicaIndex = TableIndexFactory::getInstance(scheme);

        vector<int> secondColumnIndices;
        secondColumnIndices.push_back(0); // TINYINT
        secondColumnIndices.push_back(1); // BIGINT
        secondColumnIndices.push_back(4); // non-inline VARCHAR
        scheme = TableIndexScheme("second_unique_index", HASH_TABLE_INDEX,
                                  secondColumnIndices, TableIndex::simplyIndexColumns(),
                                  true, true, m_schema);
        TableIndex *secondIndex = TableIndexFactory::getInstance(scheme);
        scheme = TableIndexScheme("second_unique_index", HASH_TABLE_INDEX,
                                  secondColumnIndices, TableIndex::simplyIndexColumns(),
                                  true, true, m_schemaReplica);
        TableIndex *secondReplicaIndex = TableIndexFactory::getInstance(scheme);

        m_table->addIndex(firstIndex);
        m_tableReplica->addIndex(secondReplicaIndex);
        m_table->addIndex(secondIndex);
        m_tableReplica->addIndex(firstReplicaIndex);

        // smaller, non-unique, only on master
        vector<int> thirdColumnIndices(1, 0);
        scheme = TableIndexScheme("third_index", HASH_TABLE_INDEX,
                                  secondColumnIndices, TableIndex::simplyIndexColumns(),
                                  false, false, m_schema);
        TableIndex *thirdIndex = TableIndexFactory::getInstance(scheme);
        m_table->addIndex(thirdIndex);
    }

    TableTuple firstTupleWithNulls(PersistentTable* table, bool indexFriendly = false) {
        TableTuple temp_tuple = table->tempTuple();
        temp_tuple.setNValue(0, (indexFriendly ? ValueFactory::getTinyIntValue(99) : NValue::getNullValue(VALUE_TYPE_TINYINT)));
        temp_tuple.setNValue(1, ValueFactory::getBigIntValue(489735));
        temp_tuple.setNValue(2, NValue::getNullValue(VALUE_TYPE_DECIMAL));
        m_cachedStringValues.push_back(ValueFactory::getStringValue("whatever"));
        temp_tuple.setNValue(3, m_cachedStringValues.back());
        temp_tuple.setNValue(4, ValueFactory::getNullStringValue());
        temp_tuple.setNValue(5, ValueFactory::getTimestampValue(3495));
        return temp_tuple;
    }

    TableTuple secondTupleWithNulls(PersistentTable* table, bool indexFriendly = false) {
        TableTuple temp_tuple = table->tempTuple();
        temp_tuple.setNValue(0, ValueFactory::getTinyIntValue(42));
        temp_tuple.setNValue(1, (indexFriendly ? ValueFactory::getBigIntValue(31241) : NValue::getNullValue(VALUE_TYPE_BIGINT)));
        temp_tuple.setNValue(2, ValueFactory::getDecimalValueFromString("234234.243"));
        temp_tuple.setNValue(3, ValueFactory::getNullStringValue());
        m_cachedStringValues.push_back(ValueFactory::getStringValue("whatever and ever and ever and ever"));
        temp_tuple.setNValue(4, m_cachedStringValues.back());
        temp_tuple.setNValue(5, NValue::getNullValue(VALUE_TYPE_TIMESTAMP));
        return temp_tuple;
    }

    void createUniqueIndexes() {
        createUniqueIndexes(m_table);
        createUniqueIndexes(m_tableReplica);
    }

    void createUniqueIndexes(PersistentTable* table) {
        createUniqueIndex(table, 0, true);
        createUniqueIndex(table, 1);
    }

    void createUniqueIndex(PersistentTable* table, int indexColumn, bool isPrimaryKey = false) {
        vector<int> columnIndices;
        columnIndices.push_back(indexColumn);
        TableIndexScheme scheme = TableIndexScheme("UniqueIndex", HASH_TABLE_INDEX,
                                                    columnIndices,
                                                    TableIndex::simplyIndexColumns(),
                                                    true, true, table->schema());
        TableIndex *pkeyIndex = TableIndexFactory::TableIndexFactory::getInstance(scheme);
        assert(pkeyIndex);
        table->addIndex(pkeyIndex);
        if (isPrimaryKey) {
            table->setPrimaryKeyIndex(pkeyIndex);
        }
    }

    TableTuple verifyExistingTableForDelete(TableTuple &existingTuple, bool existingOlder) {
        Table *metaTable = m_topend.existingMetaRowsForDelete.get();
        TableTuple tempMetaTuple(metaTable->schema());
        TableIterator metaIter = metaTable->iterator();
        EXPECT_EQ(true, metaIter.next(tempMetaTuple));
        EXPECT_EQ(existingOlder, ValuePeeker::peekAsBigInt(tempMetaTuple.getNValue(metaTable->columnIndex("TIMESTAMP"))) < m_topend.remoteTimestamp);

        TableTuple tuple = reinterpret_cast<PersistentTable*>(m_topend.existingTupleRowsForDelete.get())->lookupTupleForDR(existingTuple);
        EXPECT_EQ(tuple.isNullTuple(), false);

        return tuple;
    }

    TableTuple verifyExpectedTableForDelete(TableTuple &expectedTuple) {
        TableTuple tuple = reinterpret_cast<PersistentTable*>(m_topend.expectedTupleRowsForDelete.get())->lookupTupleForDR(expectedTuple);
        EXPECT_EQ(tuple.isNullTuple(), false);
        return tuple;
    }

    TableTuple verifyExistingTableForInsert(TableTuple &existingTuple) {
        TableTuple tuple = reinterpret_cast<PersistentTable*>(m_topend.existingTupleRowsForInsert.get())->lookupTupleForDR(existingTuple);
        EXPECT_EQ(tuple.isNullTuple(), false);
        return tuple;
    }

    TableTuple verifyNewTableForInsert(TableTuple &newTuple) {
        TableTuple tuple = reinterpret_cast<PersistentTable*>(m_topend.newTupleRowsForInsert.get())->lookupTupleForDR(newTuple);
        EXPECT_EQ(tuple.isNullTuple(), false);
        return tuple;
    }

    void simpleDeleteTest() {
        beginTxn(m_engine, 99, 99, 98, 70);
        TableTuple first_tuple = insertTuple(m_table, prepareTempTuple(m_table, 42, 55555, "349508345.34583", "a thing", "this is a rather long string of text that is used to cause nvalue to use outline storage for the underlying data. It should be longer than 64 bytes.", 5433));
        TableTuple second_tuple = insertTuple(m_table, prepareTempTuple(m_table, 24, 2321, "23455.5554", "and another", "this is starting to get even sillier", 2222));
        TableTuple third_tuple = insertTuple(m_table, prepareTempTuple(m_table, 72, 345, "4256.345", "something", "more tuple data, really not the same", 1812));
        endTxn(m_engine, true);

        flushAndApply(99);

        EXPECT_EQ(3, m_tableReplica->activeTupleCount());

        beginTxn(m_engine, 100, 100, 99, 71);
        deleteTuple(m_table, first_tuple);
        deleteTuple(m_table, second_tuple);
        endTxn(m_engine, true);

        flushAndApply(100);

        EXPECT_EQ(1, m_tableReplica->activeTupleCount());
        TableTuple tuple = m_tableReplica->lookupTupleForDR(third_tuple);
        ASSERT_FALSE(tuple.isNullTuple());
    }

    void simpleUpdateTest() {
        beginTxn(m_engine, 99, 99, 98, 70);
        TableTuple first_tuple = insertTuple(m_table, prepareTempTuple(m_table, 42, 55555, "349508345.34583", "a thing", "this is a rather long string of text that is used to cause nvalue to use outline storage for the underlying data. It should be longer than 64 bytes.", 5433));
        TableTuple second_tuple = insertTuple(m_table, prepareTempTuple(m_table, 24, 2321, "23455.5554", "and another", "this is starting to get even sillier", 2222));
        endTxn(m_engine, true);

        flushAndApply(99);

        EXPECT_EQ(2, m_tableReplica->activeTupleCount());

        beginTxn(m_engine, 100, 100, 99, 71);
        // update the non-index column only
        TableTuple first_updated_tuple = updateTuple(m_table, first_tuple, 42, "not that");
        endTxn(m_engine, true);

        flushAndApply(100);

        EXPECT_EQ(2, m_tableReplica->activeTupleCount());
        TableTuple expected_tuple = prepareTempTuple(m_table, 42, 55555, "349508345.34583", "not that", "this is a rather long string of text that is used to cause nvalue to use outline storage for the underlying data. It should be longer than 64 bytes.", 5433);
        TableTuple tuple = m_tableReplica->lookupTupleByValues(expected_tuple);
        ASSERT_FALSE(tuple.isNullTuple());
        if (m_table->schema()->hiddenColumnCount() > 0) {
            NValue expectedTimestamp = first_updated_tuple.getHiddenNValue(m_table->getDRTimestampColumnIndex());
            EXPECT_EQ(0, expectedTimestamp.compare(tuple.getHiddenNValue(m_table->getDRTimestampColumnIndex())));
        }
        tuple = m_table->lookupTupleForDR(second_tuple);
        ASSERT_FALSE(tuple.isNullTuple());

        beginTxn(m_engine, 101, 101, 100, 72);
        // update the index column only
        TableTuple second_updated_tuple = updateTuple(m_table, second_tuple, 99, "and another");
        endTxn(m_engine, true);

        flushAndApply(101);

        EXPECT_EQ(2, m_tableReplica->activeTupleCount());
        tuple = m_tableReplica->lookupTupleForDR(expected_tuple);
        ASSERT_FALSE(tuple.isNullTuple());
        expected_tuple = prepareTempTuple(m_table, 99, 2321, "23455.5554", "and another", "this is starting to get even sillier", 2222);
        tuple = m_table->lookupTupleForDR(second_tuple);
        ASSERT_FALSE(tuple.isNullTuple());
        if (m_table->schema()->hiddenColumnCount() > 0) {
            NValue expectedTimestamp = second_updated_tuple.getHiddenNValue(m_table->getDRTimestampColumnIndex());
            EXPECT_EQ(0, expectedTimestamp.compare(tuple.getHiddenNValue(m_table->getDRTimestampColumnIndex())));
        }
    }

    void updateWithNullsTest() {
        beginTxn(m_engine, 99, 99, 98, 70);
        TableTuple first_tuple = insertTuple(m_table, prepareTempTuple(m_table, 42, 31241, "349508345.34583", "a thing", "this is a rather long string of text that is used to cause nvalue to use outline storage for the underlying data. It should be longer than 64 bytes.", 5433));
        TableTuple second_tuple = insertTuple(m_table, prepareTempTuple(m_table, 24, 2321, "23455.5554", "and another", "this is starting to get even sillier", 2222));
        endTxn(m_engine, true);

        flushAndApply(99);

        EXPECT_EQ(2, m_tableReplica->activeTupleCount());

        beginTxn(m_engine, 100, 100, 99, 71);
        TableTuple tuple_to_update = m_table->lookupTupleForDR(first_tuple);
        ASSERT_FALSE(tuple_to_update.isNullTuple());
        TableTuple updated_tuple = secondTupleWithNulls(m_table);
        m_table->updateTuple(tuple_to_update, updated_tuple);
        endTxn(m_engine, true);

        flushAndApply(100);

        EXPECT_EQ(2, m_tableReplica->activeTupleCount());
        TableTuple expected_tuple = secondTupleWithNulls(m_table);
        TableTuple tuple = m_tableReplica->lookupTupleForDR(expected_tuple);
        ASSERT_FALSE(tuple.isNullTuple());
        tuple = m_table->lookupTupleForDR(second_tuple);
        ASSERT_FALSE(tuple.isNullTuple());
    }

protected:
    DRTupleStream m_drStream;
    DRTupleStream m_drReplicatedStream;

    DRTupleStream m_drStreamReplica;
    DRTupleStream m_drReplicatedStreamReplica;

    TupleSchema* m_schema;
    TupleSchema* m_replicatedSchema;
    TupleSchema* m_schemaReplica;
    TupleSchema* m_replicatedSchemaReplica;
    TupleSchema* m_otherSchemaWithIndex;
    TupleSchema* m_otherSchemaWithoutIndex;
    TupleSchema* m_otherSchemaWithIndexReplica;
    TupleSchema* m_otherSchemaWithoutIndexReplica;
    TupleSchema* m_singleColumnSchema;
    TupleSchema* m_exportSchema;

    PersistentTable* m_table;
    PersistentTable* m_replicatedTable;
    PersistentTable* m_tableReplica;
    PersistentTable* m_replicatedTableReplica;
    PersistentTable* m_otherTableWithIndex;
    PersistentTable* m_otherTableWithoutIndex;
    PersistentTable* m_otherTableWithIndexReplica;
    PersistentTable* m_otherTableWithoutIndexReplica;
    // This table does not exist on the replica
    PersistentTable* m_singleColumnTable;

    UndoLog m_undoLog;
    int64_t m_undoToken;
    int64_t m_currTxnUniqueId;

    int64_t m_spHandleReplica;

    DummyTopend m_topend;
    Pool m_pool;
    BinaryLogSinkWrapper m_sinkWrapper;
    MockVoltDBEngine* m_engine;
    MockVoltDBEngine* m_engineReplica;
    char tableHandle[20];
    char replicatedTableHandle[20];
    char otherTableHandleWithIndex[20];
    char otherTableHandleWithoutIndex[20];
    char exportTableHandle[20];

    vector<NValue> m_cachedStringValues;//To free at the end of the test
};

class StackCleaner {
public:
    StackCleaner(TableTuple tuple) : m_tuple(tuple) {}

    ~StackCleaner() {
        m_tuple.freeObjectColumns();
    }

private:
    TableTuple m_tuple;
};

TEST_F(DRBinaryLogTest, VerifyHiddenColumns) {
    ASSERT_FALSE(flush(98));

    // single row write transaction
    beginTxn(m_engine, 99, 99, 98, 70);
    TableTuple first_tuple = insertTuple(m_table, prepareTempTuple(m_table, 42, 55555, "349508345.34583", "a thing", "this is a rather long string of text that is used to cause nvalue to use outline storage for the underlying data. It should be longer than 64 bytes.", 5433));
    endTxn(m_engine, true);

    flushAndApply(99);

    TableTuple tuple = m_tableReplica->lookupTupleForDR(first_tuple);
    ASSERT_FALSE(tuple.isNullTuple());
    NValue drTimestamp = tuple.getHiddenNValue(m_table->getDRTimestampColumnIndex());
    NValue drTimestampReplica = tuple.getHiddenNValue(m_tableReplica->getDRTimestampColumnIndex());
    EXPECT_EQ(ValuePeeker::peekAsBigInt(drTimestamp), ExecutorContext::createDRTimestampHiddenValue(CLUSTER_ID, addPartitionId(70)));
    EXPECT_EQ(0, drTimestamp.compare(drTimestampReplica));
}

TEST_F(DRBinaryLogTest, VerifyHiddenColumnLookup) {
    beginTxn(m_engine, 98, 98, 97, 69);
    for (int i = 0; i < 10; i++) {
        insertTuple(m_table, prepareTempTuple(m_table, 42, 55555, "349508345.34583", "a thing", "this is a rather long string of text that is used to cause nvalue to use outline storage for the underlying data. It should be longer than 64 bytes.", 5433));
    }
    endTxn(m_engine, true);

    beginTxn(m_engine, 99, 99, 98, 70);
    TableTuple first_tuple = insertTuple(m_table, prepareTempTuple(m_table, 42, 55555, "349508345.34583", "a thing", "this is a rather long string of text that is used to cause nvalue to use outline storage for the underlying data. It should be longer than 64 bytes.", 5433));
    endTxn(m_engine, true);

    beginTxn(m_engine, 100, 100, 99, 71);
    for (int i = 0; i < 10; i++) {
        insertTuple(m_table, prepareTempTuple(m_table, 42, 55555, "349508345.34583", "a thing", "this is a rather long string of text that is used to cause nvalue to use outline storage for the underlying data. It should be longer than 64 bytes.", 5433));
    }
    endTxn(m_engine, true);

    NValue expectedTimestamp = first_tuple.getHiddenNValue(m_table->getDRTimestampColumnIndex());
    TableTuple lookup_tuple = prepareTempTuple(m_table, 42, 55555, "349508345.34583", "a thing", "this is a rather long string of text that is used to cause nvalue to use outline storage for the underlying data. It should be longer than 64 bytes.", 5433);
    lookup_tuple.setHiddenNValue(m_table->getDRTimestampColumnIndex(), expectedTimestamp);
    TableTuple tuple = m_table->lookupTupleForDR(lookup_tuple);
    ASSERT_FALSE(tuple.isNullTuple());
    NValue drTimestamp = tuple.getHiddenNValue(m_table->getDRTimestampColumnIndex());
    EXPECT_EQ(0, expectedTimestamp.compare(drTimestamp));

    beginTxn(m_engine, 101, 101, 100, 72);
    deleteTuple(m_table, tuple);
    endTxn(m_engine, true);

    flushAndApply(101);

    EXPECT_EQ(20, m_tableReplica->activeTupleCount());
    tuple = m_tableReplica->lookupTupleForDR(lookup_tuple);
    ASSERT_TRUE(tuple.isNullTuple());
    tuple = m_tableReplica->lookupTupleByValues(lookup_tuple);
    ASSERT_FALSE(tuple.isNullTuple());
}

TEST_F(DRBinaryLogTest, PartitionedTableNoRollbacks) {
    ASSERT_FALSE(flush(98));

    // single row write transaction
    beginTxn(m_engine, 99, 99, 98, 70);
    TableTuple first_tuple = insertTuple(m_table, prepareTempTuple(m_table, 42, 55555, "349508345.34583", "a thing", "this is a rather long string of text that is used to cause nvalue to use outline storage for the underlying data. It should be longer than 64 bytes.", 5433));
    endTxn(m_engine, true);

    // single row write transaction
    beginTxn(m_engine, 100, 100, 99, 71);
    TableTuple second_tuple = insertTuple(m_table, prepareTempTuple(m_table, 99, 29058, "92384598.2342", "what", "really, why am I writing anything in these?", 3455));
    endTxn(m_engine, true);

    flushAndApply(100);

    EXPECT_EQ(2, m_tableReplica->activeTupleCount());
    TableTuple tuple = m_tableReplica->lookupTupleForDR(first_tuple);
    ASSERT_FALSE(tuple.isNullTuple());
    tuple = m_tableReplica->lookupTupleForDR(second_tuple);
    ASSERT_FALSE(tuple.isNullTuple());

    // multiple row, multipart write transaction
    beginTxn(m_engine, 111, 101, 100, 72);
    first_tuple = insertTuple(m_table, prepareTempTuple(m_table, 72, 345, "4256.345", "something", "more tuple data, really not the same", 1812));

    // Tick during an ongoing txn -- should not push out a buffer
    ASSERT_FALSE(flush(100));

    second_tuple = insertTuple(m_table, prepareTempTuple(m_table, 7, 234, "23452436.54", "what", "this is starting to get silly", 2342));
    endTxn(m_engine, true);

    TableTuple existedTuple(m_table->schema());
    boost::shared_array<char> existedData;
    existedData = deepCopy(second_tuple, existedTuple, existedData);
    StackCleaner secondExistingTupleCleaner(existedTuple);

    // delete the second row inserted in the last write
    beginTxn(m_engine, 112, 102, 101, 73);
    deleteTuple(m_table, second_tuple);
    // Tick before the delete
    ASSERT_TRUE(flush(101));
    endTxn(m_engine, true);
    // Apply the binary log after endTxn(m_engine, ) to get a valid undoToken.
    flushAndApply(101);

    EXPECT_EQ(4, m_tableReplica->activeTupleCount());
    tuple = m_tableReplica->lookupTupleForDR(first_tuple);
    ASSERT_FALSE(tuple.isNullTuple());
    tuple = m_tableReplica->lookupTupleByValues(prepareTempTuple(m_table, 7, 234, "23452436.54", "what", "this is starting to get silly", 2342));
    ASSERT_FALSE(tuple.isNullTuple());

    // Propagate the delete
    flushAndApply(102);
    EXPECT_EQ(3, m_tableReplica->activeTupleCount());
    tuple = m_tableReplica->lookupTupleForDR(first_tuple);
    ASSERT_FALSE(tuple.isNullTuple());
    tuple = m_tableReplica->lookupTupleForDR(existedTuple);
    ASSERT_TRUE(tuple.isNullTuple());
    DRCommittedInfo committed = m_drStream.getLastCommittedSequenceNumberAndUniqueIds();
    EXPECT_EQ(3, committed.seqNum);
    committed = m_drReplicatedStream.getLastCommittedSequenceNumberAndUniqueIds();
    EXPECT_EQ(-1, committed.seqNum);
}

TEST_F(DRBinaryLogTest, PartitionedTableRollbacks) {
    m_singleColumnTable->setDR(false);

    beginTxn(m_engine, 99, 99, 98, 70);
    TableTuple source_tuple = insertTuple(m_table, prepareTempTuple(m_table, 42, 55555, "349508345.34583", "a thing", "this is a rather long string of text that is used to cause nvalue to use outline storage for the underlying data. It should be longer than 64 bytes.", 5433));
    endTxn(m_engine, false);

    // Intentionally ignore the fact that a rollback wouldn't have actually advanced the
    // lastCommittedSpHandle. Our goal is to tick such that, if data had been produced,
    // it would flush itself out now
    ASSERT_FALSE(flush(99));

    DRCommittedInfo committed = m_drStream.getLastCommittedSequenceNumberAndUniqueIds();
    EXPECT_EQ(-1, committed.seqNum);
    EXPECT_EQ(0, m_tableReplica->activeTupleCount());

    beginTxn(m_engine, 100, 100, 99, 71);
    source_tuple = insertTuple(m_table, prepareTempTuple(m_table, 99, 29058, "92384598.2342", "what", "really, why am I writing anything in these?", 3455));
    endTxn(m_engine, true);

    // Roll back a txn that hasn't applied any binary log data
    beginTxn(m_engine, 101, 101, 100, 72);
    TableTuple temp_tuple = m_singleColumnTable->tempTuple();
    temp_tuple.setNValue(0, ValueFactory::getTinyIntValue(1));
    insertTuple(m_singleColumnTable, temp_tuple);
    endTxn(m_engine, false);

    flushAndApply(101);

    EXPECT_EQ(1, m_tableReplica->activeTupleCount());
    TableTuple tuple = m_tableReplica->lookupTupleForDR(source_tuple);
    ASSERT_FALSE(tuple.isNullTuple());

    committed = m_drStream.getLastCommittedSequenceNumberAndUniqueIds();
    EXPECT_EQ(0, committed.seqNum);
}

TEST_F(DRBinaryLogTest, ReplicatedTableWrites) {
    // write to only the replicated table
    beginTxn(m_engine, 109, 99, 98, 70);
    TableTuple first_tuple = insertTuple(m_replicatedTable, prepareTempTuple(m_replicatedTable, 42, 55555, "349508345.34583", "a thing", "this is a rather long string of text that is used to cause nvalue to use outline storage for the underlying data. It should be longer than 64 bytes.", 5433));
    endTxn(m_engine, true);

    flushAndApply(99);

    EXPECT_EQ(0, m_tableReplica->activeTupleCount());
    EXPECT_EQ(1, m_replicatedTableReplica->activeTupleCount());
    TableTuple tuple = m_replicatedTableReplica->lookupTupleForDR(first_tuple);
    ASSERT_FALSE(tuple.isNullTuple());

    // write to both the partitioned and replicated table
    beginTxn(m_engine, 110, 100, 99, 71);
    first_tuple = insertTuple(m_table, prepareTempTuple(m_table, 72, 345, "4256.345", "something", "more tuple data, really not the same", 1812));
    TableTuple second_tuple = insertTuple(m_replicatedTable, prepareTempTuple(m_replicatedTable, 7, 234, "23452436.54", "what", "this is starting to get silly", 2342));
    endTxn(m_engine, true);

    flushAndApply(100);

    EXPECT_EQ(1, m_tableReplica->activeTupleCount());
    EXPECT_EQ(2, m_replicatedTableReplica->activeTupleCount());
    tuple = m_tableReplica->lookupTupleForDR(first_tuple);
    ASSERT_FALSE(tuple.isNullTuple());
    tuple = m_replicatedTableReplica->lookupTupleForDR(second_tuple);
    ASSERT_FALSE(tuple.isNullTuple());

    // write to the partitioned and replicated table and roll it back
    beginTxn(m_engine, 111, 101, 100, 72);
    first_tuple = insertTuple(m_table, prepareTempTuple(m_table, 11, 34534, "3453.4545", "another", "blah blah blah blah blah blah", 2344));
    second_tuple = insertTuple(m_replicatedTable, prepareTempTuple(m_replicatedTable, 24, 2321, "23455.5554", "and another", "this is starting to get even sillier", 2222));
    endTxn(m_engine, false);

    ASSERT_FALSE(flush(101));

    // one more write to the replicated table for good measure
    beginTxn(m_engine, 112, 102, 101, 73);
    second_tuple = insertTuple(m_replicatedTable, prepareTempTuple(m_replicatedTable, 99, 29058, "92384598.2342", "what", "really, why am I writing anything in these?", 3455));
    endTxn(m_engine, true);

    flushAndApply(102);
    EXPECT_EQ(1, m_tableReplica->activeTupleCount());
    EXPECT_EQ(3, m_replicatedTableReplica->activeTupleCount());
    tuple = m_replicatedTableReplica->lookupTupleForDR(second_tuple);
    ASSERT_FALSE(tuple.isNullTuple());

    DRCommittedInfo committed = m_drStream.getLastCommittedSequenceNumberAndUniqueIds();
    EXPECT_EQ(0, committed.seqNum);
    committed = m_drReplicatedStream.getLastCommittedSequenceNumberAndUniqueIds();
    EXPECT_EQ(2, committed.seqNum);
}

TEST_F(DRBinaryLogTest, SerializeNulls) {
    beginTxn(m_engine, 109, 99, 98, 70);
    TableTuple first_tuple = insertTuple(m_replicatedTable, firstTupleWithNulls(m_replicatedTable));
    TableTuple second_tuple = insertTuple(m_replicatedTable, secondTupleWithNulls(m_replicatedTable));
    endTxn(m_engine, true);

    flushAndApply(99);

    EXPECT_EQ(2, m_replicatedTableReplica->activeTupleCount());
    TableTuple tuple = m_replicatedTableReplica->lookupTupleForDR(first_tuple);
    ASSERT_FALSE(tuple.isNullTuple());
    tuple = m_replicatedTableReplica->lookupTupleForDR(second_tuple);
    ASSERT_FALSE(tuple.isNullTuple());
}

TEST_F(DRBinaryLogTest, RollbackNulls) {
    beginTxn(m_engine, 109, 99, 98, 70);
    insertTuple(m_replicatedTable, firstTupleWithNulls(m_replicatedTable));
    endTxn(m_engine, false);

    beginTxn(m_engine, 110, 100, 99, 71);
    TableTuple source_tuple = insertTuple(m_replicatedTable, prepareTempTuple(m_replicatedTable, 99, 29058, "92384598.2342", "what", "really, why am I writing anything in these?", 3455));
    endTxn(m_engine, true);

    flushAndApply(100);

    EXPECT_EQ(1, m_replicatedTableReplica->activeTupleCount());
    TableTuple tuple = m_replicatedTableReplica->lookupTupleForDR(source_tuple);
    ASSERT_FALSE(tuple.isNullTuple());
}

TEST_F(DRBinaryLogTest, RollbackOnReplica) {
    // single row write transaction
    beginTxn(m_engine, 99, 99, 98, 70);
    insertTuple(m_table, prepareTempTuple(m_table, 42, 55555, "349508345.34583", "a thing", "this is a rather long string of text that is used to cause nvalue to use outline storage for the underlying data. It should be longer than 64 bytes.", 5433));
    endTxn(m_engine, true);

    // try and fail to apply this on the replica
    flushAndApply(99, false);

    EXPECT_EQ(0, m_tableReplica->activeTupleCount());

    // successfully apply some data for, I don't know, verisimilitude?
    beginTxn(m_engine, 100, 100, 99, 71);
    TableTuple source_tuple = insertTuple(m_table, prepareTempTuple(m_table, 99, 29058, "92384598.2342", "what", "really, why am I writing anything in these?", 3455));
    endTxn(m_engine, true);

    flushAndApply(100);

    EXPECT_EQ(1, m_tableReplica->activeTupleCount());
    TableTuple tuple = m_tableReplica->lookupTupleForDR(source_tuple);
    ASSERT_FALSE(tuple.isNullTuple());

    // inserts followed by some deletes
    beginTxn(m_engine, 101, 101, 100, 72);
    TableTuple first_tuple = insertTuple(m_table, prepareTempTuple(m_table, 11, 34534, "3453.4545", "another", "blah blah blah blah blah blah", 2344));
    TableTuple second_tuple = insertTuple(m_table, prepareTempTuple(m_table, 24, 2321, "23455.5554", "and another", "this is starting to get even sillier", 2222));
    insertTuple(m_table, prepareTempTuple(m_table, 72, 345, "4256.345", "something", "more tuple data, really not the same", 1812));
    deleteTuple(m_table, first_tuple);
    deleteTuple(m_table, second_tuple);
    endTxn(m_engine, true);

    flushAndApply(101, false);

    EXPECT_EQ(1, m_tableReplica->activeTupleCount());
    tuple = m_tableReplica->lookupTupleForDR(source_tuple);
    ASSERT_FALSE(tuple.isNullTuple());
}

TEST_F(DRBinaryLogTest, CantFindTable) {
    beginTxn(m_engine, 99, 99, 98, 70);
    TableTuple temp_tuple = m_singleColumnTable->tempTuple();
    temp_tuple.setNValue(0, ValueFactory::getTinyIntValue(1));
    insertTuple(m_singleColumnTable, temp_tuple);
    endTxn(m_engine, true);

    // try and fail to apply this on the replica because the table cannot be found.
    // should not throw fatal exception.
    try {
        flushAndApply(99, false);
    } catch (SerializableEEException &e) {
        endTxn(m_engine, false);
    } catch (...) {
        ASSERT_TRUE(false);
    }
}

TEST_F(DRBinaryLogTest, DeleteWithUniqueIndex) {
    createIndexes();
    simpleDeleteTest();
}

TEST_F(DRBinaryLogTest, DeleteWithUniqueIndexWhenAAEnabled) {
    m_engine->prepareContext();
    enableActiveActive();
    createIndexes();

    beginTxn(m_engine, 99, 99, 98, 70);
    TableTuple first_tuple = insertTuple(m_table, prepareTempTuple(m_table, 42, 55555, "349508345.34583", "a thing", "this is a rather long string of text that is used to cause nvalue to use outline storage for the underlying data. It should be longer than 64 bytes.", 5433));
    TableTuple second_tuple = insertTuple(m_table, prepareTempTuple(m_table, 24, 2321, "23455.5554", "and another", "this is starting to get even sillier", 2222));
    TableTuple third_tuple = insertTuple(m_table, prepareTempTuple(m_table, 72, 345, "4256.345", "something", "more tuple data, really not the same", 1812));
    endTxn(m_engine, true);

    flushAndApply(99);

    EXPECT_EQ(3, m_tableReplica->activeTupleCount());

    beginTxn(m_engine, 100, 100, 99, 71);
    deleteTuple(m_table, first_tuple);
    deleteTuple(m_table, second_tuple);
    endTxn(m_engine, true);

    flushAndApply(100);

    EXPECT_EQ(1, m_tableReplica->activeTupleCount());
    TableTuple tuple = m_tableReplica->lookupTupleForDR(third_tuple);
    ASSERT_FALSE(tuple.isNullTuple());
}

TEST_F(DRBinaryLogTest, DeleteWithUniqueIndexMultipleTables) {
    createIndexes();

    beginTxn(m_engine, 99, 99, 98, 70);
    TableTuple first_tuple = insertTuple(m_table, prepareTempTuple(m_table, 42, 55555, "349508345.34583", "a thing", "this is a rather long string of text that is used to cause nvalue to use outline storage for the underlying data. It should be longer than 64 bytes.", 5433));
    TableTuple second_tuple = insertTuple(m_table, prepareTempTuple(m_table, 24, 2321, "23455.5554", "and another", "this is starting to get even sillier", 2222));
    TableTuple temp_tuple = m_otherTableWithIndex->tempTuple();
    temp_tuple.setNValue(0, ValueFactory::getTinyIntValue(0));
    temp_tuple.setNValue(1, ValueFactory::getBigIntValue(1));
    TableTuple third_tuple = insertTuple(m_otherTableWithIndex, temp_tuple);
    temp_tuple = m_otherTableWithoutIndex->tempTuple();
    temp_tuple.setNValue(0, ValueFactory::getTinyIntValue(2));
    temp_tuple.setNValue(1, ValueFactory::getBigIntValue(3));
    TableTuple fourth_tuple = insertTuple(m_otherTableWithoutIndex, temp_tuple);
    endTxn(m_engine, true);

    flushAndApply(99);

    EXPECT_EQ(2, m_tableReplica->activeTupleCount());
    EXPECT_EQ(1, m_otherTableWithIndexReplica->activeTupleCount());
    EXPECT_EQ(1, m_otherTableWithoutIndexReplica->activeTupleCount());

    beginTxn(m_engine, 100, 100, 99, 71);
    deleteTuple(m_table, first_tuple);
    temp_tuple = m_otherTableWithIndex->tempTuple();
    temp_tuple.setNValue(0, ValueFactory::getTinyIntValue(4));
    temp_tuple.setNValue(1, ValueFactory::getBigIntValue(5));
    TableTuple fifth_tuple = insertTuple(m_otherTableWithIndex, temp_tuple);
    deleteTuple(m_otherTableWithIndex, third_tuple);
    deleteTuple(m_table, second_tuple);
    deleteTuple(m_otherTableWithoutIndex, fourth_tuple);
    endTxn(m_engine, true);

    flushAndApply(100);

    EXPECT_EQ(0, m_tableReplica->activeTupleCount());
    EXPECT_EQ(1, m_otherTableWithIndexReplica->activeTupleCount());
    TableTuple tuple = m_otherTableWithIndexReplica->lookupTupleForDR(fifth_tuple);
    ASSERT_FALSE(tuple.isNullTuple());
    EXPECT_EQ(0, m_otherTableWithoutIndexReplica->activeTupleCount());
}

TEST_F(DRBinaryLogTest, DeleteWithUniqueIndexNullColumn) {
    createIndexes();

    beginTxn(m_engine, 99, 99, 98, 70);
    TableTuple temp_tuple = m_otherTableWithIndex->tempTuple();
    temp_tuple.setNValue(0, ValueFactory::getTinyIntValue(0));
    temp_tuple.setNValue(1, NValue::getNullValue(VALUE_TYPE_BIGINT));
    TableTuple tuple = insertTuple(m_otherTableWithIndex, temp_tuple);
    endTxn(m_engine, true);

    flushAndApply(99);

    EXPECT_EQ(1, m_otherTableWithIndexReplica->activeTupleCount());

    beginTxn(m_engine, 100, 100, 99, 71);
    deleteTuple(m_otherTableWithIndex, tuple);
    endTxn(m_engine, true);

    flushAndApply(100);

    EXPECT_EQ(0, m_otherTableWithIndexReplica->activeTupleCount());
}

TEST_F(DRBinaryLogTest, DeleteWithUniqueIndexNoninlineVarchar) {
    vector<int> columnIndices;
    columnIndices.push_back(0); // TINYINT
    columnIndices.push_back(4); // non-inline VARCHAR
    TableIndexScheme scheme = TableIndexScheme("the_index", HASH_TABLE_INDEX,
                                               columnIndices, TableIndex::simplyIndexColumns(),
                                               true, true, m_schema);
    TableIndex *index = TableIndexFactory::getInstance(scheme);
    scheme = TableIndexScheme("the_index", HASH_TABLE_INDEX,
                              columnIndices, TableIndex::simplyIndexColumns(),
                              true, true, m_schemaReplica);
    TableIndex *replicaIndex = TableIndexFactory::getInstance(scheme);

    m_table->addIndex(index);
    m_tableReplica->addIndex(replicaIndex);

    simpleDeleteTest();
}

TEST_F(DRBinaryLogTest, BasicUpdate) {
    simpleUpdateTest();
}

TEST_F(DRBinaryLogTest, UpdateWithUniqueIndex) {
    createIndexes();
    simpleUpdateTest();
}

TEST_F(DRBinaryLogTest, UpdateWithUniqueIndexWhenAAEnabled) {
    m_engine->prepareContext();
    enableActiveActive();
    createIndexes();
    simpleUpdateTest();
}

TEST_F(DRBinaryLogTest, PartialTxnRollback) {
    beginTxn(m_engine, 98, 98, 97, 69);
    TableTuple first_tuple = insertTuple(m_table, prepareTempTuple(m_table, 99, 29058, "92384598.2342", "what", "really, why am I writing anything in these?", 3455));
    endTxn(m_engine, true);

    beginTxn(m_engine, 99, 99, 98, 70);

    TableTuple second_tuple = insertTuple(m_table, prepareTempTuple(m_table, 42, 55555, "349508345.34583", "a thing", "this is a rather long string of text that is used to cause nvalue to use outline storage for the underlying data. It should be longer than 64 bytes.", 5433));

    // Simulate a second batch within the same txn
    UndoQuantum* uq = m_undoLog.generateUndoQuantum(m_undoToken + 1);
    m_engine->getExecutorContext()->setupForPlanFragments(uq, addPartitionId(99), addPartitionId(99),
                                                          addPartitionId(98), addPartitionId(70), false);

    insertTuple(m_table, prepareTempTuple(m_table, 24, 2321, "23455.5554", "and another", "this is starting to get even sillier", 2222));

    m_undoLog.undo(m_undoToken + 1);

    endTxn(m_engine, true);

    flushAndApply(100);

    EXPECT_EQ(2, m_tableReplica->activeTupleCount());
    TableTuple tuple = m_tableReplica->lookupTupleForDR(first_tuple);
    ASSERT_FALSE(tuple.isNullTuple());
    tuple = m_tableReplica->lookupTupleForDR(second_tuple);
    ASSERT_FALSE(tuple.isNullTuple());
}

TEST_F(DRBinaryLogTest, UpdateWithNulls) {
    updateWithNullsTest();
}

TEST_F(DRBinaryLogTest, UpdateWithNullsAndUniqueIndex) {
    createIndexes();
    updateWithNullsTest();
}

/*
 * Conflict detection test case - Insert Unique Constraint Violation
 *
 * | Time | DB A                          | DB B                          |
 * |------+-------------------------------+-------------------------------|
 * | T71  |                               | insert 99 (pk), 55555 (uk), X |
 * |      |                               | insert 42 (pk), 34523 (uk), Y |
 * | T72  | insert 42 (pk), 34523 (uk), X |                               |
 *
 * DB B reports: <DELETE no conflict>
 * existingRow: <null>
 * expectedRow: <null>
 *               <INSERT constraint violation>
 * existingRow: <42, 34523, Y>
 * newRow:      <42, 34523, X>
 */
TEST_F(DRBinaryLogTest, DetectInsertUniqueConstraintViolation) {
    enableActiveActive();
    createUniqueIndexes();
    ASSERT_FALSE(flush(99));

    // write transactions on replica
    beginTxn(m_engineReplica, 100, 100, 99, 71);
    insertTuple(m_tableReplica, prepareTempTuple(m_tableReplica, 99, 55555,
            "92384598.2342", "what", "really, why am I writing anything in these?", 3455));
    TableTuple existingTuple = insertTuple(m_tableReplica, prepareTempTuple(m_tableReplica, 42, 34523,
                "7565464.2342", "yes", "no no no, writing more words to make it outline?", 1234));
    endTxn(m_engineReplica, true);
    flushButDontApply(100);

    // write transactions on master
    beginTxn(m_engine, 101, 101, 100, 72);
    TableTuple newTuple = insertTuple(m_table, prepareTempTuple(m_table, 42, 34523,
            "92384598.2342", "what", "really, why am I writing anything in these?", 3455));
    endTxn(m_engine, true);
    // trigger a insert unique constraint violation conflict
    flushAndApply(101);

    EXPECT_EQ(m_topend.actionType, DR_RECORD_INSERT);
    EXPECT_EQ(m_topend.deleteConflictType, NO_CONFLICT);
    ASSERT_TRUE(m_topend.existingTupleRowsForDelete.get() == NULL);
    ASSERT_TRUE(m_topend.expectedTupleRowsForDelete.get() == NULL);

    EXPECT_EQ(m_topend.insertConflictType, CONFLICT_CONSTRAINT_VIOLATION);
    // verify existing table
    EXPECT_EQ(1, m_topend.existingTupleRowsForInsert->activeTupleCount());
    /*TableTuple exportTuple1 = */verifyExistingTableForInsert(existingTuple);

    // verify new table
    EXPECT_EQ(1, m_topend.newTupleRowsForInsert->activeTupleCount());
    /*TableTuple exportTuple2 = */verifyNewTableForInsert(newTuple);

    // check export
    MockExportTupleStream *exportStream = reinterpret_cast<MockExportTupleStream*>(m_engineReplica->getExportTupleStream());
    EXPECT_EQ(2, exportStream->receivedTuples.size());
}

/*
 * Conflict detection test case - Delete Missing Tuple
 *
 * | Time | DB A                          | DB B                          |
 * |------+-------------------------------+-------------------------------|
 * | T70  | insert 42 (pk), 55555 (uk), X | insert 42 (pk), 55555 (uk), X |
 * | T71  |                               | delete 42 (pk), 55555 (uk), X |
 * | T72  | delete 42 (pk), 55555 (uk), X |                               |
 *
 * DB B reports: <DELETE missing row>
 * existingRow: <null>
 * expectedRow: <42, 5555, X>
 * deletedRow:  <>
 *               <INSERT no conflict>
 * existingRow: <null>
 * newRow:      <null>
 */
TEST_F(DRBinaryLogTest, DetectDeleteMissingTuple) {
    enableActiveActive();
    createUniqueIndexes();

    // insert rows on both side
    beginTxn(m_engine, 99, 99, 98, 70);
    TableTuple tempExpectedTuple = insertTuple(m_table, prepareTempTuple(m_table, 42, 55555, "349508345.34583", "a thing", "this is a rather long string of text that is used to cause nvalue to use outline storage for the underlying data. It should be longer than 64 bytes.", 5433));
    // do a deep copy because temp tuple of m_table will be rewritten later
    TableTuple expectedTuple (m_table->schema());
    boost::shared_array<char> expectedData;
    expectedData = deepCopy(tempExpectedTuple, expectedTuple, expectedData);
    StackCleaner cleaner(expectedTuple);
    endTxn(m_engine, true);
    flushAndApply(99);

    // delete row on replica
    beginTxn(m_engine, 100, 100, 99, 71);
    deleteTuple(m_tableReplica, tempExpectedTuple);
    endTxn(m_engine, true);
    flushButDontApply(100);

    // delete the same row on master then wait to trigger conflict on replica
    beginTxn(m_engine, 101, 101, 100, 72);
    deleteTuple(m_table, tempExpectedTuple);
    endTxn(m_engine, true);
    // trigger a delete missing tuple conflict
    flushAndApply(101);

    EXPECT_EQ(m_topend.actionType, DR_RECORD_DELETE);

    // 1. check delete conflict part
    EXPECT_EQ(m_topend.deleteConflictType, CONFLICT_EXPECTED_ROW_MISSING);
    // verify existing table
    EXPECT_EQ(0, m_topend.existingTupleRowsForDelete->activeTupleCount());
    // verfiy expected table
    EXPECT_EQ(1, m_topend.expectedTupleRowsForDelete->activeTupleCount());
    /*TableTuple exportTuple = */verifyExpectedTableForDelete(expectedTuple);

    // 2. check insert conflict part
    EXPECT_EQ(m_topend.insertConflictType, NO_CONFLICT);
    ASSERT_TRUE(m_topend.existingTupleRowsForInsert.get() == NULL);
    ASSERT_TRUE(m_topend.newTupleRowsForInsert.get() == NULL);

    // 3. check export
    MockExportTupleStream *exportStream = reinterpret_cast<MockExportTupleStream*>(m_engineReplica->getExportTupleStream());
    EXPECT_EQ(2, exportStream->receivedTuples.size());
}

/*
 * Conflict detection test case - Delete Timestamp Mismatch
 *
 * | Time | DB A                          | DB B                                    |
 * |------+-------------------------------+-----------------------------------------|
 * | T70  | insert 42 (pk), 55555 (uk), X | insert 42 (pk), 55555 (uk), X           |
 * | T71  |                               | update <42, 55555, X> to <42, 1234, X>  |
 * | T72  | delete 42 (pk), 55555 (uk), X |                                         |
 *
 * DB B reports: <DELETE timestamp mismatch>
 * existingRow: <42, 1234, X>
 * expectedRow: <42, 5555, X>
 * deletedRow:  <>
 *               <INSERT no conflict>
 * existingRow: <null>
 * newRow:      <null>
 */
TEST_F(DRBinaryLogTest, DetectDeleteTimestampMismatch) {
    enableActiveActive();
    createUniqueIndexes();

    // insert one row on both side
    beginTxn(m_engine, 99, 99, 98, 70);
    TableTuple tempExpectedTuple = insertTuple(m_table, prepareTempTuple(m_table, 42, 55555, "349508345.34583", "a thing", "this is a rather long string of text that is used to cause nvalue to use outline storage for the underlying data. It should be longer than 64 bytes.", 5433));
    // do a deep copy because temp tuple of relica table will be rewritten later
    TableTuple expectedTuple (m_table->schema());
    boost::shared_array<char> expectedData;
    expectedData = deepCopy(tempExpectedTuple, expectedTuple, expectedData);
    StackCleaner expectedTupleCleaner(expectedTuple);
    endTxn(m_engine, true);
    flushAndApply(99);

    // insert a few rows and update one row on replica
    beginTxn(m_engine, 100, 100, 99, 71);
    TableTuple tempExistingTuple = updateTupleFirstAndSecondColumn(m_tableReplica, tempExpectedTuple, 42/*causes a constraint violation*/, 1234);
    // do a deep copy because temp tuple of relica table will be overwriten when applying binary log
    TableTuple existingTuple(m_tableReplica->schema());
    boost::shared_array<char> data;
    data = deepCopy(tempExistingTuple, existingTuple, data);
    StackCleaner existingTupleCleaner(existingTuple);
    endTxn(m_engine, true);
    flushButDontApply(100);

    // delete the row on master then wait to trigger conflict on replica
    beginTxn(m_engine, 101, 101, 100, 72);
    deleteTuple(m_table, tempExpectedTuple);
    endTxn(m_engine, true);
    // trigger a delete timestamp mismatch conflict
    flushAndApply(101);

    EXPECT_EQ(m_topend.actionType, DR_RECORD_DELETE);

    // 1. check delete conflict part
    EXPECT_EQ(m_topend.deleteConflictType, CONFLICT_EXPECTED_ROW_MISMATCH);
    // verify existing table
    EXPECT_EQ(1, m_topend.existingTupleRowsForDelete->activeTupleCount());
    /*TableTuple exportTuple1 = */verifyExistingTableForDelete(existingTuple, true);
    // verify expected table
    EXPECT_EQ(1, m_topend.expectedTupleRowsForDelete->activeTupleCount());
    /*TableTuple exportTuple2 = */verifyExpectedTableForDelete(expectedTuple);

    // 2. check insert conflict part
    EXPECT_EQ(m_topend.insertConflictType, NO_CONFLICT);
    ASSERT_TRUE(m_topend.existingTupleRowsForInsert.get() == NULL);
    ASSERT_TRUE(m_topend.newTupleRowsForInsert.get() == NULL);

    // 3. check export
    MockExportTupleStream *exportStream = reinterpret_cast<MockExportTupleStream*>(m_engineReplica->getExportTupleStream());
    EXPECT_EQ(3, exportStream->receivedTuples.size());
}

/*
 * Conflict detection test case - Update Unique Constraint Violation
 *
 * | Time | DB A                                    | DB B                           |
 * |------+-----------------------------------------+--------------------------------|
 * | T70  | insert 24 (pk), 2321 (uk), X            | insert 24 (pk), 2321 (uk), X   |
 * | T71  |                                         | insert 42 (pk), 55555 (uk), Y  |
 * |      |                                         | insert 123 (pk), 33333 (uk), Z |
 * | T72  | update <24, 2321, X> to <12, 33333, X> |                                |
 *
 * DB B reports: <DELETE no conflict>
 * existingRow: <null>
 * expectedRow: <24, 2321, X>
 *               <INSERT constraint violation>
 * existingRow: <123, 33333, Z>
 * newRow:      <12, 33333, X>
 */
TEST_F(DRBinaryLogTest, DetectUpdateUniqueConstraintViolation) {
    enableActiveActive();
    createUniqueIndexes();
    ASSERT_FALSE(flush(98));

    // insert row on both side
    beginTxn(m_engine, 99, 99, 98, 70);
    TableTuple tempExpectedTuple = insertTuple(m_table, prepareTempTuple(m_table, 24, 2321, "23455.5554", "and another", "this is starting to get even sillier", 2222));
    // do a deep copy because temp tuple of relica table will be rewritten later
    TableTuple expectedTuple (m_tableReplica->schema());
    boost::shared_array<char> expectedData;
    expectedData = deepCopy(tempExpectedTuple, expectedTuple, expectedData);
    StackCleaner expectedTupleCleaner(expectedTuple);

    insertTuple(m_table, prepareTempTuple(m_table, 111, 11111, "11111.1111", "second", "this is starting to get even sillier", 2222));
    insertTuple(m_table, prepareTempTuple(m_table, 65, 22222, "22222.2222", "third", "this is starting to get even sillier", 2222));
    endTxn(m_engine, true);
    flushAndApply(99);

    // insert rows on replica side
    beginTxn(m_engine, 100, 100, 99, 71);
    insertTuple(m_tableReplica, prepareTempTuple(m_tableReplica, 42, 55555, "349508345.34583", "a thing", "this is a rather long string of text that is used to cause nvalue to use outline storage for the underlying data. It should be longer than 64 bytes.", 5433));

    TableTuple tempExistingTuple = insertTuple(m_tableReplica, prepareTempTuple(m_tableReplica, 123, 33333, "122308345.34583", "another thing", "this is a rather long string of text that is used to cause nvalue to use outline storage for the underlying data. It should be longer than 64 bytes.", 5433));
    // do a deep copy because temp tuple of relica table will be overwritten when applying binary log
    TableTuple existingTuple (m_tableReplica->schema());
    boost::shared_array<char> existingData;
    existingData = deepCopy(tempExistingTuple, existingTuple, existingData);
    StackCleaner existingTupleCleaner(existingTuple);
    endTxn(m_engine, true);
    flushButDontApply(100);

    // update row on master to create conflict
    beginTxn(m_engine, 101, 101, 100, 72);
    TableTuple newTuple = updateTupleFirstAndSecondColumn(m_table, tempExpectedTuple, 12, 33333/*causes a constraint violation*/);
    endTxn(m_engine, true);

    // trigger a update unique constraint violation conflict
    flushAndApply(101);

    EXPECT_EQ(m_topend.actionType, DR_RECORD_UPDATE);

    // 1. check delete conflict part
    EXPECT_EQ(m_topend.deleteConflictType, NO_CONFLICT);
    ASSERT_TRUE(m_topend.existingTupleRowsForDelete.get() == NULL);
    EXPECT_EQ(1, m_topend.expectedTupleRowsForDelete->activeTupleCount());
    verifyExpectedTableForDelete(expectedTuple);

    // 2. check insert conflict part
    EXPECT_EQ(m_topend.insertConflictType, CONFLICT_CONSTRAINT_VIOLATION);
    // verify existing table
    EXPECT_EQ(1, m_topend.existingTupleRowsForInsert->activeTupleCount());
    /*TableTuple exportTuple1 = */verifyExistingTableForInsert(existingTuple);
    // verify new table
    EXPECT_EQ(1, m_topend.newTupleRowsForInsert->activeTupleCount());
    /*TableTuple exportTuple2 = */verifyNewTableForInsert(newTuple);

    // 3. check export
    MockExportTupleStream *exportStream = reinterpret_cast<MockExportTupleStream*>(m_engineReplica->getExportTupleStream());
    EXPECT_EQ(3, exportStream->receivedTuples.size());
}

/*
 * Conflict detection test case - Update Missing Tuple
 *
 * | Time | DB A                                    | DB B                                     |
 * |------+-----------------------------------------+------------------------------------------|
 * | T70  | insert 42 (pk), 55555 (uk), X           | insert 42 (pk), 55555 (uk), X            |
 * | T71  |                                         | update <42, 55555, X> to <35, 12345, X>  |
 * | T72  | update <42, 55555, X> to <42, 54321, X> |                                          |
 *
 * DB B reports: <DELETE missing row>
 * existingRow: <null>
 * expectedRow: <42, 55555, X>
 *               <INSERT no conflict>
 * existingRow: <null>
 * newRow:      <42, 54321, X>
 */
TEST_F(DRBinaryLogTest, DetectUpdateMissingTuple) {
    enableActiveActive();
    createUniqueIndexes();

    // insert rows on both side
    beginTxn(m_engine, 99, 99, 98, 70);
    TableTuple tempExpectedTuple = insertTuple(m_table, prepareTempTuple(m_table, 42, 55555, "349508345.34583", "a thing", "this is a rather long string of text that is used to cause nvalue to use outline storage for the underlying data. It should be longer than 64 bytes.", 5433));
    // do a deep copy because temp tuple of table will be overwritten later
    TableTuple expectedTuple (m_table->schema());
    boost::shared_array<char> expectedData;
    expectedData = deepCopy(tempExpectedTuple, expectedTuple, expectedData);
    StackCleaner expectedTupleCleaner(expectedTuple);
    endTxn(m_engine, true);
    flushAndApply(99);

    // update one row on replica
    beginTxn(m_engine, 100, 100, 99, 71);
    updateTupleFirstAndSecondColumn(m_tableReplica, tempExpectedTuple, 35, 12345);
    endTxn(m_engine, true);
    flushButDontApply(100);

    // update the same row on master then wait to trigger conflict on replica
    beginTxn(m_engine, 101, 101, 100, 72);
    TableTuple tempNewTuple = updateTupleFirstAndSecondColumn(m_table, expectedTuple, 42, 54321);
    // do a deep copy because temp tuple of table will be overwritten later
    TableTuple newTuple (m_table->schema());
    boost::shared_array<char> newData;
    newData = deepCopy(tempNewTuple, newTuple, newData);
    StackCleaner newTupleCleaner(newTuple);
    endTxn(m_engine, true);
    // trigger a update missing tuple conflict
    flushAndApply(101);

    EXPECT_EQ(m_topend.actionType, DR_RECORD_UPDATE);

    // 1. check delete conflict part
    EXPECT_EQ(m_topend.deleteConflictType, CONFLICT_EXPECTED_ROW_MISSING);
    // verify existing table
    EXPECT_EQ(0, m_topend.existingTupleRowsForDelete->activeTupleCount());
    // verify expected table
    EXPECT_EQ(1, m_topend.expectedTupleRowsForDelete->activeTupleCount());
    /*TableTuple exportTuple1 = */verifyExpectedTableForDelete(expectedTuple);

    // 2. check insert conflict part
    EXPECT_EQ(m_topend.insertConflictType, NO_CONFLICT);
    ASSERT_TRUE(m_topend.existingTupleRowsForInsert.get() == NULL);
    EXPECT_EQ(1, m_topend.newTupleRowsForInsert->activeTupleCount());
    /*TableTuple exportTuple2 = */verifyNewTableForInsert(newTuple);

    // 3. check export
    MockExportTupleStream *exportStream = reinterpret_cast<MockExportTupleStream*>(m_engineReplica->getExportTupleStream());
    EXPECT_EQ(2, exportStream->receivedTuples.size());
}


/*
 * Conflict detection test case - Update missing tuple and new row triggers constraint
 *
 * | Time | DB A                                    | DB B                                     |
 * |------+-----------------------------------------+------------------------------------------|
 * | T70  | insert 42 (pk), 55555 (uk), X           | insert 42 (pk), 55555 (uk), X            |
 * |      | insert 24 (pk), 2321 (uk), Y            | insert 24 (pk), 2321 (uk), Y             |
 * |      | insert 72 (pk), 345 (uk), Z             | insert 72 (pk), 345 (uk), Z              |
 * | T71  |                                         | delete <42, 55555, X>                    |
 * |      |                                         | insert 36 (pk), 12345 (uk), X            |
 * | T72  | update <42, 55555, X> to <42, 12345, X> |                                          |
 *
 * DB B reports: <DELETE missing row>
 * existingRow: <null>
 * expectedRow: <42, 55555, X>
 *               <INSERT constraint violation>
 * existingRow: <36, 12345, X>
 * newRow:      <42, 12345, X>
 */
TEST_F(DRBinaryLogTest, DetectUpdateMissingTupleAndNewRowConstraint) {
    enableActiveActive();
    createUniqueIndexes();

    // insert rows on both side
    beginTxn(m_engine, 99, 99, 98, 70);
    TableTuple tempExpectedTuple = insertTuple(m_table, prepareTempTuple(m_table, 42, 55555, "349508345.34583", "a thing", "this is a rather long string of text that is used to cause nvalue to use outline storage for the underlying data. It should be longer than 64 bytes.", 5433));
    // do a deep copy because temp tuple of table will be overwritten later
    TableTuple expectedTuple (m_table->schema());
    boost::shared_array<char> expectedData;
    expectedData = deepCopy(tempExpectedTuple, expectedTuple, expectedData);
    StackCleaner expectedTupleCleaner(expectedTuple);
    insertTuple(m_table, prepareTempTuple(m_table, 24, 2321, "23455.5554", "and another", "this is starting to get even sillier", 2222));
    insertTuple(m_table, prepareTempTuple(m_table, 72, 345, "4256.345", "something", "more tuple data, really not the same", 1812));
    endTxn(m_engine, true);
    flushAndApply(99);

    // update one row on replica
    beginTxn(m_engine, 100, 100, 99, 71);
    deleteTuple(m_tableReplica, tempExpectedTuple);
    TableTuple tempExistingTuple = insertTuple(m_tableReplica, prepareTempTuple(m_tableReplica, 36, 12345, "349508345.34583", "a thing", "this is a rather long string of text that is used to cause nvalue to use outline storage for the underlying data. It should be longer than 64 bytes.", 5433));
    // do a deep copy because temp tuple of relica table will be overwritten when applying binary log
    TableTuple existingTuple (m_tableReplica->schema());
    boost::shared_array<char> existingData;
    existingData = deepCopy(tempExistingTuple, existingTuple, existingData);
    StackCleaner existingTupleCleaner(existingTuple);
    endTxn(m_engine, true);
    flushButDontApply(100);

    // update the same row on master then wait to trigger conflict on replica
    beginTxn(m_engine, 101, 101, 100, 72);
    TableTuple newTuple = updateTupleFirstAndSecondColumn(m_table, tempExpectedTuple, 42, 12345/*causes a constraint violation*/);
    endTxn(m_engine, true);
    // trigger a update missing tuple conflict
    flushAndApply(101);

    EXPECT_EQ(m_topend.actionType, DR_RECORD_UPDATE);

    // 1. check delete conflict part
    EXPECT_EQ(m_topend.deleteConflictType, CONFLICT_EXPECTED_ROW_MISSING);
    // verify existing table
    EXPECT_EQ(0, m_topend.existingTupleRowsForDelete->activeTupleCount());
    // verify expected table
    EXPECT_EQ(1, m_topend.expectedTupleRowsForDelete->activeTupleCount());
    /*TableTuple exportTuple1 = */verifyExpectedTableForDelete(expectedTuple);

    // 2. check insert conflict part
    EXPECT_EQ(m_topend.insertConflictType, CONFLICT_CONSTRAINT_VIOLATION);
    // verify existing table
    EXPECT_EQ(1, m_topend.existingTupleRowsForInsert->activeTupleCount());
    /*TableTuple exportTuple2 = */verifyExistingTableForInsert(existingTuple);
    // verify new table
    EXPECT_EQ(1, m_topend.newTupleRowsForInsert->activeTupleCount());
    /*TableTuple exportTuple3 = */verifyNewTableForInsert(newTuple);

    // 3. check export
    MockExportTupleStream *exportStream = reinterpret_cast<MockExportTupleStream*>(m_engineReplica->getExportTupleStream());
    EXPECT_EQ(3, exportStream->receivedTuples.size());
}

/*
 * Conflict detection test case - Update Timestamp Mismatch
 *
 * | Time | DB A                                    | DB B                                     |
 * |------+-----------------------------------------+------------------------------------------|
 * | T70  | insert 42 (pk), 55555 (uk), X           | insert 42 (pk), 55555 (uk), X            |
 * |      | insert 24 (pk), 2321 (uk), Y            | insert 24 (pk), 2321 (uk), Y             |
 * |      | insert 72 (pk), 345 (uk), Z             | insert 72 (pk), 345 (uk), Z              |
 * | T71  |                                         | update <42, 55555, X> to <42, 12345, X>  |
 * | T72  | update <42, 55555, X> to <42, 54321, X> |                                          |
 *
 * DB B reports: <DELETE timestamp mismatch>
 * existingRow: <42, 12345, X>
 * expectedRow: <42, 55555, X>
 *               <INSERT no conflict>
 * existingRow: <null>
 * newRow:      <42, 54321, X>
 */
TEST_F(DRBinaryLogTest, DetectUpdateTimestampMismatch) {
    enableActiveActive();
    createUniqueIndexes();

    // insert one row on both side
    beginTxn(m_engine, 99, 99, 98, 70);
    TableTuple tempExpectedTuple = insertTuple(m_table, prepareTempTuple(m_table, 42, 55555, "349508345.34583", "a thing", "this is a rather long string of text that is used to cause nvalue to use outline storage for the underlying data. It should be longer than 64 bytes.", 5433));
    // do a deep copy because temp tuple of table will be overwritten later
    TableTuple expectedTuple (m_table->schema());
    boost::shared_array<char> expectedData;
    expectedData = deepCopy(tempExpectedTuple, expectedTuple, expectedData);
    StackCleaner expectedTupleCleaner(expectedTuple);
    insertTuple(m_table, prepareTempTuple(m_table, 24, 2321, "23455.5554", "and another", "this is starting to get even sillier", 2222));
    insertTuple(m_table, prepareTempTuple(m_table, 72, 345, "4256.345", "something", "more tuple data, really not the same", 1812));
    endTxn(m_engine, true);
    flushAndApply(99);

    // update one row on replica
    beginTxn(m_engine, 100, 100, 99, 71);
    TableTuple tempExistingTuple = updateTupleFirstAndSecondColumn(m_tableReplica, tempExpectedTuple, 42, 12345);
    // do a deep copy because temp tuple of relica table will be overwritten when applying binary log
    TableTuple existingTuple (m_tableReplica->schema());
    boost::shared_array<char> existingData;
    existingData = deepCopy(tempExistingTuple, existingTuple, existingData);
    StackCleaner existingTupleCleaner(existingTuple);
    endTxn(m_engine, true);
    flushButDontApply(100);

    // update the same row on master then wait to trigger conflict on replica
    beginTxn(m_engine, 101, 101, 100, 72);
    TableTuple tempNewTuple = updateTupleFirstAndSecondColumn(m_table, tempExpectedTuple, 42, 54321);
    // do a deep copy because temp tuple of table will be overwritten later
    TableTuple newTuple (m_table->schema());
    boost::shared_array<char> newData;
    newData = deepCopy(tempNewTuple, newTuple, newData);
    StackCleaner newTupleCleaner(newTuple);
    endTxn(m_engine, true);
    // trigger a update timestamp mismatch conflict
    flushAndApply(101);

    EXPECT_EQ(m_topend.actionType, DR_RECORD_UPDATE);

    // 1. check delete conflict part
    EXPECT_EQ(m_topend.deleteConflictType, CONFLICT_EXPECTED_ROW_MISMATCH);
    // verify existing table
    EXPECT_EQ(1, m_topend.existingTupleRowsForDelete->activeTupleCount());
    /*TableTuple exportTuple1 = */verifyExistingTableForDelete(existingTuple, true);
    // verify expected table
    EXPECT_EQ(1, m_topend.expectedTupleRowsForDelete->activeTupleCount());
    /*TableTuple exportTuple2 = */verifyExpectedTableForDelete(expectedTuple);

    // 2. check insert conflict part
    EXPECT_EQ(m_topend.insertConflictType, NO_CONFLICT);
    ASSERT_TRUE(m_topend.existingTupleRowsForInsert.get() == NULL);
    EXPECT_EQ(1, m_topend.newTupleRowsForInsert->activeTupleCount());
    /*TableTuple exportTuple3 = */verifyNewTableForInsert(newTuple);

    // 3. check export
    MockExportTupleStream *exportStream = reinterpret_cast<MockExportTupleStream*>(m_engineReplica->getExportTupleStream());
    EXPECT_EQ(3, exportStream->receivedTuples.size());
}

/*
 * Conflict detection test case - Update Timestamp Mismatch Rejected
 *
 * | Time | DB A                                    | DB B                                     |
 * |------+-----------------------------------------+------------------------------------------|
 * | T70  | insert 42 (pk), 55555 (uk), X           | insert 42 (pk), 55555 (uk), X            |
 * |      | insert 24 (pk), 2321 (uk), Y            | insert 24 (pk), 2321 (uk), Y             |
 * |      | insert 72 (pk), 345 (uk), Z             | insert 72 (pk), 345 (uk), Z              |
 * | T71  | update <42, 55555, X> to <42, 12345, X> |                                          |
 * | T72  |                                         | update <42, 55555, X> to <42, 54321, X>  |
 *
 * DB B reports: <DELETE timestamp mismatch>
 * existingRow: <42, 54321, X>
 * expectedRow: <42, 55555, X>
 *               <INSERT no conflict>
 * existingRow: <null>
 * newRow:      <42, 12345, X>
 */
TEST_F(DRBinaryLogTest, DetectUpdateTimestampMismatchRejected) {
    enableActiveActive();
    createUniqueIndexes();

    // insert one row on both side
    beginTxn(m_engine, 99, 99, 98, 70);
    TableTuple tempExpectedTuple = insertTuple(m_table, prepareTempTuple(m_table, 42, 55555, "349508345.34583", "a thing", "this is a rather long string of text that is used to cause nvalue to use outline storage for the underlying data. It should be longer than 64 bytes.", 5433));
    // do a deep copy because temp tuple of table will be overwritten later
    TableTuple expectedTuple (m_table->schema());
    boost::shared_array<char> expectedData;
    expectedData = deepCopy(tempExpectedTuple, expectedTuple, expectedData);
    StackCleaner expectedTupleCleaner(expectedTuple);
    insertTuple(m_table, prepareTempTuple(m_table, 24, 2321, "23455.5554", "and another", "this is starting to get even sillier", 2222));
    insertTuple(m_table, prepareTempTuple(m_table, 72, 345, "4256.345", "something", "more tuple data, really not the same", 1812));
    endTxn(m_engine, true);
    flushAndApply(99);

    // update one row on replica
    beginTxn(m_engine, 100, 100, 99, 71);
    TableTuple tempNewTuple = updateTupleFirstAndSecondColumn(m_table, tempExpectedTuple, 42, 12345);
    // do a deep copy because temp tuple of table will be overwritten later
    TableTuple newTuple (m_table->schema());
    boost::shared_array<char> newData;
    newData = deepCopy(tempNewTuple, newTuple, newData);
    StackCleaner newTupleCleaner(newTuple);
    endTxn(m_engine, true);
    flush(100);

    // update the same row on master then wait to trigger conflict on replica
    beginTxn(m_engine, 101, 101, 100, 72);
    TableTuple tempExistingTuple = updateTupleFirstAndSecondColumn(m_tableReplica, tempExpectedTuple, 42, 54321);
    // do a deep copy because temp tuple of relica table will be overwritten when applying binary log
    TableTuple existingTuple (m_tableReplica->schema());
    boost::shared_array<char> existingData;
    existingData = deepCopy(tempExistingTuple, existingTuple, existingData);
    StackCleaner existingTupleCleaner(existingTuple);
    endTxn(m_engine, true);
    // trigger a update timestamp mismatch conflict
    flushAndApply(101);

    EXPECT_EQ(m_topend.actionType, DR_RECORD_UPDATE);

    // 1. check delete conflict part
    EXPECT_EQ(m_topend.deleteConflictType, CONFLICT_EXPECTED_ROW_MISMATCH);
    // verify existing table
    EXPECT_EQ(1, m_topend.existingTupleRowsForDelete->activeTupleCount());
    /*TableTuple exportTuple1 = */verifyExistingTableForDelete(existingTuple, false);
    // verify expected table
    EXPECT_EQ(1, m_topend.expectedTupleRowsForDelete->activeTupleCount());
    /*TableTuple exportTuple2 = */verifyExpectedTableForDelete(expectedTuple);

    // 2. check insert conflict part
    EXPECT_EQ(m_topend.insertConflictType, NO_CONFLICT);
    ASSERT_TRUE(m_topend.existingTupleRowsForInsert.get() == NULL);
    EXPECT_EQ(1, m_topend.newTupleRowsForInsert->activeTupleCount());
    /*TableTuple exportTuple3 = */verifyNewTableForInsert(newTuple);

    // 3. check export
    MockExportTupleStream *exportStream = reinterpret_cast<MockExportTupleStream*>(m_engineReplica->getExportTupleStream());
    EXPECT_EQ(3, exportStream->receivedTuples.size());
}

/**
 * Conflict detection test case - Update timstamp mismatch and new row triggers unique
 * constraint violation.
 *
 * | Time | DB A                                    | DB B                                     |
 * |------+-----------------------------------------+------------------------------------------|
 * | T70  | insert 42 (pk), 55555 (uk), X           | insert 42 (pk), 55555 (uk), X            |
 * |      | insert 24 (pk), 2321 (uk), Y            | insert 24 (pk), 2321 (uk), Y             |
 * | T71  |                                         | update <42, 55555, X> to <42, 12345, X>  |
 * |      |                                         | insert 72 (pk), 345 (uk), Z              |
 * | T72  | update <42, 55555, X> to <42, 345, X> |                                          |
 *
 * DB B reports: <DELETE timestamp mismatch>
 * existingRow: <42, 12345, X>
 * expectedRow: <42, 55555, X>
 *               <INSERT constraint violation>
 * existingRow: <72, 345, Z>
 * newRow:      <42, 345, X>
 */
TEST_F(DRBinaryLogTest, DetectUpdateTimestampMismatchAndNewRowConstraint) {
    enableActiveActive();
    createUniqueIndexes();

    // insert one row on both side
    beginTxn(m_engine, 99, 99, 98, 70);
    TableTuple tempExpectedTuple = insertTuple(m_table, prepareTempTuple(m_table, 42, 55555, "349508345.34583", "a thing", "this is a rather long string of text that is used to cause nvalue to use outline storage for the underlying data. It should be longer than 64 bytes.", 5433));
    // do a deep copy because temp tuple of table will be overwritten later
    TableTuple expectedTuple (m_table->schema());
    boost::shared_array<char> expectedData;
    expectedData = deepCopy(tempExpectedTuple, expectedTuple, expectedData);
    StackCleaner expectedTupleCleaner(expectedTuple);
    insertTuple(m_table, prepareTempTuple(m_table, 24, 2321, "23455.5554", "and another", "this is starting to get even sillier", 2222));
    endTxn(m_engine, true);
    flushAndApply(99);

    // update one row on replica
    beginTxn(m_engine, 100, 100, 99, 71);
    TableTuple tempExistingTupleFirst = updateTupleFirstAndSecondColumn(m_tableReplica, tempExpectedTuple, 42, 12345);
    // do a deep copy because temp tuple of relica table will be overwritten when applying binary log
    TableTuple existingTupleFirst (m_tableReplica->schema());
    boost::shared_array<char> existingDataFirst;
    existingDataFirst = deepCopy(tempExistingTupleFirst, existingTupleFirst, existingDataFirst);
    StackCleaner firstExistingTupleCleaner(existingTupleFirst);
    TableTuple tempExistingTupleSecond = insertTuple(m_tableReplica, prepareTempTuple(m_tableReplica, 72, 345, "4256.345", "something", "more tuple data, really not the same", 1812));
    // do a deep copy because temp tuple of relica table will be overwritten when applying binary log
    TableTuple existingTupleSecond (m_tableReplica->schema());
    boost::shared_array<char> existingDataSecond;
    existingDataSecond = deepCopy(tempExistingTupleSecond, existingTupleSecond, existingDataSecond);
    StackCleaner secondExistingTupleCleaner(existingTupleSecond);
    endTxn(m_engine, true);
    flushButDontApply(100);

    // update the same row on master then wait to trigger conflict on replica
    beginTxn(m_engine, 101, 101, 100, 72);
    TableTuple newTuple = updateTupleFirstAndSecondColumn(m_table, tempExpectedTuple, 42, 345/*cause a constraint violation*/);
    endTxn(m_engine, true);
    // trigger a update timestamp mismatch conflict
    flushAndApply(101);

    EXPECT_EQ(2, m_table->activeTupleCount());
    EXPECT_EQ(3, m_tableReplica->activeTupleCount());
    EXPECT_EQ(m_topend.actionType, DR_RECORD_UPDATE);
    // 1. check delete conflict part
    EXPECT_EQ(m_topend.deleteConflictType, CONFLICT_EXPECTED_ROW_MISMATCH);
    // verify existing table
    EXPECT_EQ(1, m_topend.existingTupleRowsForDelete->activeTupleCount());
    /*TableTuple exportTuple1 = */verifyExistingTableForDelete(existingTupleFirst, true);
    // verify expected table
    EXPECT_EQ(1, m_topend.expectedTupleRowsForDelete->activeTupleCount());
    /*TableTuple exportTuple2 = */verifyExpectedTableForDelete(expectedTuple);

    // 2. check insert conflict part
    EXPECT_EQ(m_topend.insertConflictType, CONFLICT_CONSTRAINT_VIOLATION);
    // verify existing table
    EXPECT_EQ(1, m_topend.existingTupleRowsForInsert->activeTupleCount());
    /*TableTuple exportTuple3 = */verifyExistingTableForInsert(existingTupleSecond);
    // verify new table
    EXPECT_EQ(1, m_topend.newTupleRowsForInsert->activeTupleCount());
    /*TableTuple exportTuple4 = */verifyNewTableForInsert(newTuple);

    // 3. check export
    MockExportTupleStream *exportStream = reinterpret_cast<MockExportTupleStream*>(m_engineReplica->getExportTupleStream());
    EXPECT_EQ(4, exportStream->receivedTuples.size());
}

TEST_F(DRBinaryLogTest, InsertOverBufferLimit) {
    createIndexes();
    const int total = 400;
    int spHandle = 1;

    beginTxn(m_engine, spHandle, spHandle, spHandle-1, spHandle);
    try {
        for (int i = 1; i <= total; i++) {
            insertTuple(m_table, prepareTempTuple(m_table, 42, i, "349508345.34583", "a thing", "a totally different thing altogether", i));
        }
    } catch (SerializableEEException& e) {
        endTxn(m_engine, false);
        spHandle++;

        for (int i = 1; i <= total; i++, spHandle++) {
            beginTxn(m_engine, spHandle, spHandle, spHandle-1, spHandle);
            insertTuple(m_table, prepareTempTuple(m_table, 42, i, "349508345.34583", "a thing", "a totally different thing altogether", i));
            endTxn(m_engine, true);
        }

        return;
    }

    ASSERT_TRUE(false);
}

TEST_F(DRBinaryLogTest, UpdateOverBufferLimit) {
    createIndexes();
    const int total = 150;
    long spHandle = 1;

    for (int i = 0; i < total; i++, spHandle++) {
        beginTxn(m_engine, spHandle, spHandle, spHandle-1, spHandle);
        insertTuple(m_table, prepareTempTuple(m_table, 42, i, "349508345.34583", "a thing", "a totally different thing altogether", i));
        endTxn(m_engine, true);
    }

    flushAndApply(spHandle-1);

    // Update all tuples
    beginTxn(m_engine, spHandle, spHandle, spHandle-1, spHandle);
    spHandle++;
    try {
        // Update all rows to new values and update them back to the original
        // values. It would overflow the DR buffer limit and cause the txn to
        // roll back.
        for (int i = 0; i < total; i++) {
            TableTuple newTuple = prepareTempTuple(m_table, 42, i, "349508345.34583", "a thing", "a totally different thing altogether", i);
            TableTuple oldTuple = m_table->lookupTupleByValues(newTuple);
            newTuple.setNValue(1, ValueFactory::getBigIntValue(i+total));
            updateTuple(m_table, oldTuple, newTuple);
        }
        for (int i = 0; i < total; i++) {
            TableTuple newTuple = prepareTempTuple(m_table, 42, i+total, "349508345.34583", "a thing", "a totally different thing altogether", i);
            TableTuple oldTuple = m_table->lookupTupleByValues(newTuple);
            newTuple.setNValue(1, ValueFactory::getBigIntValue(i));
            updateTuple(m_table, oldTuple, newTuple);
        }
    } catch (SerializableEEException& e) {
        endTxn(m_engine, false);

        // Make sure all changes rolled back
        for (int i = 0; i < total; i++) {
            TableTuple tuple = m_table->lookupTupleByValues(prepareTempTuple(m_table, 42, i, "349508345.34583", "a thing", "a totally different thing altogether", i));
            ASSERT_FALSE(tuple.isNullTuple());

            TableTuple tuple2 = m_table->lookupTupleByValues(prepareTempTuple(m_table, 42, i+total, "349508345.34583", "a thing", "a totally different thing altogether", i));
            ASSERT_TRUE(tuple2.isNullTuple());
        }

        return;
    }
    ASSERT_TRUE(false);
}

TEST_F(DRBinaryLogTest, DeleteOverBufferLimit) {
    createIndexes();
    const int total = 2000;
    int spHandle = 1;

    for (int i = 1; i <= total; i++, spHandle++) {
        beginTxn(m_engine, spHandle, spHandle, spHandle-1, spHandle);
        insertTuple(m_table, prepareTempTuple(m_table, 42, i, "349508345.34583", "a thing", "a totally different thing altogether", i));
        endTxn(m_engine, true);
    }

    flushAndApply(spHandle - 1);

    beginTxn(m_engine, spHandle, spHandle, spHandle-1, spHandle);
    try {
        // Delete all rows. It would overflow the DR buffer limit and cause the
        // txn to roll back.
        for (int i = 1; i <= total; i++) {
            TableTuple tuple = m_table->lookupTupleByValues(prepareTempTuple(m_table, 42, i, "349508345.34583", "a thing", "a totally different thing altogether", i));
            deleteTuple(m_table, tuple);
        }
    } catch (SerializableEEException& e) {
        endTxn(m_engine, false);
        spHandle++;

        // Make sure all changes rolled back, try to delete each tuple in single
        // txn to make sure indexes are also correct
        for (int i = 1; i <= total; i++, spHandle++) {
            beginTxn(m_engine, spHandle, spHandle, spHandle-1, spHandle);
            TableTuple tuple = m_table->lookupTupleByValues(prepareTempTuple(m_table, 42, i, "349508345.34583", "a thing", "a totally different thing altogether", i));
            ASSERT_FALSE(tuple.isNullTuple());

            deleteTuple(m_table, tuple);
            endTxn(m_engine, true);
        }

        return;
    }
    ASSERT_TRUE(false);
}

// This test doesn't run in the memcheck build because the tuple block can only
// hold one tuple at a time, so it will never trigger the optimized truncation
// path. The normal truncation path will fail because we don't have a catalog
// loaded.
TEST_F(DRBinaryLogTest, TruncateTable) {
#ifndef MEMCHECK
    createIndexes();
    const int total = 150;
    int spHandle = 1;

    for (int i = 1; i <= total; i++, spHandle++) {
        beginTxn(m_engine, spHandle, spHandle, spHandle-1, spHandle);
        insertTuple(m_table, prepareTempTuple(m_table, 42, i, "349508345.34583", "a thing", "a totally different thing altogether", i));
        endTxn(m_engine, true);
    }

    flushAndApply(spHandle - 1);
    EXPECT_EQ(total, m_table->activeTupleCount());
    EXPECT_EQ(total, m_tableReplica->activeTupleCount());

    beginTxn(m_engine, spHandle, spHandle, spHandle-1, spHandle);
    m_table->truncateTable(m_engine);
    endTxn(m_engine, true);

    flushAndApply(spHandle);
    EXPECT_EQ(0, m_table->activeTupleCount());
    EXPECT_EQ(0, m_tableReplica->activeTupleCount());
#endif
}

TEST_F(DRBinaryLogTest, IgnoreTableRowLimit) {
    m_tableReplica->setTupleLimit(100);

    const int total = 101;
    int spHandle = 1;

    for (int i = 1; i <= total; i++, spHandle++) {
        beginTxn(m_engine, spHandle, spHandle, spHandle-1, spHandle);
        insertTuple(m_table, prepareTempTuple(m_table, 42, i, "349508345.34583", "a thing", "a totally different thing altogether", i));
        endTxn(m_engine, true);
    }

    flushAndApply(spHandle - 1);

    EXPECT_EQ(101, m_tableReplica->activeTupleCount());
}

TEST_F(DRBinaryLogTest, MultiPartNoDataChange) {
    beginTxn(m_engine, 98, 98, 97, 69);
    endTxn(m_engine, true);
    ASSERT_FALSE(flush(98));
    ASSERT_EQ(0, m_topend.blocks.size());

    s_mulitPartitionFlag = true;

    beginTxn(m_engine, 99, 99, 98, 70);
    endTxn(m_engine, true);
    ASSERT_TRUE(flush(99));

    EXPECT_EQ(0, m_table->activeTupleCount());
    EXPECT_EQ(0, m_tableReplica->activeTupleCount());
    ASSERT_EQ(2, m_topend.blocks.size());

    std::unique_ptr<CopySerializeInputLE> taskInfo(getDRTaskInfo());
    taskInfo->readByte(); // DR version
    DRRecordType type = static_cast<DRRecordType>(taskInfo->readByte());
    ASSERT_EQ(DR_RECORD_BEGIN_TXN, type);
    taskInfo->readLong(); // uniqueId
    taskInfo->readLong(); // sequenceNumber
    DRTxnPartitionHashFlag hashFlag =
            static_cast<DRTxnPartitionHashFlag>(taskInfo->readByte()); // hashFlag
    ASSERT_EQ(TXN_PAR_HASH_PLACEHOLDER, hashFlag);
    taskInfo->readInt(); // txnLength
    int32_t partitionHash = taskInfo->readInt(); // partitionHash
    ASSERT_TRUE(m_engine->isLocalSite(partitionHash)); // -1
    type = static_cast<DRRecordType>(taskInfo->readByte());
    ASSERT_EQ(DR_RECORD_END_TXN, type);

    applyNull();
    ASSERT_EQ(0, m_topend.blocks.size());

    beginTxn(m_engine, 100, 100, 99, 71);
    endTxn(m_engine, true);
    flushAndApply(100);

    EXPECT_EQ(0, m_table->activeTupleCount());
    EXPECT_EQ(0, m_tableReplica->activeTupleCount());
    ASSERT_EQ(0, m_topend.blocks.size());

    // read-only
    int64_t prevUndoToken = m_undoToken;
    m_undoToken = INT64_MAX;
    beginTxn(m_engine, 101, 101, 100, 72);
    endTxn(m_engine, true);
    ASSERT_FALSE(flush(101));
    ASSERT_EQ(0, m_topend.blocks.size());
    ASSERT_EQ(INT64_MAX, m_undoToken);
    m_undoToken = prevUndoToken;

    s_mulitPartitionFlag = false;
}

int main() {
    return TestSuite::globalInstance()->runAll();
}<|MERGE_RESOLUTION|>--- conflicted
+++ resolved
@@ -76,13 +76,8 @@
                                            int64_t seqNo,
                                            int64_t uniqueId,
                                            int64_t timestamp,
-<<<<<<< HEAD
-                                           TableTuple &tuple,
-                                           std::vector<std::string> const& columnNames,
-=======
                                            const TableTuple &tuple,
                                            const std::vector<std::string> &columnNames,
->>>>>>> 90057481
                                            int partitionColumn,
                                            ExportTupleStream::Type type) {
         receivedTuples.push_back(tuple);
