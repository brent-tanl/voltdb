--- conflicted
+++ resolved
@@ -468,7 +468,6 @@
   FROM P1_ENG_11074 T1 JOIN R1_ENG_11074 T2 ON T1.ID  <  T2.ID
   GROUP BY T1.VCHAR_INLINE_MAX;
 
-<<<<<<< HEAD
 -- Repro for ENG-11119
 CREATE TABLE T1_ENG_11119 (
         f1 VARCHAR(3) NOT NULL,
@@ -485,7 +484,7 @@
 );
 partition table T3_eng_11119 on column f4;
 CREATE INDEX t3_idx on t3_eng_11119(f4, f6);
-=======
+
 -- Repro for ENG-11203
 CREATE TABLE ENG_11203_A (a INT PRIMARY KEY, b INT, c INT);
 CREATE TABLE ENG_11203_B (a INT PRIMARY KEY, b INT, c INT);
@@ -495,5 +494,4 @@
   SELECT X.b, COUNT(*), MAX(Y.a)
   FROM ENG_11203_A X JOIN ENG_11203_B Y
   ON X.b = Y.b
-  GROUP BY X.b;
->>>>>>> 1a708576
+  GROUP BY X.b;