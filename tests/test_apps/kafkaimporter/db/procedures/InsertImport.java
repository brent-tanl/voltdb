--- conflicted
+++ resolved
@@ -43,26 +43,15 @@
 public class InsertImport extends VoltProcedure {
     public final String sqlSuffix = "(key, value) VALUES (?, ?)";
     public final SQLStmt importInsert = new SQLStmt("INSERT INTO kafkaImportTable1 " + sqlSuffix);
-<<<<<<< HEAD
-    public final SQLStmt deleteMirrorRow = new SQLStmt("DELETE FROM kafkamirrortable1 WHERE key = ?");
-=======
     public final SQLStmt deleteMirrorRow = new SQLStmt("DELETE FROM kafkamirrortable1 WHERE key = ? and value = ?");
->>>>>>> edc15dbd
 
     public long run(long key, long value)
     {
 
-<<<<<<< HEAD
         voltQueueSQL(deleteMirrorRow, EXPECT_SCALAR_LONG, key);
         long deletedCount = voltExecuteSQL()[0].asScalarLong();
 
         if (deletedCount > 0) {
-=======
-        voltQueueSQL(deleteMirrorRow, EXPECT_SCALAR_LONG, key, value);
-        long deletedCount = voltExecuteSQL(true)[0].asScalarLong();
-
-        if (deletedCount == 0) {
->>>>>>> edc15dbd
             voltQueueSQL(importInsert, key, value);
             voltExecuteSQL(true);
         }
