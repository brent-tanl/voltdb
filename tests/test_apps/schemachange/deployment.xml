<?xml version="1.0"?>
<deployment>
<<<<<<< HEAD
    <cluster hostcount="1" sitesperhost="2" kfactor="0" schema="catalog" />
=======
    <cluster hostcount="1" sitesperhost="2" kfactor="0" schema="ddl" />
>>>>>>> 80f7e402
    <httpd enabled="true">
        <jsonapi enabled="true" />
    </httpd>
    <snapshot prefix="schemachange" frequency="1s" retain="2" />
</deployment><|MERGE_RESOLUTION|>--- conflicted
+++ resolved
@@ -1,10 +1,6 @@
 <?xml version="1.0"?>
 <deployment>
-<<<<<<< HEAD
-    <cluster hostcount="1" sitesperhost="2" kfactor="0" schema="catalog" />
-=======
     <cluster hostcount="1" sitesperhost="2" kfactor="0" schema="ddl" />
->>>>>>> 80f7e402
     <httpd enabled="true">
         <jsonapi enabled="true" />
     </httpd>
