--- conflicted
+++ resolved
@@ -36,13 +36,8 @@
 
     public final SQLStmt insert = new SQLStmt("INSERT INTO export_partitioned_table_cdc (txnid, rowid, rowid_group, type_null_tinyint, type_not_null_tinyint, type_null_smallint, type_not_null_smallint, type_null_integer, type_not_null_integer, type_null_bigint, type_not_null_bigint, type_null_timestamp, type_null_float, type_not_null_float, type_null_decimal, type_not_null_decimal, type_null_varchar25, type_not_null_varchar25, type_null_varchar128, type_not_null_varchar128, type_null_varchar1024, type_not_null_varchar1024) VALUES (?, ?, ?, ?, ?, ?, ?, ?, ?, ?, ?, ?, ?, ?, ?, ?, ?, ?, ?, ?, ?, ?)");
 
-<<<<<<< HEAD
     public final SQLStmt update = new SQLStmt("UPDATE export_partitioned_table_cdc SET type_null_tinyint = ?, type_not_null_tinyint = ?, type_null_smallint = ?, type_not_null_smallint = ?, type_null_integer = ?, type_not_null_integer = ?, type_null_bigint = ?, type_not_null_bigint = ?, type_null_timestamp = ?, type_null_float = ?, type_not_null_float = ?, type_null_decimal = ?, type_not_null_decimal = ?, type_null_varchar25 = ?, type_not_null_varchar25 = ?, type_null_varchar128 = ?, type_not_null_varchar128 = ?, type_null_varchar1024 = ?, type_not_null_varchar1024 = ? WHERE rowid = ?;");
     public final SQLStmt delete = new SQLStmt("DELETE FROM export_partitioned_table_cdc WHERE rowid = ?");
-=======
-    public final SQLStmt update = new SQLStmt("UPDATE export_partitioned_table_loopback SET type_null_tinyint = ?, type_not_null_tinyint = ?, type_null_smallint = ?, type_not_null_smallint = ?, type_null_integer = ?, type_not_null_integer = ?, type_null_bigint = ?, type_not_null_bigint = ?, type_null_timestamp = ?, type_null_float = ?, type_not_null_float = ?, type_null_decimal = ?, type_not_null_decimal = ?, type_null_varchar25 = ?, type_not_null_varchar25 = ?, type_null_varchar128 = ?, type_not_null_varchar128 = ?, type_null_varchar1024 = ?, type_not_null_varchar1024 = ? WHERE rowid = ?;");
-    public final SQLStmt delete = new SQLStmt("DELETE FROM export_partitioned_table_loopback WHERE rowid = ?");
->>>>>>> c36368ca
 
     public VoltTable[] run(long rowid, long op)
     {
