--- conflicted
+++ resolved
@@ -323,14 +323,9 @@
 
     def next_param(self):
         for value in self.values:
-<<<<<<< HEAD
-            if self.prior_generator and self.prior_generator.__has_reserved(value):
-                continue # To avoid self-join, don't reuse tables.
-=======
             if self.prior_generator:
                 if self.prior_generator.__has_reserved(value):
                     continue # To avoid self-join and other kinds of redundancy, don't reuse values.
->>>>>>> dbb7e791
             self.reserved_value = value
             yield value
 
@@ -368,11 +363,7 @@
 
        The column name is selected from the schema columns of any/all tables in the schema.
        As a result, inclusion of tables that define different column names in a single schema can
-<<<<<<< HEAD
-       result in test runs that mostly test error cases when undefined columns are referenced on
-=======
        result in test runs that mostly test error cases that reference undefined columns on
->>>>>>> dbb7e791
        particular tables.
     """
 
