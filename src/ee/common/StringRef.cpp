--- conflicted
+++ resolved
@@ -24,19 +24,12 @@
 
 using namespace voltdb;
 
-<<<<<<< HEAD
-inline ThreadLocalPool::Sized* asSizedObject(char* stringPtr) {
-   return reinterpret_cast<ThreadLocalPool::Sized*>(stringPtr);
-}
-
-=======
 char const* empty_string = "";
 
 inline ThreadLocalPool::Sized* asSizedObject(char* stringPtr) {
    return reinterpret_cast<ThreadLocalPool::Sized*>(stringPtr);
 }
 
->>>>>>> 78d253e8
 char* StringRef::getObjectValue() {
    return asSizedObject(m_stringPtr)->m_data;
 }
@@ -56,10 +49,6 @@
                              asSizedObject(m_stringPtr)->m_size)
               << std::endl;
     // */
-<<<<<<< HEAD
-    lengthOut = asSizedObject(m_stringPtr)->m_size;
-    return asSizedObject(m_stringPtr)->m_data;
-=======
     auto const* sized = asSizedObject(m_stringPtr);
     lengthOut = sized->m_size;
     if (lengthOut > 0) {
@@ -68,7 +57,6 @@
         lengthOut = 0;
         return empty_string;
     }
->>>>>>> 78d253e8
 }
 
 int32_t StringRef::getAllocatedSizeInPersistentStorage() const {
@@ -144,14 +132,8 @@
     return result;
 }
 
-<<<<<<< HEAD
-StringRef* StringRef::create(int32_t sz, const char* source, LargeTempTableBlock* lttBlock)
-{
-    vassert(lttBlock != NULL);
-=======
 StringRef* StringRef::create(int32_t sz, const char* source, LargeTempTableBlock* lttBlock) {
     vassert(lttBlock != nullptr);
->>>>>>> 78d253e8
     StringRef* result;
     result = new (lttBlock->allocate(sizeof(StringRef)+sizeof(ThreadLocalPool::Sized) + sz)) StringRef(NULL, sz);
 
