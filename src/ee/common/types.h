/* This file is part of VoltDB.
 * Copyright (C) 2008-2012 VoltDB Inc.
 *
 * This file contains original code and/or modifications of original code.
 * Any modifications made by VoltDB Inc. are licensed under the following
 * terms and conditions:
 *
 * VoltDB is free software: you can redistribute it and/or modify
 * it under the terms of the GNU General Public License as published by
 * the Free Software Foundation, either version 3 of the License, or
 * (at your option) any later version.
 *
 * VoltDB is distributed in the hope that it will be useful,
 * but WITHOUT ANY WARRANTY; without even the implied warranty of
 * MERCHANTABILITY or FITNESS FOR A PARTICULAR PURPOSE.  See the
 * GNU General Public License for more details.
 *
 * You should have received a copy of the GNU General Public License
 * along with VoltDB.  If not, see <http://www.gnu.org/licenses/>.
 */
/* Copyright (C) 2008 by H-Store Project
 * Brown University
 * Massachusetts Institute of Technology
 * Yale University
 *
 * Permission is hereby granted, free of charge, to any person obtaining
 * a copy of this software and associated documentation files (the
 * "Software"), to deal in the Software without restriction, including
 * without limitation the rights to use, copy, modify, merge, publish,
 * distribute, sublicense, and/or sell copies of the Software, and to
 * permit persons to whom the Software is furnished to do so, subject to
 * the following conditions:
 *
 * The above copyright notice and this permission notice shall be
 * included in all copies or substantial portions of the Software.
 *
 * THE SOFTWARE IS PROVIDED "AS IS", WITHOUT WARRANTY OF ANY KIND,
 * EXPRESS OR IMPLIED, INCLUDING BUT NOT LIMITED TO THE WARRANTIES OF
 * MERCHANTABILITY, FITNESS FOR A PARTICULAR PURPOSE AND NONINFRINGEMENT
 * IN NO EVENT SHALL THE AUTHORS BE LIABLE FOR ANY CLAIM, DAMAGES OR
 * OTHER LIABILITY, WHETHER IN AN ACTION OF CONTRACT, TORT OR OTHERWISE,
 * ARISING FROM, OUT OF OR IN CONNECTION WITH THE SOFTWARE OR THE USE OR
 * OTHER DEALINGS IN THE SOFTWARE.
 */
#ifndef HSTORETYPES_H
#define HSTORETYPES_H

#include <string>
namespace voltdb {

// forward declare
class NValue;


// ------------------------------------------------------------------
// Value Types
// This file defines all the types that we will support
// We do not allow for user-defined types, nor do we try to do anything dyanmic
//
// N.B. Oridnals MUST equal corresponding types in Java
// ------------------------------------------------------------------
enum ValueType {
    VALUE_TYPE_INVALID      = 0,    // a column should never be this type!
    VALUE_TYPE_NULL         = 1,    // and they should never be this either!
    VALUE_TYPE_FOR_DIAGNOSTICS_ONLY_NUMERIC = 2, // Java planner only. Not used in EE.

    //
    // Column Types
    //
    VALUE_TYPE_TINYINT      = 3,    // 1 byte int
    VALUE_TYPE_SMALLINT     = 4,    // 2 bytes int
    VALUE_TYPE_INTEGER      = 5,    // 4 bytes int
    VALUE_TYPE_BIGINT       = 6,    // 8 bytes int
    VALUE_TYPE_DOUBLE       = 8,    // 8 bytes floating, called FLOAT in java
    VALUE_TYPE_VARCHAR      = 9,    // variable length chars
    VALUE_TYPE_TIMESTAMP    = 11,   // 8 bytes int
    VALUE_TYPE_DECIMAL      = 22,   // decimal(p,s)
    VALUE_TYPE_BOOLEAN      = 23,   // only used in the EE
    VALUE_TYPE_ADDRESS      = 24,   // generated by certain expression code in the EE
    VALUE_TYPE_VARBINARY    = 25,   // variable length bytes
};

// ------------------------------------------------------------------
// Execution Result Codes
// ------------------------------------------------------------------
enum ResultType {
    RESULT_NOOP         = 1,
    RESULT_OK           = 2,
    RESULT_ABORTED      = 3,
    RESULT_ERROR        = 4,
    RESULT_UNKNOWN      = 5
};

// ------------------------------------------------------------------
// Payload Message Type
// ------------------------------------------------------------------
enum PayloadType {
    PAYLOAD_TYPE_INVALID            = 0,
    PAYLOAD_TYPE_CLIENT_REQUEST     = 1,
    PAYLOAD_TYPE_CLIENT_RESPONSE    = 2,
    PAYLOAD_TYPE_EXECUTE_REQUEST    = 3,
    PAYLOAD_TYPE_EXECUTE_RESPONSE   = 4,
};

// ------------------------------------------------------------------
// Query Type
// ------------------------------------------------------------------
enum QueryType {
    QUERY_TYPE_INVALID      = 0, // used for parsing
    QUERY_TYPE_NOOP         = 1,
    QUERY_TYPE_SELECT       = 2,
    QUERY_TYPE_INSERT       = 3,
    QUERY_TYPE_UPDATE       = 4,
    QUERY_TYPE_DELETE       = 5
};

// ------------------------------------------------------------------
// Join Type
// ------------------------------------------------------------------
enum JoinType {
    JOIN_TYPE_INVALID       = 0,
    JOIN_TYPE_INNER         = 1,
    JOIN_TYPE_LEFT          = 2,
    JOIN_TYPE_FULL          = 3,
    JOIN_TYPE_RIGHT         = 4,
};

// ------------------------------------------------------------------
// Constraint Type
// ------------------------------------------------------------------
enum ConstraintType {
    CONSTRAINT_TYPE_FOREIGN_KEY    = 0,
    CONSTRAINT_TYPE_MAIN           = 1,
    CONSTRAINT_TYPE_UNIQUE         = 2,
    CONSTRAINT_TYPE_CHECK          = 3,
    CONSTRAINT_TYPE_PRIMARY_KEY    = 4,
    CONSTRAINT_TYPE_NOT_NULL       = 5
};

// ------------------------------------------------------------------
// Sort Direction Type
// ------------------------------------------------------------------
enum SortDirectionType {
    SORT_DIRECTION_TYPE_INVALID = 0,
    SORT_DIRECTION_TYPE_ASC     = 1,
    SORT_DIRECTION_TYPE_DESC    = 2,
};

// ------------------------------------------------------------------
// PlanNode Type
// ------------------------------------------------------------------
enum PlanNodeType {
    PLAN_NODE_TYPE_INVALID          = 0, // for parsing...

    //
    // Scan Nodes
    //
    PLAN_NODE_TYPE_SEQSCAN          = 10,
    PLAN_NODE_TYPE_INDEXSCAN        = 11,

    //
    // Join Nodes
    //
    PLAN_NODE_TYPE_NESTLOOP         = 20,
    PLAN_NODE_TYPE_NESTLOOPINDEX    = 21,

    //
    // Operator Nodes
    //
    PLAN_NODE_TYPE_UPDATE           = 30,
    PLAN_NODE_TYPE_INSERT           = 31,
    PLAN_NODE_TYPE_DELETE           = 32,

    //
    // Communication Nodes
    //
    PLAN_NODE_TYPE_SEND             = 40,
    PLAN_NODE_TYPE_RECEIVE          = 41,
    PLAN_NODE_TYPE_PRINT            = 42,

    //
    // Misc Nodes
    //
    PLAN_NODE_TYPE_AGGREGATE        = 50,
    PLAN_NODE_TYPE_HASHAGGREGATE    = 51,
    PLAN_NODE_TYPE_UNION            = 52,
    PLAN_NODE_TYPE_ORDERBY          = 53,
    PLAN_NODE_TYPE_PROJECTION       = 54,
    PLAN_NODE_TYPE_MATERIALIZE      = 55,
    PLAN_NODE_TYPE_LIMIT            = 56,
    PLAN_NODE_TYPE_DISTINCT         = 57,
};

// ------------------------------------------------------------------
//  Resource Access Mode Type for ReadWrite set
// ------------------------------------------------------------------
enum ReadWriteType {
    READWRITE_TYPE_NONE     = 0,
    READWRITE_TYPE_S        = 1,
    READWRITE_TYPE_X        = 2,
    READWRITE_TYPE_IS       = 3,
    READWRITE_TYPE_IX       = 4,
    READWRITE_TYPE_SIX      = 5
    // mode U/IU cannot exist as the read/write set is checked after execution
    // TODO : range ReadWrite types? if we need them, like SQLServer or like DB2?
};

// ------------------------------------------------------------------
// Undo Log Entry Types
// ------------------------------------------------------------------
enum UndoLogType {
   UNDOLOG_NOOP                 = 0,
   UNDOLOG_INSERT               = 1,
   UNDOLOG_UPDATE               = 2,
   UNDOLOG_DELETE               = 3,
   UNDOLOG_CHECKCONSISTENCY     = 4 //check consistency
};

// ------------------------------------------------------------------
// Predicate Expression Operation Types
// ------------------------------------------------------------------
enum ExpressionType {
    EXPRESSION_TYPE_INVALID                     = 0,

    // -----------------------------
    // Arithmetic Operators
    // Implicit Numeric Casting: Trying to implement SQL-92.
    // Implicit Character Casting: Trying to implement SQL-92, but not easy...
    // Anyway, use explicit EXPRESSION_TYPE_OPERATOR_CAST if you could.
    // -----------------------------
    EXPRESSION_TYPE_OPERATOR_PLUS                   = 1, // left + right (both must be number. implicitly casted)
    EXPRESSION_TYPE_OPERATOR_MINUS                  = 2, // left - right (both must be number. implicitly casted)
    EXPRESSION_TYPE_OPERATOR_MULTIPLY               = 3, // left * right (both must be number. implicitly casted)
    EXPRESSION_TYPE_OPERATOR_DIVIDE                 = 4, // left / right (both must be number. implicitly casted)
    EXPRESSION_TYPE_OPERATOR_CONCAT                 = 5, // left || right (both must be char/varchar)
    EXPRESSION_TYPE_OPERATOR_MOD                    = 6, // left % right (both must be integer)
    EXPRESSION_TYPE_OPERATOR_CAST                   = 7, // explicitly cast left as right (right is integer in ValueType enum)
    EXPRESSION_TYPE_OPERATOR_NOT                    = 8, // logical not operator
    EXPRESSION_TYPE_OPERATOR_IS_NULL                = 9, // is null test.

    // -----------------------------
    // Comparison Operators
    // -----------------------------
    EXPRESSION_TYPE_COMPARE_EQUAL                   = 10, // equal operator between left and right
    EXPRESSION_TYPE_COMPARE_NOTEQUAL                = 11, // inequal operator between left and right
    EXPRESSION_TYPE_COMPARE_LESSTHAN                = 12, // less than operator between left and right
    EXPRESSION_TYPE_COMPARE_GREATERTHAN             = 13, // greater than operator between left and right
    EXPRESSION_TYPE_COMPARE_LESSTHANOREQUALTO       = 14, // less than equal operator between left and right
    EXPRESSION_TYPE_COMPARE_GREATERTHANOREQUALTO    = 15, // greater than equal operator between left and right
    EXPRESSION_TYPE_COMPARE_LIKE                    = 16, // LIKE operator (left LIKE right). both children must be string.

    // -----------------------------
    // Conjunction Operators
    // -----------------------------
    EXPRESSION_TYPE_CONJUNCTION_AND                 = 20,
    EXPRESSION_TYPE_CONJUNCTION_OR                  = 21,

    // -----------------------------
    // Values
    // -----------------------------
    EXPRESSION_TYPE_VALUE_CONSTANT                  = 30,
    EXPRESSION_TYPE_VALUE_PARAMETER                 = 31,
    EXPRESSION_TYPE_VALUE_TUPLE                     = 32,
    EXPRESSION_TYPE_VALUE_TUPLE_ADDRESS             = 33,
    EXPRESSION_TYPE_VALUE_NULL                      = 34,

    // -----------------------------
    // Aggregates
    // -----------------------------
    EXPRESSION_TYPE_AGGREGATE_COUNT                 = 40,
    EXPRESSION_TYPE_AGGREGATE_COUNT_STAR            = 41,
    EXPRESSION_TYPE_AGGREGATE_SUM                   = 42,
    EXPRESSION_TYPE_AGGREGATE_MIN                   = 43,
    EXPRESSION_TYPE_AGGREGATE_MAX                   = 44,
    EXPRESSION_TYPE_AGGREGATE_AVG                   = 45,

    // -----------------------------
    // Functions
    // -----------------------------
<<<<<<< HEAD
    EXPRESSION_TYPE_FUNCTION              = 100,
=======
    // Important: the expression dispatcher requires EXPRESSION_TYPE_FUNCTION_... values
    // to fall into the range between ...ABS and ...SQL_ERROR.
    EXPRESSION_TYPE_FUNCTION_ABS                    = 100,
    EXPRESSION_TYPE_FUNCTION_SUBSTRING_FROM         = 110,
    EXPRESSION_TYPE_FUNCTION_SUBSTRING_FROM_FOR     = 111,
>>>>>>> 7d9fbbd1

    EXPRESSION_TYPE_FUNCTION_SQL_ERROR              = 999,

};

// ------------------------------------------------------------------
// Table Index Types
// ------------------------------------------------------------------
enum TableIndexType {
    BALANCED_TREE_INDEX     = 1,
    HASH_TABLE_INDEX        = 2,
    ARRAY_INDEX             = 3,
};

// ------------------------------------------------------------------
// Index Lookup Types
// ------------------------------------------------------------------
enum IndexLookupType {
   INDEX_LOOKUP_TYPE_INVALID = 0,
   INDEX_LOOKUP_TYPE_EQ      = 1,
   INDEX_LOOKUP_TYPE_GT      = 2,
   INDEX_LOOKUP_TYPE_GTE     = 3,
   INDEX_LOOKUP_TYPE_LT      = 4,
   INDEX_LOOKUP_TYPE_LTE     = 5,
   INDEX_LOOKUP_TYPE_GT_LT   = 6,
   INDEX_LOOKUP_TYPE_GTE_LT  = 7,
   INDEX_LOOKUP_TYPE_GTL_TE  = 8,
   INDEX_LOOKUP_TYPE_GTE_LTE = 9
};

// ------------------------------------------------------------------
// Table Stream Types
// ------------------------------------------------------------------
enum TableStreamType {
   TABLE_STREAM_SNAPSHOT,
   TABLE_STREAM_RECOVERY
};

// ------------------------------------------------------------------
// Statistics Selector Types
// ------------------------------------------------------------------
enum StatisticsSelectorType {
    STATISTICS_SELECTOR_TYPE_TABLE,
    STATISTICS_SELECTOR_TYPE_INDEX
};

// ------------------------------------------------------------------
// Recovery protocol message types
// ------------------------------------------------------------------
enum RecoveryMsgType {
    /*
     * Message containing freshly scanned tuples to be inserted
     */
    RECOVERY_MSG_TYPE_SCAN_TUPLES = 0,
    /*
     * Message indicating that the table scan is complete, future polling
     * will produce delta data
     */
    RECOVERY_MSG_TYPE_SCAN_COMPLETE = 1,
    /*
     * Message containing whole tuples that are either updates or inserts
     */
    RECOVERY_MSG_TYPE_DELTA_MERGE_TUPLES = 2,
    /*
     * Message containing primary keys that must be deleted
     */
    RECOVERY_MSG_TYPE_DELTA_DELETE_PKEYS = 3,
    /*
     * Generated when all recovery data for a table has been generated
     */
    RECOVERY_MSG_TYPE_COMPLETE = 4
};

// ------------------------------------------------------------------
// Utility functions.
// -----------------------------------------------------------------
std::string getTypeName(ValueType type);
bool isNumeric(ValueType type);

// for testing, obtain a random instance of the specified type
NValue getRandomValue(ValueType type);

std::string valueToString(ValueType type);
ValueType stringToValue(std::string str );

std::string joinToString(JoinType type);
JoinType stringToJoin(std::string str );

std::string sortDirectionToString(SortDirectionType type);
SortDirectionType stringToSortDirection(std::string str );

std::string planNodeToString(PlanNodeType type);
PlanNodeType stringToPlanNode(std::string str );

std::string expressionToString(ExpressionType type);
ExpressionType stringToExpression(std::string str );

std::string indexLookupToString(IndexLookupType type);
IndexLookupType stringToIndexLookup(std::string str );

bool hexDecodeToBinary(unsigned char *bufferdst, const char *hexString);

}

#endif<|MERGE_RESOLUTION|>--- conflicted
+++ resolved
@@ -277,17 +277,7 @@
     // -----------------------------
     // Functions
     // -----------------------------
-<<<<<<< HEAD
-    EXPRESSION_TYPE_FUNCTION              = 100,
-=======
-    // Important: the expression dispatcher requires EXPRESSION_TYPE_FUNCTION_... values
-    // to fall into the range between ...ABS and ...SQL_ERROR.
-    EXPRESSION_TYPE_FUNCTION_ABS                    = 100,
-    EXPRESSION_TYPE_FUNCTION_SUBSTRING_FROM         = 110,
-    EXPRESSION_TYPE_FUNCTION_SUBSTRING_FROM_FOR     = 111,
->>>>>>> 7d9fbbd1
-
-    EXPRESSION_TYPE_FUNCTION_SQL_ERROR              = 999,
+    EXPRESSION_TYPE_FUNCTION                        = 100,
 
 };
 
