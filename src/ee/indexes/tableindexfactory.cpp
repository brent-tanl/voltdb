--- conflicted
+++ resolved
@@ -239,7 +239,6 @@
             }
             uint32_t declaredLength;
             if (exprType == VALUE_TYPE_VARCHAR || exprType == VALUE_TYPE_VARBINARY) {
-<<<<<<< HEAD
                 // Setting the column length to TUPLE_SCHEMA_COLUMN_MAX_VALUE_LENGTH constrains the
                 // maximum length of expression values that can be indexed with the same limit
                 // that gets applied to column values.
@@ -254,19 +253,6 @@
                 // to reliably determine that the result value is always small enough to "inline".
                 declaredLength = TupleSchema::COLUMN_MAX_VALUE_LENGTH;
                 isInlinesOrColumnsOnly = false;
-=======
-                TupleValueExpression* tve = dynamic_cast<TupleValueExpression*>(scheme.indexedExpressions[ii]);
-                if (tve) {
-                    int columnIndex = tve->getColumnId();
-                    keyColumnLengths.push_back(tupleSchema->columnLength(columnIndex));
-                } else {
-                    // Short term, there is no support for non-inline types, for lack of proper memory management
-                    // (persisting non-inline storage for calculated values not that is not a column value managed by
-                    // a persistent table tuple).
-                    throw SerializableEEException(VOLT_EE_EXCEPTION_TYPE_EEEXCEPTION,
-                                                  "TableIndexFactory::getInstance detected expression-based index on non-numeric value");
-                }
->>>>>>> c2452e95
             } else {
                 declaredLength = NValue::getTupleStorageSize(exprType);
             }
