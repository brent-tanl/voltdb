--- conflicted
+++ resolved
@@ -309,12 +309,8 @@
                                int64_t txnId, int64_t lastCommittedTxnId,
                                bool first, bool last)
 {
-<<<<<<< HEAD
-=======
     assert(planfragmentId != 0);
 
-    Table *cleanUpTable = NULL;
->>>>>>> 521c1d59
     m_currentOutputDepId = outputDependencyId;
     m_currentInputDepId = inputDependencyId;
 
