--- conflicted
+++ resolved
@@ -480,12 +480,8 @@
              */
             size_t chunks() const noexcept;            // number of chunks
             size_t size() const noexcept;              // number of allocation requested
-<<<<<<< HEAD
-            size_t id() const noexcept;
+            id_type id() const noexcept;
             size_t chunkSize() const noexcept;
-=======
-            id_type id() const noexcept;
->>>>>>> bc06bf18
             using list_type::tupleSize; using list_type::chunkSize;
             using list_type::empty; using list_type::begin; using list_type::end;
             using CompactingStorageTrait::frozen;
