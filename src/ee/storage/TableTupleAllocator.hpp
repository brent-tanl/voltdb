/* This file is part of VoltDB.
 * Copyright (C) 2008-2019 VoltDB Inc.
 *
 * This program is free software: you can redistribute it and/or modify
 * it under the terms of the GNU Affero General Public License as
 * published by the Free Software Foundation, either version 3 of the
 * License, or (at your option) any later version.
 *
 * This program is distributed in the hope that it will be useful,
 * but WITHOUT ANY WARRANTY; without even the implied warranty of
 * MERCHANTABILITY or FITNESS FOR A PARTICULAR PURPOSE.  See the
 * GNU Affero General Public License for more details.
 *
 * You should have received a copy of the GNU Affero General Public License
 * along with VoltDB.  If not, see <http://www.gnu.org/licenses/>.
 */

#pragma once
#include <cassert>
#include <forward_list>
#include <functional>
#include <iterator>
#include <list>
#include <map>
#include <memory>
#include <set>

// older GCC compilers incurs some efficiency loss
#if defined(__GNUC__) && __GNUC__ <= 4
#define CENTOS7
#endif

namespace voltdb {
    namespace storage {
        using namespace std;

        /**
         * When compacting on a list of chunks, move the head or the
         * tail of the list to fill in the hole
         */
        enum class shrink_direction: char {head, tail};
        /**
         * Allocator iterator view type
         */
        enum class iterator_view_type : char {txn, snapshot};
        /**
         * Allocator iterator permission type:
         * ro - iterator cannot modify iterated values
         * rw - iterator can modify iterated values
         */
        enum class iterator_permission_type : char {ro, rw};

        /**
         * never: TxnPreHook::reverted() NEVER deletes map entries.
         *       The clean up is delayed until snapshot completes
         * always: it always delets map entry, in most eager fashion.
         * batched: it deletes in a batch style when fixed
         *       number of entries had been reverted. Kind-of lazy.
         */
        enum class gc_policy: char { never, always, batched };

        /**
         * non-compactibile, head-compacting, tail-compacting
         */
        enum class Compactibility : char {none, head, tail};

        /**
         * More efficient stack than STL (which was backed by
         * deque), backed by forward_list.
         */
        template<typename T>
        class Stack: private forward_list<T> {
            using super = forward_list<T>;
            using reference = typename super::reference;
            size_t m_size = 0;
        public:
            using iterator = typename super::iterator;
            using const_iterator = typename super::const_iterator;

            explicit Stack() = default;
            ~Stack() = default;
            Stack(Stack const&) = default;
            Stack(Stack&&) = default;
            Stack& operator=(Stack const&) = default;
            template<typename... Args> reference emplace(Args&&...);
            size_t size() const noexcept;
            T const& top() const;
            T& top();
            void pop();
            void clear() noexcept;
            using super::begin; using super::cbegin;
            using super::end; using super::cend;
            using super::empty;
        };

        /**
         * Holder for a chunk, whether it is self-compacting or not.
         */
        class ChunkHolder {
            static size_t chunkSize(size_t) noexcept;
            size_t const m_tupleSize;                  // size of a table tuple per allocation
            unique_ptr<char[]> m_resource{};
            void*const m_end = nullptr;                // indication of chunk capacity
        protected:
            void* m_next = nullptr;                    // tail of allocation
            ChunkHolder(ChunkHolder const&) = delete;  // non-copyable, non-assignable, non-moveable
            ChunkHolder& operator=(ChunkHolder const&) = delete;
            ChunkHolder(ChunkHolder&&) = delete;
        public:
            ChunkHolder(size_t tupleSize);
            ~ChunkHolder() = default;
            void* allocate() noexcept;                 // returns NULL if this chunk is full.
            bool contains(void const*) const;          // query if a table tuple is stored in current chunk
            bool full() const noexcept;
            bool empty() const noexcept;
            void*const begin() const noexcept;
            void*const end() const noexcept;
            void*const next() const noexcept;
            size_t tupleSize() const noexcept;
        };

        /**
         * Non-compacting fixed-size chunk, that claims itself full only if it
         * is really full. We need to keep track of all the freed
         * locations for future allocations.
         * Since we are keeping a free list of hole spaces, it is
         * only economic to use when tupleSize is large.
         */
        class EagerNonCompactingChunk final: public ChunkHolder {
            Stack<void*> m_freed{};
            EagerNonCompactingChunk(EagerNonCompactingChunk const&) = delete;
            EagerNonCompactingChunk& operator=(EagerNonCompactingChunk const&) = delete;
            EagerNonCompactingChunk(EagerNonCompactingChunk&&) = delete;
        public:
            EagerNonCompactingChunk(size_t);
            ~EagerNonCompactingChunk() = default;
            void* allocate() noexcept;
            void free(void*);
            bool full() const noexcept;
            bool empty() const noexcept;
        };

        /**
         * Similar to EagerNonCompactingChunk, but decides itself full
         * ignoring any/many free() operations, unless all of allocations
         * in the chunk had been freed.
         *
         * This way, we are freed from book-keeping all freed
         * locations and achieve faster free() at the cost of lower
         * utilization.
         */
        class LazyNonCompactingChunk final: public ChunkHolder {
            size_t m_freed = 0;
            LazyNonCompactingChunk(LazyNonCompactingChunk const&) = delete;
            LazyNonCompactingChunk& operator=(LazyNonCompactingChunk const&) = delete;
            LazyNonCompactingChunk(LazyNonCompactingChunk&&) = delete;
        public:
            LazyNonCompactingChunk(size_t);
            ~LazyNonCompactingChunk() = default;
            // void* allocate() noexcept; same as ChunkHolder
            // when contains(void const*) returns true, the addr may
            // have already been freed: we just don't know.
            // bool full() const noexcept is the same as ChunkHolder;
            // but gives conservative, ignoring any holes.
            void free(void*);
            // bool empty() const noexcept is identical to ChunkHolder.
        };

        /**
         * Gives O(log(n)) search speed for
         * std::list<ChunkHolder>
         */
        template<typename Chunk,
            typename = typename enable_if<is_base_of<ChunkHolder, Chunk>::value>::type>
        class ChunkList : private list<Chunk> {
            using super = list<Chunk>;
            map<void const*, typename super::iterator> m_map{};
            void add(typename super::iterator const&&);
        public:
            using iterator = typename super::iterator;
            using const_iterator = typename super::const_iterator;
            using reference = typename super::reference;
            using const_reference = typename super::const_reference;
            // "override" writing behavior
            template<typename... Args> void emplace_front(Args&&...);     // NOTE: C++17 changed return type
            template<typename... Args> void emplace_back(Args&&...);
            iterator erase(iterator);
            iterator erase(iterator, iterator);
            // the O(log(n)) killer
            iterator const* find(void const*) const;
            // careful forwarding to maintain invariant
            void clear() noexcept;
            void splice(const_iterator, ChunkList&, iterator) noexcept;
            using super::begin; using super::end; using super::cbegin; using super::cend;
            using super::empty; using super::size;
            using super::front; using super::back;
        };

        /**
         * Note that a NonCompactingChunks organizes chunks in a
         * singly-linked-list, meaning that the iteration order
         * is (almost) always different from allocation order.
         *
         * Warning: do not combine a deleter (i.e. a functor that
         * calls free()) with an iterator such as
         * for_each<iterator_type>(...). The reason is that
         * non-compacting chunks uses some kind of book-keeping
         * for the holes that had already been freed, which the
         * iterator is ignorant. To do so, you must use const
         * iterator to collect all available memory address, and
         * call free() on those addresses.
         *
         * For the same reason, iterating (even using const
         * iterator such as fold) over a chunk that had been
         * free()-ed WILL lead to crash, since neither the iterator,
         * nor chunk itself, knows of sequence of safe addresses
         * that can be used. Clients of NonCompactingChunks
         * assume more responsiblity, and iterator on it is much
         * weaker than compacting chunks.
         */
        template<typename Chunk,
            typename = typename enable_if<is_base_of<ChunkHolder, Chunk>::value>::type>
        class NonCompactingChunks final : private ChunkList<Chunk> {
            template<typename Chunks, typename Tag, typename E> friend class IterableTableTupleChunks;
            size_t const m_tupleSize;
            size_t m_allocs = 0;
            NonCompactingChunks(EagerNonCompactingChunk const&) = delete;
            NonCompactingChunks(NonCompactingChunks&&) = delete;
            NonCompactingChunks& operator=(NonCompactingChunks const&) = delete;
        public:
            using Compact = integral_constant<Compactibility, Compactibility::none>;
            NonCompactingChunks(size_t) noexcept;
            ~NonCompactingChunks() = default;
            size_t tupleSize() const noexcept;
            size_t size() const noexcept;
            void* allocate();
            void free(void*);
            bool tryFree(void*);                       // not an error if addr not found
            using list_type = ChunkList<Chunk>;
            using list_type::empty; using list_type::clear;
        };

        /**
         * self-compacting chunk (with help from CompactingChunks to compact across a list)
         */
        struct CompactingChunk final : public ChunkHolder {
            CompactingChunk(size_t tupleSize);
            CompactingChunk(CompactingChunk&&) = delete;
            CompactingChunk(CompactingChunk const&) = delete;
            CompactingChunk& operator=(CompactingChunk const&) = delete;
            ~CompactingChunk() = default;
            void free(void* dst, void const* src);  // releases tuple at dst, and move tuple at src to dst. Used for cross-chunk movement
            void* free(void*);                      // release tuple from the last chunk of the list, return the moved tuple
            void* free();                           // release tuple from the last chunk of the list, from the last allocation
            // void* allocate() noexcept, bool contains(void const*) const, bool full() const noexcept,
            // begin() and end(), all have same implementation as ChunkHolder
        };

        template<typename Key, typename Value> struct stdCollections {
            using set = std::set<Key>;
            using map = std::map<Key, Value>;
        };

        /**
         * The snapshot iterator, i.e.
         * time_traveling_iterator_type, need to access
         * deceased chunks in txn view in the txn order at
         * the time those chunks were alive. These functions
         * extend normal iterator to "splice" deceased chunks
         * (and allocations) for TxnPreHook to extrapolate.
         */
        class ExtendedIterator final {
            using iterator_type = function<void const*()>;
            bool const m_shrinkFromHead;
            iterator_type const m_iter;
        public:
            ExtendedIterator(bool, iterator_type const&&) noexcept;
            bool shrinkFromHead() const noexcept;
            void const* operator()() const noexcept;
        };

        /**
         * Shrink-directional-dependent book-keeping
         */
        template<shrink_direction dir> class CompactingStorageTrait {
            using list_type = ChunkList<CompactingChunk>;
            using iterator = typename list_type::iterator;
            /**
             * Linearized access order depending on shrink
             * direction, to ensure that chunks are accessed in
             * snapshot view the same order as they appear in txn
             * view when snapshot started.
             */
            class LinearizedChunks : private list_type {
                using const_iterator = typename list_type::const_iterator;
                using reference = typename list_type::reference;
                using const_reference = typename list_type::const_reference;
                using iterator_type = function<void const*()>;
                using list_type::empty;
                using list_type::cbegin; using list_type::cend;
                reference top();
                const_reference top() const;
                void pop();
                void const* extendedIteratorHelper();
                class ConstExtendedIteratorHelper {    // Serves for const iterator on snapshot view: in effect only used by test
                    LinearizedChunks const& m_cont;    // since we always release releaseable chunks as we go in actual iterator.
                    mutable const_iterator m_iter{};
                    mutable void const* m_val = nullptr;
                public:
                    ConstExtendedIteratorHelper(LinearizedChunks const&) noexcept;
                    void const* operator()() const;
                    void reset() const noexcept;       // since each CompactingStorageTrait has a single instance of LinearizedChunks,
                } m_iterHelper{*this};                 // which has a single instance of ConstExtendedIteratorHelper, using two const_iterator
            public:                                    // (of snapshot view) at the same time will be a trouble bc. how reset() is used.
                void emplace(list_type&, typename list_type::iterator const&) noexcept;
                iterator_type iterator() noexcept;
                iterator_type iterator() const noexcept;
                using list_type::clear;
            } m_unreleased{};
            list_type* m_storage = nullptr;
            bool m_frozen = false;
        protected:
            void associate(list_type*) noexcept;       // ugly hack: cannot move to ctor
        public:
            void freeze() noexcept; void thaw() noexcept;
            /**
             * post-action when free() is called, only useful when shrinking
             * in head direction.
             * Called after in-chunk operation completes, since this
             * operates on the level of list iterator, not void*.
             */
            void released(iterator);
            ExtendedIterator operator()() noexcept;
            ExtendedIterator operator()() const noexcept;
        };

        /**
         * A linked list of self-compacting chunks:
         * All allocation operations are appended to the last chunk
         * (creates new chunk if necessary); all free operations move
         * the non-empty allocation from the head to freed space.
         */
        template<shrink_direction dir>
        class CompactingChunks : private ChunkList<CompactingChunk>, private CompactingStorageTrait<dir> {
            template<typename Chunks, typename Tag, typename E> friend class IterableTableTupleChunks;
            using list_type = ChunkList<CompactingChunk>;
            using trait = CompactingStorageTrait<dir>;
            size_t const m_tupleSize;
            size_t m_allocs = 0;
<<<<<<< HEAD

=======
            // used to keep track of end of 1st chunk when frozen:
            // needed for special case when there is a single
            // non-full chunk when snapshot started.
            void const* m_endOfFirstChunk = nullptr;
>>>>>>> d6db5fd5
            CompactingChunks(CompactingChunks const&) = delete;
            CompactingChunks& operator=(CompactingChunks const&) = delete;
            CompactingChunks(CompactingChunks&&) = delete;
            /**
             * The chunk from whom table tuple need to be moved.
             * List tail if compacting from tail, or list head if
             * compacting from head.
             */
            typename list_type::iterator compactFrom() noexcept;
            typename list_type::const_iterator compactFrom() const noexcept;
        protected:
            size_t tupleSize() const noexcept;
        public:
            using Compact = typename conditional<dir == shrink_direction::head,
                      integral_constant<Compactibility, Compactibility::head>,
                      integral_constant<Compactibility, Compactibility::tail>>::type;
            CompactingChunks(size_t tupleSize) noexcept;
            void* allocate();
            // frees tuple and returns the tuple that gets copied
            // over the given address, which is at the tail of
            // first/last chunk; or nullptr when the address is
            // *reasonably* invalid. See documents of
            // CompactingChunksIgnorableFree struct in .cpp for
            // details.
            void* free(void*);
            size_t size() const noexcept;              // used for table count executor
<<<<<<< HEAD
            using trait::freeze; using trait::thaw;
            using list_type::empty;
=======
            void freeze() noexcept; void thaw() noexcept;
            void const* endOfFirstChunk() const noexcept;
            using trait::thaw; using list_type::empty;
>>>>>>> d6db5fd5
        };

        struct BaseHistoryRetainTrait {
            /**
             * Auxillary for the history retain policy on local storage
             * clean up. Called by HistoryRetainTrait templates on memory
             * location(s) that is deemed reclaimable.
             */
            using cb_type = function<void(void const*)>;
            cb_type const m_cb;
            BaseHistoryRetainTrait(cb_type const& cb);
        };

        /**
         * Helper to clean up memory upon application of history
         * changes.
         */
        template<gc_policy> struct HistoryRetainTrait;
        template<> struct HistoryRetainTrait<gc_policy::never> : BaseHistoryRetainTrait {
            HistoryRetainTrait(cb_type const&);
            static void remove(void const*) noexcept;
        };

        template<> struct HistoryRetainTrait<gc_policy::always> : BaseHistoryRetainTrait {
            HistoryRetainTrait(cb_type const&);
            void remove(void const*);
        };

        template<> struct HistoryRetainTrait<gc_policy::batched> : BaseHistoryRetainTrait {
            static constexpr auto const BatchSize =
#ifdef NDEBUG
512lu;
#else
16lu;          // for eecheck only
#endif
            size_t m_size = 0;
            forward_list<void const*> m_batched{};
            HistoryRetainTrait(cb_type const&);
            void remove(void const*);
        };

        template<typename T>                           // concept check
        using is_chunks = integral_constant<bool,
            is_same<typename remove_const<T>::type, NonCompactingChunks<EagerNonCompactingChunk>>::value ||
            is_same<typename remove_const<T>::type, NonCompactingChunks<LazyNonCompactingChunk>>::value ||
            is_base_of<CompactingChunks<shrink_direction::head>, typename remove_const<T>::type>::value ||
            is_base_of<CompactingChunks<shrink_direction::tail>, typename remove_const<T>::type>::value>;

        template<typename Alloc, typename Trait,
            typename Collections = stdCollections<void const*, void const*>,
            typename = typename enable_if<is_chunks<Alloc>::value && is_base_of<BaseHistoryRetainTrait, Trait>::value>::type>
        class TxnPreHook : private Trait {
            using set = typename Collections::set;
            using map = typename Collections::map;
            map m_changes{};                // addr in persistent storage under change => addr storing before-change content
            set m_copied{};                 // addr in persistent storage that we keep a local copy
            bool m_recording = false;       // in snapshot process?
            bool m_hasDeletes = false;      // observer for iterator::advance()
            Alloc m_storage;
            void* m_last = nullptr;   // last allocation by copy(void const*);
            /**
             * Creates a deep copy of the tuple stored in local
             * storage, and keep track of it.
             */
            void* _copy(void const* src, bool);
            /**
             * - Update always changes the value of an existing table
             *   tuple; it tracks the address and the old tuple.
             * - Insertion always inserts to the tail of allocation
             *   chunks; it tracks the address and the new tuple.
             * - Deletion creates a hole at the tuple to be deleted, and
             *   moves the last table tuple to the hole. Two entries are
             *   added: the first tracks the address of the hole,
             *   and tuple to be deleted; the second tracks address of
             *   the tuple that gets moved to the hole by deletion, and
             *   its content.
             */
            void update(void const* dst);                          // src tuple from temp table written to dst in persistent storage. src doesn't matter
            void insert(void const* src, void const* dst);         // same
            void remove(void const* src, void const* dst);         // src tuple is deleted, and tuple at dst gets moved to src
        public:
            enum class ChangeType : char {Update, Insertion, Deletion};
            using is_hook = integral_constant<bool, true>;
            explicit TxnPreHook(size_t);
            TxnPreHook(TxnPreHook const&) = delete;
            TxnPreHook(TxnPreHook&&) = delete;
            TxnPreHook& operator=(TxnPreHook const&) = delete;
            ~TxnPreHook() = default;
            void freeze() noexcept; void thaw();
            // NOTE: the deletion event need to happen before
            // calling add(...), unlike insertion/update.
            void add(ChangeType, void const* src, void const* dst);
            void const* reverted(void const*) const;               // revert history at this place!
            void release(void const*);                             // local memory clean-up. Client need to call this upon having done what is needed to record current address in snapshot.
            // auxillary buffer that client must need for tuple deletion/update operation,
            // to hold value before change.
            // Client is responsible to fill the buffer before
            // calling add() API.
            void copy(void const* prev);
            bool const& hasDeletes() const noexcept;
        };

        /**
         * Client API that manipulates in high level.
         */
        template<typename Chunks, typename Hook,       // product type
            typename = typename enable_if<is_chunks<Chunks>::value && Hook::is_hook::value>::type>
        class HookedCompactingChunks : public Chunks, public Hook {
            using Chunks::allocate; using Chunks::free;            // hide details
            using Hook::add; using Hook::copy;
        public:
            using hook_type = Hook;                    // for hooked_iterator_type
            using Hook::release;                       // reminds to client: this must be called for GC to happen (instead of delaying it to thaw())
            HookedCompactingChunks(size_t) noexcept;
            void freeze() noexcept; void thaw();       // switch of snapshot process
            void const* insert(void const*);
            void const* remove(void*);
            void update(void* dst, void const* src);   // src as temp tuple gets written to persistent location dst
        };

        /**
         * A pseudo-iterable, self-compacting list of chunks, which deletes
         * from head of the list of chunks.
         * It is pseudo-iterable, since the end() are made up with
         * special state, and also std algorithms cannot be applied
         * since we are iterating over void*.
         *
         * We don't need to iterate a non-compacting list of chunks,
         * using them as pure allocator. (i.e. wo. role of iterator).
         *
         * Important note on using writeable iterator on
         * compacting chunks: when deleting an allocation, unless
         * the position that does not trigger compaction, the
         * cursor content gets updated. If the caller increments
         * the iterator, the updated content gets skipped over.
         *
         * \param Tag - callable on iterated value that tells if current iterating value is
         * considered worthy of handling to the client. If not, then
         * it is skipped. It is used to identify whether a tuple is
         * dirty, and depending on the view of iterator, different
         * decisions incur.
         */
        template<typename Chunks, typename Tag,
            typename = typename enable_if<is_class<Tag>::value && is_chunks<Chunks>::value>::type>
        struct IterableTableTupleChunks final {
            using iterator_value_type = void*;         // constness-independent type being iterated over
            static bool const FALSE_VALUE;             // default binding to iterator_type::m_deletedSnapshot when  is ignored.
            static Tag s_tagger;
            IterableTableTupleChunks() = delete;       // only iterator types can be created/used
            template<iterator_permission_type perm, iterator_view_type vtype>
            class iterator_type : public std::iterator<forward_iterator_tag,
                typename conditional<perm == iterator_permission_type::ro, void const*, iterator_value_type>::type> {
                using super = iterator<forward_iterator_tag,
                    typename conditional<perm == iterator_permission_type::ro, void const*, iterator_value_type>::type>;

                ptrdiff_t const m_offset;
                using list_type = typename conditional<perm == iterator_permission_type::ro,
                      typename add_const<typename Chunks::list_type>::type,
                      typename Chunks::list_type>::type;
                list_type& m_storage;
                typename conditional<perm == iterator_permission_type::ro,
                         typename Chunks::list_type::const_iterator,
                         typename Chunks::list_type::iterator>::type m_iter;
            protected:
                using value_type = typename super::value_type;
                // ctor arg type
                using container_type = typename
                    add_lvalue_reference<typename conditional<perm == iterator_permission_type::ro,
                    Chunks const, Chunks>::type>::type;
                value_type m_cursor;
                bool const& m_deletedSnapshot;        // has any tuple deletion occurred during snapshot process?
                void advance();
            public:
                using constness = integral_constant<bool, perm == iterator_permission_type::ro>;
                iterator_type(container_type, bool const& = FALSE_VALUE);
                iterator_type(iterator_type const&) = default;
                iterator_type(iterator_type&&) = default;
                static iterator_type begin(container_type);
                static iterator_type end(container_type);
                bool operator==(iterator_type const&) const noexcept;
                inline bool operator!=(iterator_type const& o) const noexcept {
                    return ! operator==(o);
                }
                bool drained() const noexcept;
                iterator_type& operator++();           // prefix
                iterator_type operator++(int);         // postfix
                value_type operator*() noexcept;// ideally this should be const method for const iterator; but that would require class specialization...
            };
            /**
             * Iterators used by transaction
             */
            using iterator = iterator_type<iterator_permission_type::rw, iterator_view_type::txn>;
            using const_iterator = iterator_type<iterator_permission_type::ro, iterator_view_type::txn>;

            static iterator begin(Chunks&);
            static iterator end(Chunks&);
            static const_iterator cbegin(Chunks const&);
            static const_iterator cend(Chunks const&);
            static const_iterator begin(Chunks const&);
            static const_iterator end(Chunks const&);

            /**
             * Iterators with callback, applied when
             * accessing iterated value.
             * When iterating with call back, the beginning chunk
             * wouldn't always be the first chunk in the list.
             *
             * NOTE: since we impose no limitations as to what
             * cb_type can do, it is client's responsibility to
             * correct any behavior in the iterator. For example,
             * if call back may return NULL, the client must know
             * about it and skip/throw accordingly.
             */
            template<iterator_permission_type perm>
            class iterator_cb_type : public iterator_type<perm, iterator_view_type::snapshot> {
                using super = iterator_type<perm, iterator_view_type::snapshot>;
            protected:
                using value_type = typename super::value_type;
                // call-back type: must be std::function since it's
                // determined at run-time via history_type object
                using cb_type = function<value_type(value_type)> const;
                using container_type = typename super::container_type;
                cb_type m_cb;
            public:
                value_type operator*() noexcept;
                iterator_cb_type(container_type, cb_type, bool const& = FALSE_VALUE);
                static iterator_cb_type begin(container_type, cb_type);
                static iterator_cb_type end(container_type, cb_type);
            };

            template<typename Hook, iterator_permission_type perm>
            class time_traveling_iterator_type : public iterator_cb_type<perm> {
                using super = iterator_cb_type<perm>;
                using history_type = typename add_lvalue_reference<typename conditional<
                    perm == iterator_permission_type::ro, Hook const, Hook>::type>::type;
                ExtendedIterator const m_extendingCb;
                void const* m_extendingPtr;
                void advance();
            public:
                using container_type = typename super::container_type;
                using value_type = typename super::value_type;
                static time_traveling_iterator_type begin(container_type, history_type);
                static time_traveling_iterator_type end(container_type, history_type);
                value_type operator*() noexcept;
                bool drained() const noexcept;
                time_traveling_iterator_type& operator++();           // Need to redefine/shadow, since the polymorphism is meant to be used statically
                time_traveling_iterator_type operator++(int);
            protected:
                time_traveling_iterator_type(container_type, history_type);
            };
            template<typename Hook>
            using iterator_cb = time_traveling_iterator_type<Hook, iterator_permission_type::rw>;
            template<typename Hook>
            using const_iterator_cb = time_traveling_iterator_type<Hook, iterator_permission_type::ro>;

            template<typename Hook> iterator_cb<Hook> static
                begin(typename iterator_cb<Hook>::container_type, typename iterator_cb<Hook>::history_type);
            template<typename Hook> iterator_cb<Hook> static
                end(typename iterator_cb<Hook>::container_type, typename iterator_cb<Hook>::history_type);
            template<typename Hook> const_iterator_cb<Hook> static
                cbegin(typename const_iterator_cb<Hook>::container_type, typename const_iterator_cb<Hook>::history_type);
            template<typename Hook> const_iterator_cb<Hook> static
                cend(typename const_iterator_cb<Hook>::container_type, typename const_iterator_cb<Hook>::history_type);
            template<typename Hook> const_iterator_cb<Hook> static
                begin(typename const_iterator_cb<Hook>::container_type, typename const_iterator_cb<Hook>::history_type);
            template<typename Hook> const_iterator_cb<Hook> static
                end(typename const_iterator_cb<Hook>::container_type, typename const_iterator_cb<Hook>::history_type);

            /**
             * This is the snapshot iterator for the client. The
             * iterator_cb_type and time_traveling_iterator_type
             * are intermediate abstractions that prepare for
             * this type. Of course, you may create slightly
             * different combinations in the same gist of
             * HookedCompactingChunks, and instantiate it to
             * hooked_iterator_type.
             */
            template<iterator_permission_type perm>
            class hooked_iterator_type : public time_traveling_iterator_type<typename Chunks::hook_type, perm> {
                using super = time_traveling_iterator_type<typename Chunks::hook_type, perm>;
                hooked_iterator_type(typename super::container_type);
            public:
                using container_type = typename super::container_type;
                using value_type = typename super::value_type;
                static hooked_iterator_type begin(container_type);
                static hooked_iterator_type end(container_type);
            };
            using hooked_iterator = hooked_iterator_type<iterator_permission_type::rw>;
            using const_hooked_iterator = hooked_iterator_type<iterator_permission_type::ro>;
        };

        struct truth {                                             // simplest Tag that always returns true
            constexpr bool operator()(void*) const noexcept { return true; }
            constexpr bool operator()(void const*) const noexcept { return true; }
        };
        template<unsigned char NthBit, typename = typename enable_if<NthBit < 8>::type>
        struct NthBitChecker {                         // Tag that checks whether the n-th bit of first byte is on
            static constexpr char const MASK = 1 << NthBit;
            bool operator()(void*) const noexcept;
            bool operator()(void const*) const noexcept;
            static void set(void*) noexcept;
            static void reset(void*) noexcept;
        };
        template<ptrdiff_t> struct ByteOf {            // Byte offsetter
            void* operator()(void*) const noexcept;
            void const* operator()(void const*) const noexcept;
        };

        /**
         * Iterators through the container, using const iterator
         * and RO functor/lambda.
         */
        template<typename iterator_type, typename Fun, typename Chunks,
            typename = typename enable_if<is_chunks<Chunks>::value && iterator_type::constness::value && is_const<Chunks>::value>::type>
        inline void fold(Chunks& c, Fun f) {           // fold is only allowed for RO operation on the chunk
            for (auto iter = iterator_type::begin(c); ! iter.drained(); ++iter) {
                f(*iter);
            }
        }

        /**
         * Iterates through the container, using the non-const
         * iterator and RW functor/lambda. The callable type Fun
         * is expected to have return type void, or is ignroed.
         */
        template<typename iterator_type, typename Fun, typename Chunks,
            typename = typename enable_if<is_chunks<Chunks>::value && ! iterator_type::constness::value && ! is_const<Chunks>::value>::type>
        inline void for_each(Chunks& c, Fun&& f) {
            for (auto iter = iterator_type::begin(c);  // we can also equality check with iterator_type::end(c) as stop criterion. Just make sure end() is evaluated once only.
                    ! iter.drained();) {               // We need to make a copy of resource pointer, advance iterator, and apply
                auto* addr = *iter;                    // the functor/lambda, since application could invalidate iterator.
                ++iter;
                f(addr);
            }
        }

        /**
         * Iterates through the container, allowing for early
         * loop exit. The return type of callable Fun is
         * converted to boolean, and loop exists when it evaluates to true.
         */
        template<typename iterator_type, typename Fun, typename Chunks,
            typename = typename enable_if<is_chunks<Chunks>::value && iterator_type::constness::value == is_const<Chunks>::value>::type>
        inline void until(Chunks& c, Fun&& f) {
            for (auto iter = iterator_type::begin(c); ! iter.drained();) {
                auto* addr = *iter;
                ++iter;
                if (f(addr)) {
                    break;
                }
            }
        }

        // versions for multi-ary iterator constructors
        template<typename iterator_type, typename Fun, typename Chunks, typename... Args>
        inline void fold(Chunks& c, Fun&& f, Args&&... args) {
            static_assert(iterator_type::constness::value && is_const<Chunks>::value,
                    "Fold only applies to const iterators and const chunks");
            for (auto iter = iterator_type::begin(c, forward<Args&&>(args)...); ! iter.drained(); ++iter) {
                f(*iter);
            }
        }

        template<typename iterator_type, typename Fun, typename Chunks, typename... Args>
        inline void for_each(Chunks& c, Fun&& f, Args&&... args) {
            static_assert(! iterator_type::constness::value && ! is_const<Chunks>::value,
                    "for_each only applies to non-const iterators and non-const chunks");
            for (auto iter = iterator_type::begin(c, forward<Args&&>(args)...); ! iter.drained(); ++iter) {
                f(*iter);
            }
        }

        template<typename iterator_type, typename Fun, typename Chunks, typename... Args>
        inline void until(Chunks& c, Fun&& f, Args&&... args) {
            static_assert(iterator_type::constness::value == is_const<Chunks>::value,
                    "until(): constness of Chunks and iterator should be the same");
            for (auto iter = iterator_type::begin(c, forward<Args&&>(args)...); ! iter.drained();) {
                auto* addr = *iter;
                ++iter;
                if (f(addr)) {
                    break;
                }
            }
        }
    }

    // utility
    template<size_t N, typename key_type, typename value_type,
        typename = typename std::enable_if<N >= 2>::type>
    class LRU {
        using map_type = std::map<key_type, value_type>;
        using array_type = std::array<typename map_type::iterator, N>;

        bool m_full = false;
        map_type m_map{};
        array_type m_iters{};
        size_t m_insertPos = 0;
        inline static void inc(size_t& s) noexcept {
            s = (s + 1) % N;
        }
    public:
#ifdef CENTOS7
        inline LRU() : m_map(), m_iters() {}
#else
        inline LRU() = default;
#endif
        inline void add(key_type const& key, value_type const& value) {
            if (m_full) {
                m_iters[m_insertPos] = m_map.emplace_hint(
                        m_map.erase(m_iters[m_insertPos]), key, value);
                m_insertPos = (1 + m_insertPos) % N;
            } else {          // not full
                assert(m_insertPos < N);
                m_iters[m_insertPos] = m_map.emplace_hint(
                        m_map.end(), key, value);
                if (++m_insertPos >= N) {
                    m_full = true;
                    m_insertPos = 0;
                }
            }
        }
        inline value_type const* get(key_type const& key) const {
            auto const iter = m_map.find(key);
            return iter == m_map.cend() ? nullptr : &iter->second;
        }
    };

    template<typename F1, typename F2>
    struct Compose {                                   // functor composer
        static F1 const m_f1;
        static F2 const m_f2;
        template<typename T, typename R>               // can spare R in C++14
        inline R operator()(T&& input) const {
            return m_f1(m_f2(input));
        }
    };
}
<|MERGE_RESOLUTION|>--- conflicted
+++ resolved
@@ -347,14 +347,10 @@
             using trait = CompactingStorageTrait<dir>;
             size_t const m_tupleSize;
             size_t m_allocs = 0;
-<<<<<<< HEAD
-
-=======
             // used to keep track of end of 1st chunk when frozen:
             // needed for special case when there is a single
             // non-full chunk when snapshot started.
             void const* m_endOfFirstChunk = nullptr;
->>>>>>> d6db5fd5
             CompactingChunks(CompactingChunks const&) = delete;
             CompactingChunks& operator=(CompactingChunks const&) = delete;
             CompactingChunks(CompactingChunks&&) = delete;
@@ -381,14 +377,9 @@
             // details.
             void* free(void*);
             size_t size() const noexcept;              // used for table count executor
-<<<<<<< HEAD
-            using trait::freeze; using trait::thaw;
-            using list_type::empty;
-=======
             void freeze() noexcept; void thaw() noexcept;
             void const* endOfFirstChunk() const noexcept;
             using trait::thaw; using list_type::empty;
->>>>>>> d6db5fd5
         };
 
         struct BaseHistoryRetainTrait {
@@ -825,4 +816,4 @@
             return m_f1(m_f2(input));
         }
     };
-}
+}