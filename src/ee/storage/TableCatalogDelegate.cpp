/* This file is part of VoltDB.
 * Copyright (C) 2008-2012 VoltDB Inc.
 *
 * VoltDB is free software: you can redistribute it and/or modify
 * it under the terms of the GNU General Public License as published by
 * the Free Software Foundation, either version 3 of the License, or
 * (at your option) any later version.
 *
 * VoltDB is distributed in the hope that it will be useful,
 * but WITHOUT ANY WARRANTY; without even the implied warranty of
 * MERCHANTABILITY or FITNESS FOR A PARTICULAR PURPOSE.  See the
 * GNU General Public License for more details.
 *
 * You should have received a copy of the GNU General Public License
 * along with VoltDB.  If not, see <http://www.gnu.org/licenses/>.
 */

#include <vector>
#include <map>
#include <boost/foreach.hpp>
#include <boost/scoped_array.hpp>

#include "TableCatalogDelegate.hpp"
#include "catalog/catalog.h"
#include "catalog/database.h"
#include "catalog/table.h"
#include "catalog/index.h"
#include "catalog/column.h"
#include "catalog/columnref.h"
#include "catalog/constraint.h"
#include "catalog/materializedviewinfo.h"
#include "common/CatalogUtil.h"
#include "common/types.h"
#include "expressions/expressionutil.h"
#include "indexes/tableindex.h"
#include "storage/constraintutil.h"
#include "storage/MaterializedViewMetadata.h"
#include "storage/persistenttable.h"
#include "storage/StreamBlock.h"
#include "storage/table.h"
#include "storage/tablefactory.h"



using namespace std;
namespace voltdb {

TableCatalogDelegate::TableCatalogDelegate(int32_t catalogId, string path, string signature) :
    CatalogDelegate(catalogId, path), m_table(NULL), m_exportEnabled(false),
    m_signature(signature)
{
}

TableCatalogDelegate::~TableCatalogDelegate()
{
    if (m_table) {
        m_table->decrementRefcount();
    }
}

TupleSchema *TableCatalogDelegate::createTupleSchema(catalog::Table &catalogTable) {
    // Columns:
    // Column is stored as map<String, Column*> in Catalog. We have to
    // sort it by Column index to preserve column order.
    const int numColumns = static_cast<int>(catalogTable.columns().size());
    vector<ValueType> columnTypes(numColumns);
    vector<int32_t> columnLengths(numColumns);
    vector<bool> columnAllowNull(numColumns);
    map<string, catalog::Column*>::const_iterator col_iterator;
<<<<<<< HEAD
=======
    vector<string> columnNames(numColumns);
>>>>>>> 394c152f
    for (col_iterator = catalogTable.columns().begin();
         col_iterator != catalogTable.columns().end(); col_iterator++) {
        const catalog::Column *catalog_column = col_iterator->second;
        const int columnIndex = catalog_column->index();
        const ValueType type = static_cast<ValueType>(catalog_column->type());
        columnTypes[columnIndex] = type;
        const int32_t size = static_cast<int32_t>(catalog_column->size());
        //Strings length is provided, other lengths are derived from type
        bool varlength = (type == VALUE_TYPE_VARCHAR) || (type == VALUE_TYPE_VARBINARY);
        const int32_t length = varlength ? size : static_cast<int32_t>(NValue::getTupleStorageSize(type));
        columnLengths[columnIndex] = length;
        columnAllowNull[columnIndex] = catalog_column->nullable();
    }

    return TupleSchema::createTupleSchema(columnTypes,
                                          columnLengths,
                                          columnAllowNull, true);
}

bool TableCatalogDelegate::getIndexScheme(catalog::Table &catalogTable,
                                          catalog::Index &catalogIndex,
                                          const TupleSchema *schema,
                                          TableIndexScheme *scheme)
{
    vector<int> index_columns;
    vector<ValueType> column_types;

    // The catalog::Index object now has a list of columns that are to be
    // used
    if (catalogIndex.columns().size() == (size_t)0) {
        VOLT_ERROR("Index '%s' in table '%s' does not declare any columns"
                   " to use",
                   catalogIndex.name().c_str(),
                   catalogTable.name().c_str());
        return false;
    }

    if (catalogIndex.expressionsjson().length() != 0) {
        // When this gets supported, column type validations below will have to be replaced with expression type validations,
        // and then the real work begins.
        //printf("WARNING: for now, ignoring expression-based index '%s' on table '%s' having JSON expression: %s\n",
        //          catalog_index->name().c_str(),
        //          catalogTable.name().c_str(),
        //          catalog_index->expressionsjson().c_str());
        *scheme = TableIndexScheme(); // return empty scheme
        return true;
    }

    // Since the columns are not going to come back in the proper order from
    // the catalogs, we'll use the index attribute to make sure we put them
    // in the right order
    index_columns.resize(catalogIndex.columns().size());
    column_types.resize(catalogIndex.columns().size());
    bool isIntsOnly = true;
    map<string, catalog::ColumnRef*>::const_iterator colref_iterator;
    for (colref_iterator = catalogIndex.columns().begin();
         colref_iterator != catalogIndex.columns().end();
         colref_iterator++) {
        catalog::ColumnRef *catalog_colref = colref_iterator->second;
        if (catalog_colref->index() < 0) {
            VOLT_ERROR("Invalid column '%d' for index '%s' in table '%s'",
                       catalog_colref->index(),
                       catalogIndex.name().c_str(),
                       catalogTable.name().c_str());
            return false;
        }
        // check if the column does not have an int type
        if ((catalog_colref->column()->type() != VALUE_TYPE_TINYINT) &&
            (catalog_colref->column()->type() != VALUE_TYPE_SMALLINT) &&
            (catalog_colref->column()->type() != VALUE_TYPE_INTEGER) &&
            (catalog_colref->column()->type() != VALUE_TYPE_BIGINT)) {
            isIntsOnly = false;
        }
        index_columns[catalog_colref->index()] = catalog_colref->column()->index();
        column_types[catalog_colref->index()] = (ValueType) catalog_colref->column()->type();
    }

    *scheme = TableIndexScheme(catalogIndex.name(),
                               (TableIndexType)catalogIndex.type(),
                               index_columns,
                               column_types,
                               catalogIndex.unique(),
                               isIntsOnly,
                               const_cast<TupleSchema*>(schema));
    return true;
}

int
TableCatalogDelegate::init(ExecutorContext *executorContext,
                           catalog::Database &catalogDatabase,
                           catalog::Table &catalogTable)
{
    // Create a persistent table for this table in our catalog
    int32_t table_id = catalogTable.relativeIndex();

    // get an array of table column names
    const int numColumns = static_cast<int>(catalogTable.columns().size());
    map<string, catalog::Column*>::const_iterator col_iterator;
    boost::scoped_array<string> columnNames(new string[numColumns]);
    for (col_iterator = catalogTable.columns().begin();
         col_iterator != catalogTable.columns().end(); col_iterator++) {
        const catalog::Column *catalog_column = col_iterator->second;
        columnNames[catalog_column->index()] = catalog_column->name();
    }

    // get the schema for the table
    TupleSchema *schema = createTupleSchema(catalogTable);

    // Indexes
    map<string, TableIndexScheme> index_map;
    map<string, catalog::Index*>::const_iterator idx_iterator;
    for (idx_iterator = catalogTable.indexes().begin();
         idx_iterator != catalogTable.indexes().end(); idx_iterator++) {
<<<<<<< HEAD

        catalog::Index *catalog_index = idx_iterator->second;

        TableIndexScheme index_scheme;
        if (getIndexScheme(catalogTable, *catalog_index, schema, &index_scheme)) {
            index_map[catalog_index->name()] = index_scheme;
        }
=======
        catalog::Index *catalog_index = idx_iterator->second;
        vector<int> index_columns;

        // The catalog::Index object now has a list of columns that are to be
        // used
        if (catalog_index->columns().size() == (size_t)0) {
            VOLT_ERROR("Index '%s' in table '%s' does not declare any columns"
                       " to use",
                       catalog_index->name().c_str(),
                       catalogTable.name().c_str());
            return false;
        }

        // Since the columns are not going to come back in the proper order from
        // the catalogs, we'll use the index attribute to make sure we put them
        // in the right order
        index_columns.resize(catalog_index->columns().size());
        map<string, catalog::ColumnRef*>::const_iterator colref_iterator;
        for (colref_iterator = catalog_index->columns().begin();
             colref_iterator != catalog_index->columns().end();
             colref_iterator++) {
            catalog::ColumnRef *catalog_colref = colref_iterator->second;
            if (catalog_colref->index() < 0) {
                VOLT_ERROR("Invalid column '%d' for index '%s' in table '%s'",
                           catalog_colref->index(),
                           catalog_index->name().c_str(),
                           catalogTable.name().c_str());
                return false;
            }
            index_columns[catalog_colref->index()] = catalog_colref->column()->index();
        }

        vector<AbstractExpression*> indexed_exprs;
        if (catalog_index->expressionsjson().length() != 0) {
            ExpressionUtil::loadIndexedExprsFromJson(indexed_exprs, catalog_index->expressionsjson());
        }
 
        TableIndexScheme index_scheme(catalog_index->name(),
                                      (TableIndexType)catalog_index->type(),
                                      index_columns,
                                      indexed_exprs,
                                      catalog_index->unique(),
                                      true,//catalog_index->countable(),// Fix to allow disabling CountingIndex feature
                                      schema);
        index_map[catalog_index->name()] = index_scheme;
>>>>>>> 394c152f
    }

    // Constraints
    string pkey_index_id;
    map<string, catalog::Constraint*>::const_iterator constraint_iterator;
    for (constraint_iterator = catalogTable.constraints().begin();
         constraint_iterator != catalogTable.constraints().end();
         constraint_iterator++) {
        catalog::Constraint *catalog_constraint = constraint_iterator->second;

        // Constraint Type
        ConstraintType type = (ConstraintType)catalog_constraint->type();
        switch (type) {
            case CONSTRAINT_TYPE_PRIMARY_KEY:
                // Make sure we have an index to use
                if (catalog_constraint->index() == NULL) {
                    VOLT_ERROR("The '%s' constraint '%s' on table '%s' does"
                               " not specify an index",
                               constraintutil::getTypeName(type).c_str(),
                               catalog_constraint->name().c_str(),
                               catalogTable.name().c_str());
                    return false;
                }
                // Make sure they didn't declare more than one primary key index
                else if (pkey_index_id.size() > 0) {
                    VOLT_ERROR("Trying to declare a primary key on table '%s'"
                               "using index '%s' but '%s' was already set as"
                               " the primary key",
                               catalogTable.name().c_str(),
                               catalog_constraint->index()->name().c_str(),
                               pkey_index_id.c_str());
                    return false;
                }
                pkey_index_id = catalog_constraint->index()->name();
                break;
            case CONSTRAINT_TYPE_UNIQUE:
                // Make sure we have an index to use
                // TODO: In the future I would like bring back my Constraint
                //       object so that we can keep track of everything that a
                //       table has...
                if (catalog_constraint->index() == NULL) {
                    VOLT_ERROR("The '%s' constraint '%s' on table '%s' does"
                               " not specify an index",
                               constraintutil::getTypeName(type).c_str(),
                               catalog_constraint->name().c_str(),
                               catalogTable.name().c_str());
                    return false;
                }
                break;
            // Unsupported
            case CONSTRAINT_TYPE_CHECK:
            case CONSTRAINT_TYPE_FOREIGN_KEY:
            case CONSTRAINT_TYPE_MAIN:
                VOLT_WARN("Unsupported type '%s' for constraint '%s'",
                          constraintutil::getTypeName(type).c_str(),
                          catalog_constraint->name().c_str());
                break;
            // Unknown
            default:
                VOLT_ERROR("Invalid constraint type '%s' for '%s'",
                           constraintutil::getTypeName(type).c_str(),
                           catalog_constraint->name().c_str());
                return false;
        }
    }

    // Build the index array
    vector<TableIndexScheme> indexes;
    TableIndexScheme pkey_index_scheme;
    map<string, TableIndexScheme>::const_iterator index_iterator;
    for (index_iterator = index_map.begin(); index_iterator != index_map.end();
         index_iterator++) {
        // Exclude the primary key
        if (index_iterator->first.compare(pkey_index_id) == 0) {
            pkey_index_scheme = index_iterator->second;
        // Just add it to the list
        } else {
            indexes.push_back(index_iterator->second);
        }
    }

    // partition column:
    const catalog::Column* partitionColumn = catalogTable.partitioncolumn();
    int partitionColumnIndex = -1;
    if (partitionColumn != NULL) {
        partitionColumnIndex = partitionColumn->index();
    }

<<<<<<< HEAD
    m_exportEnabled = isExportEnabledForTable(catalogDatabase, table_id);

    int32_t databaseId = catalogDatabase.relativeIndex();
    m_table = TableFactory::getPersistentTable(databaseId, executorContext,
                                               catalogTable.name(), schema, columnNames.get(),
                                               partitionColumnIndex, m_exportEnabled,
                                               isTableExportOnly(catalogDatabase, table_id));

    // add a pkey index if one exists
    if (pkey_index_id.size() != 0) {
        TableIndex *pkeyIndex = TableIndexFactory::getInstance(pkey_index_scheme);
        assert(pkeyIndex);
        m_table->addIndex(pkeyIndex);
        m_table->setPrimaryKeyIndex(pkeyIndex);
    }
=======
    int32_t databaseId = catalogDatabase.relativeIndex();
    TableIndexScheme* p_pkey_index = NULL;
    if (pkey_index_id.size() != 0) {
        p_pkey_index = &pkey_index;
    }
    m_table = TableFactory::getPersistentTable(databaseId, executorContext,
                                               catalogTable.name(), schema, columnNames,
                                               p_pkey_index, indexes, partitionColumnIndex,
                                               isExportEnabledForTable(catalogDatabase, table_id),
                                               isTableExportOnly(catalogDatabase, table_id));
>>>>>>> 394c152f

    // add other indexes
    BOOST_FOREACH(TableIndexScheme scheme, indexes) {
        TableIndex *index = TableIndexFactory::getInstance(scheme);
        assert(index);
        m_table->addIndex(index);
    }

    // configure for stats tables
    m_table->configureIndexStats(executorContext->m_hostId,
                                 executorContext->m_hostname,
                                 executorContext->m_siteId,
                                 executorContext->m_partitionId,
                                 databaseId);

    m_table->incrementRefcount();
    return 0;
}


void TableCatalogDelegate::deleteCommand()
{
    if (m_table) {
        m_table->decrementRefcount();
        m_table = NULL;
    }
}


}<|MERGE_RESOLUTION|>--- conflicted
+++ resolved
@@ -15,12 +15,8 @@
  * along with VoltDB.  If not, see <http://www.gnu.org/licenses/>.
  */
 
-#include <vector>
-#include <map>
-#include <boost/foreach.hpp>
-#include <boost/scoped_array.hpp>
-
 #include "TableCatalogDelegate.hpp"
+
 #include "catalog/catalog.h"
 #include "catalog/database.h"
 #include "catalog/table.h"
@@ -40,7 +36,8 @@
 #include "storage/table.h"
 #include "storage/tablefactory.h"
 
-
+#include <vector>
+#include <map>
 
 using namespace std;
 namespace voltdb {
@@ -67,10 +64,7 @@
     vector<int32_t> columnLengths(numColumns);
     vector<bool> columnAllowNull(numColumns);
     map<string, catalog::Column*>::const_iterator col_iterator;
-<<<<<<< HEAD
-=======
     vector<string> columnNames(numColumns);
->>>>>>> 394c152f
     for (col_iterator = catalogTable.columns().begin();
          col_iterator != catalogTable.columns().end(); col_iterator++) {
         const catalog::Column *catalog_column = col_iterator->second;
@@ -184,61 +178,12 @@
     map<string, catalog::Index*>::const_iterator idx_iterator;
     for (idx_iterator = catalogTable.indexes().begin();
          idx_iterator != catalogTable.indexes().end(); idx_iterator++) {
-<<<<<<< HEAD
-
         catalog::Index *catalog_index = idx_iterator->second;
 
         TableIndexScheme index_scheme;
         if (getIndexScheme(catalogTable, *catalog_index, schema, &index_scheme)) {
             index_map[catalog_index->name()] = index_scheme;
         }
-=======
-        catalog::Index *catalog_index = idx_iterator->second;
-        vector<int> index_columns;
-
-        // The catalog::Index object now has a list of columns that are to be
-        // used
-        if (catalog_index->columns().size() == (size_t)0) {
-            VOLT_ERROR("Index '%s' in table '%s' does not declare any columns"
-                       " to use",
-                       catalog_index->name().c_str(),
-                       catalogTable.name().c_str());
-            return false;
-        }
-
-        // Since the columns are not going to come back in the proper order from
-        // the catalogs, we'll use the index attribute to make sure we put them
-        // in the right order
-        index_columns.resize(catalog_index->columns().size());
-        map<string, catalog::ColumnRef*>::const_iterator colref_iterator;
-        for (colref_iterator = catalog_index->columns().begin();
-             colref_iterator != catalog_index->columns().end();
-             colref_iterator++) {
-            catalog::ColumnRef *catalog_colref = colref_iterator->second;
-            if (catalog_colref->index() < 0) {
-                VOLT_ERROR("Invalid column '%d' for index '%s' in table '%s'",
-                           catalog_colref->index(),
-                           catalog_index->name().c_str(),
-                           catalogTable.name().c_str());
-                return false;
-            }
-            index_columns[catalog_colref->index()] = catalog_colref->column()->index();
-        }
-
-        vector<AbstractExpression*> indexed_exprs;
-        if (catalog_index->expressionsjson().length() != 0) {
-            ExpressionUtil::loadIndexedExprsFromJson(indexed_exprs, catalog_index->expressionsjson());
-        }
- 
-        TableIndexScheme index_scheme(catalog_index->name(),
-                                      (TableIndexType)catalog_index->type(),
-                                      index_columns,
-                                      indexed_exprs,
-                                      catalog_index->unique(),
-                                      true,//catalog_index->countable(),// Fix to allow disabling CountingIndex feature
-                                      schema);
-        index_map[catalog_index->name()] = index_scheme;
->>>>>>> 394c152f
     }
 
     // Constraints
@@ -327,12 +272,11 @@
         partitionColumnIndex = partitionColumn->index();
     }
 
-<<<<<<< HEAD
     m_exportEnabled = isExportEnabledForTable(catalogDatabase, table_id);
 
     int32_t databaseId = catalogDatabase.relativeIndex();
     m_table = TableFactory::getPersistentTable(databaseId, executorContext,
-                                               catalogTable.name(), schema, columnNames.get(),
+                                               catalogTable.name(), schema, columnNames,
                                                partitionColumnIndex, m_exportEnabled,
                                                isTableExportOnly(catalogDatabase, table_id));
 
@@ -343,18 +287,6 @@
         m_table->addIndex(pkeyIndex);
         m_table->setPrimaryKeyIndex(pkeyIndex);
     }
-=======
-    int32_t databaseId = catalogDatabase.relativeIndex();
-    TableIndexScheme* p_pkey_index = NULL;
-    if (pkey_index_id.size() != 0) {
-        p_pkey_index = &pkey_index;
-    }
-    m_table = TableFactory::getPersistentTable(databaseId, executorContext,
-                                               catalogTable.name(), schema, columnNames,
-                                               p_pkey_index, indexes, partitionColumnIndex,
-                                               isExportEnabledForTable(catalogDatabase, table_id),
-                                               isTableExportOnly(catalogDatabase, table_id));
->>>>>>> 394c152f
 
     // add other indexes
     BOOST_FOREACH(TableIndexScheme scheme, indexes) {
