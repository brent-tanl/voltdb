/* This file is part of VoltDB.
 * Copyright (C) 2008-2017 VoltDB Inc.
 *
 * This program is free software: you can redistribute it and/or modify
 * it under the terms of the GNU Affero General Public License as
 * published by the Free Software Foundation, either version 3 of the
 * License, or (at your option) any later version.
 *
 * This program is distributed in the hope that it will be useful,
 * but WITHOUT ANY WARRANTY; without even the implied warranty of
 * MERCHANTABILITY or FITNESS FOR A PARTICULAR PURPOSE.  See the
 * GNU Affero General Public License for more details.
 *
 * You should have received a copy of the GNU Affero General Public License
 * along with VoltDB.  If not, see <http://www.gnu.org/licenses/>.
 */

#include "storage/ExportTupleStream.h"

#include "common/TupleSchema.h"
#include "common/types.h"
#include "common/NValue.hpp"
#include "common/ValuePeeker.hpp"
#include "common/tabletuple.h"
#include "common/ExportSerializeIo.h"
#include "common/executorcontext.hpp"

#include <cstdio>
#include <limits>
#include <iostream>
#include <cassert>
#include <ctime>
#include <utility>
#include <math.h>

using namespace std;
using namespace voltdb;

const std::string ExportTupleStream::VOLT_TRANSACTION_ID = "VOLT_TRANSACTION_ID";
const std::string ExportTupleStream::VOLT_EXPORT_TIMESTAMP = "VOLT_EXPORT_TIMESTAMP";
const std::string ExportTupleStream::VOLT_EXPORT_SEQUENCE_NUMBER = "VOLT_EXPORT_SEQUENCE_NUMBER";
const std::string ExportTupleStream::VOLT_PARTITION_ID = "VOLT_PARTITION_ID";
const std::string ExportTupleStream::VOLT_SITE_ID = "VOLT_SITE_ID";
const std::string ExportTupleStream::VOLT_EXPORT_OPERATION = "VOLT_EXPORT_OPERATION";

ExportTupleStream::ExportTupleStream(CatalogId partitionId,
                                       int64_t siteId)
    : TupleStreamBase(EL_BUFFER_SIZE),
      m_partitionId(partitionId),
      m_siteId(siteId),
      m_signature(""),
      m_generation(0),
      m_mdColumnNamesSerializedSize(getTextStringSerializedSize(VOLT_TRANSACTION_ID)
              + getTextStringSerializedSize(VOLT_EXPORT_TIMESTAMP)
              + getTextStringSerializedSize(VOLT_EXPORT_SEQUENCE_NUMBER)
              + getTextStringSerializedSize(VOLT_PARTITION_ID)
              + getTextStringSerializedSize(VOLT_SITE_ID)
              + getTextStringSerializedSize(VOLT_EXPORT_OPERATION))
{}

void ExportTupleStream::setSignatureAndGeneration(std::string signature, int64_t generation) {
    assert(generation > m_generation);
    assert(signature == m_signature || m_signature == string(""));

    //The first time through this is catalog load and m_generation will be 0
    //Don't send the end of stream notice.
    if (generation != m_generation && m_generation > 0) {
        //Notify that no more data is coming from this generation.
        ExecutorContext::getExecutorContext()->getTopend()->pushExportBuffer(
                m_generation,
                m_partitionId,
                m_signature,
                NULL,
                false,
                true);
        /*
         * With the new generational code the USO is reset to 0 for each
         * generation. The sequence number stored on the table outside the wrapper
         * is not reset and remains constant. USO is really just for transport purposes.
         */
        m_uso = 0;
        m_openSpHandle = 0;
        m_openTransactionUso = 0;
        m_committedSpHandle = 0;
        m_committedUso = 0;
        //Reconstruct the next block so it has a USO of 0.
        assert(m_currBlock->offset() == 0);
        extendBufferChain(m_defaultCapacity);
    }
    m_signature = signature;
    m_generation = generation;
}

#include <sstream>

/*
 * If SpHandle represents a new transaction, commit previous data.
 * Always serialize the supplied tuple in to the stream.
 * Return m_uso before this invocation - this marks the point
 * in the stream the caller can rollback to if this append
 * should be rolled back.
 */
size_t ExportTupleStream::appendTuple(int64_t lastCommittedSpHandle,
<<<<<<< HEAD
                                       int64_t spHandle,
                                       int64_t seqNo,
                                       int64_t uniqueId,
                                       int64_t timestamp,
                                       TableTuple &tuple,
                                       std::vector<std::string> const& columnNames,
                                       int partitionColumn,
                                       ExportTupleStream::Type type)
=======
        int64_t spHandle,
        int64_t seqNo,
        int64_t uniqueId,
        int64_t timestamp,
        const TableTuple &tuple,
        const std::vector<std::string> &columnNames,
        int partitionColumn,
        ExportTupleStream::Type type)
>>>>>>> 90057481
{
    assert(columnNames.size() == tuple.sizeInValues());
    size_t rowHeaderSz = 0;
    size_t tupleMaxLength = 0;

    // Transaction IDs for transactions applied to this tuple stream
    // should always be moving forward in time.
    if (spHandle < m_openSpHandle)
    {
        throwFatalException(
                "Active transactions moving backwards: openSpHandle is %jd, while the append spHandle is %jd",
                (intmax_t)m_openSpHandle, (intmax_t)spHandle
                );
    }

    //Most of the transaction id info and unique id info supplied to commit
    //is nonsense since it isn't currently supplied with a transaction id
    //but it is fine since export isn't currently using the info
    commit(lastCommittedSpHandle, spHandle, uniqueId, false, false);

    // Compute the upper bound on bytes required to serialize tuple.
    // exportxxx: can memoize this calculation.
    tupleMaxLength = computeOffsets(tuple, &rowHeaderSz);
<<<<<<< HEAD
//    std::cout << "Hdr: " << rowHeaderSz << " TupleMax: " << tupleMaxLength << "\n";
//    std::cout.flush();
=======
>>>>>>> 90057481
    if (!m_currBlock) {
        extendBufferChain(m_defaultCapacity);
    }
    //Compute column names size
<<<<<<< HEAD
    size_t colNamesLength = 0;
    colNamesLength += getTextStringSerializedSize("VOLT_TRANSACTION_ID");
    colNamesLength += getTextStringSerializedSize("VOLT_EXPORT_TIMESTAMP");
    colNamesLength += getTextStringSerializedSize("VOLT_EXPORT_SEQUENCE_NUMBER");
    colNamesLength += getTextStringSerializedSize("VOLT_PARTITION_ID");
    colNamesLength += getTextStringSerializedSize("VOLT_SITE_ID");
    colNamesLength += getTextStringSerializedSize("VOLT_EXPORT_OPERATION");
    //Treat column count as hash and only allow ADD/DROP column? What about width of columns?
    for (int i = 0; i < columnNames.size(); i++) {
        colNamesLength += getTextStringSerializedSize(columnNames[i]);
    }
    // include type byte
    colNamesLength += METADATA_COL_CNT + columnNames.size();
=======
    size_t colNamesLength = m_mdColumnNamesSerializedSize;
    for (int i = 0; i < columnNames.size(); i++) {
        colNamesLength += getTextStringSerializedSize(columnNames[i]);
    }

>>>>>>> 90057481
    if (m_currBlock->remaining() < (tupleMaxLength + colNamesLength)) {
        extendBufferChain(tupleMaxLength + colNamesLength);
    }

    // initialize the full row header to 0. This also
    // has the effect of setting each column non-null.
    ::memset(m_currBlock->mutableDataPtr(), 0, rowHeaderSz);

    // the nullarray lives in rowheader after the 4 byte header length prefix + 4 bytes for column count
    uint8_t *nullArray =
      reinterpret_cast<uint8_t*>(m_currBlock->mutableDataPtr() + sizeof (int32_t) + sizeof (int32_t));

    // position the serializer after the full rowheader
    ExportSerializeOutput io(m_currBlock->mutableDataPtr() + rowHeaderSz,
                             m_currBlock->remaining() - rowHeaderSz);

<<<<<<< HEAD
    //Write column Count
    io.writeInt(METADATA_COL_CNT + columnNames.size());
    //Write partition column index
    io.writeInt(METADATA_COL_CNT + partitionColumn);
    //Write column Names
    io.writeTextString("VOLT_TRANSACTION_ID");
    io.writeTextString("VOLT_EXPORT_TIMESTAMP");
    io.writeTextString("VOLT_EXPORT_SEQUENCE_NUMBER");
    io.writeTextString("VOLT_PARTITION_ID");
    io.writeTextString("VOLT_SITE_ID");
    io.writeTextString("VOLT_EXPORT_OPERATION");
    //Treat column count as hash and only allow ADD/DROP column? What about width of columns?
=======
    //Write partition column index
    io.writeInt(METADATA_COL_CNT + partitionColumn);
    // write metadata column names
    io.writeTextString(VOLT_TRANSACTION_ID);
    io.writeTextString(VOLT_EXPORT_TIMESTAMP);
    io.writeTextString(VOLT_EXPORT_SEQUENCE_NUMBER);
    io.writeTextString(VOLT_PARTITION_ID);
    io.writeTextString(VOLT_SITE_ID);
    io.writeTextString(VOLT_EXPORT_OPERATION);
    // write table column names
>>>>>>> 90057481
    for (int i = 0; i < columnNames.size(); i++) {
        io.writeTextString(columnNames[i]);
    }

    // write metadata columns
    io.writeEnumInSingleByte(VALUE_TYPE_BIGINT);
    io.writeLong(spHandle);
    io.writeEnumInSingleByte(VALUE_TYPE_BIGINT);
    io.writeLong(timestamp);
    io.writeEnumInSingleByte(VALUE_TYPE_BIGINT);
    io.writeLong(seqNo);
    io.writeEnumInSingleByte(VALUE_TYPE_BIGINT);
    io.writeLong(m_partitionId);
    io.writeEnumInSingleByte(VALUE_TYPE_BIGINT);
    io.writeLong(m_siteId);

    // use 1 for INSERT EXPORT op, 0 for DELETE EXPORT op
    io.writeEnumInSingleByte(VALUE_TYPE_TINYINT);
    io.writeByte(static_cast<int8_t>((type == INSERT) ? 1L : 0L));
<<<<<<< HEAD

    nullArray[0] = (uint8_t) (METADATA_COL_CNT + tuple.sizeInValues());
    //Write partition column index
    // write the tuple's data
    tuple.serializeToExport(io, METADATA_COL_CNT, &nullArray[1], true);
=======
    // write the tuple's data
    tuple.serializeToExport(io, METADATA_COL_CNT, nullArray, true);

    // write column count - after row size and before null array
    ExportSerializeOutput columnCount(m_currBlock->mutableDataPtr() + 4, sizeof(int32_t));
    columnCount.writeInt(METADATA_COL_CNT + tuple.sizeInValues());
>>>>>>> 90057481

    // write the row size in to the row header
    // rowlength does not include the 4 byte row header
    // but does include the null array.
    ExportSerializeOutput hdr(m_currBlock->mutableDataPtr(), 4);
    hdr.writeInt((int32_t)(io.position()) + (int32_t)rowHeaderSz - 4);

    // update m_offset
    m_currBlock->consumed(rowHeaderSz + io.position());

    // update uso.
    const size_t startingUso = m_uso;
    m_uso += (rowHeaderSz + io.position());
//    cout << "Appending row " << rowHeaderSz + io.position() << " to uso " << m_currBlock->uso()
//            << " offset " << m_currBlock->offset() << std::endl;
    return startingUso;
}

size_t
ExportTupleStream::computeOffsets(const TableTuple &tuple, size_t *rowHeaderSz) const {
    // round-up columncount to next multiple of 8 and divide by 8
    int columnCount = tuple.sizeInValues() + METADATA_COL_CNT;
    int nullMaskLength = ((columnCount + 7) & -8) >> 3;

<<<<<<< HEAD
    // row header is 32-bit length of row plus null mask + sizeof(uint8_t) for columncount
    *rowHeaderSz = sizeof (int32_t) + nullMaskLength + sizeof(uint8_t);

    // metadata column width: 5 int64_ts plus CHAR(1) + 6 bytes for type.
    size_t metadataSz = (sizeof (int64_t) * 5) + 6 + 1;
=======
    // row header is 32-bit length of row plus null mask plus four bytes for storing column-count
    *rowHeaderSz = sizeof (int32_t) + nullMaskLength + sizeof(int32_t);

    // size needed for storing values (data + type) of metadata column: 5 int64_ts plus CHAR(1) + 6 bytes for type.
    size_t metadataSz = (sizeof (int64_t) * 5) + 1 + 6;
>>>>>>> 90057481

    // returns 0 if corrupt tuple detected
    size_t dataSz = tuple.maxExportSerializationSize();
    if (dataSz == 0) {
        throwFatalException("Invalid tuple passed to computeTupleMaxLength. Crashing System.");
    }

<<<<<<< HEAD
=======
    // row header + metadata value size + tuple column count for types + max export serialization size
>>>>>>> 90057481
    return *rowHeaderSz + metadataSz + tuple.sizeInValues() + dataSz;
}

//size_t
//ExportTupleStream::computeOffsets(TableTuple &tuple,
//                                   size_t *rowHeaderSz)
//{
//    // round-up columncount to next multiple of 8 and divide by 8
//    int columnCount = tuple.sizeInValues() + METADATA_COL_CNT;
//    int nullMaskLength = ((columnCount + 7) & -8) >> 3;
//
//    // row header is 32-bit length of row plus null mask
//    *rowHeaderSz = sizeof (int32_t) + nullMaskLength;
//
//    // metadata column width: 5 int64_ts plus CHAR(1).
//    size_t metadataSz = (sizeof (int64_t) * 5) + 1;
//
//    // returns 0 if corrupt tuple detected
//    size_t dataSz = tuple.maxExportSerializationSize();
//    if (dataSz == 0) {
//        throwFatalException("Invalid tuple passed to computeTupleMaxLength. Crashing System.");
//    }
//
//    return *rowHeaderSz + metadataSz + dataSz;
//}

void ExportTupleStream::pushExportBuffer(StreamBlock *block, bool sync, bool endOfStream) {
    ExecutorContext::getExecutorContext()->getTopend()->pushExportBuffer(
                    m_generation,
                    m_partitionId,
                    m_signature,
                    block,
                    sync,
                    endOfStream);
}<|MERGE_RESOLUTION|>--- conflicted
+++ resolved
@@ -101,16 +101,6 @@
  * should be rolled back.
  */
 size_t ExportTupleStream::appendTuple(int64_t lastCommittedSpHandle,
-<<<<<<< HEAD
-                                       int64_t spHandle,
-                                       int64_t seqNo,
-                                       int64_t uniqueId,
-                                       int64_t timestamp,
-                                       TableTuple &tuple,
-                                       std::vector<std::string> const& columnNames,
-                                       int partitionColumn,
-                                       ExportTupleStream::Type type)
-=======
         int64_t spHandle,
         int64_t seqNo,
         int64_t uniqueId,
@@ -119,7 +109,6 @@
         const std::vector<std::string> &columnNames,
         int partitionColumn,
         ExportTupleStream::Type type)
->>>>>>> 90057481
 {
     assert(columnNames.size() == tuple.sizeInValues());
     size_t rowHeaderSz = 0;
@@ -143,36 +132,15 @@
     // Compute the upper bound on bytes required to serialize tuple.
     // exportxxx: can memoize this calculation.
     tupleMaxLength = computeOffsets(tuple, &rowHeaderSz);
-<<<<<<< HEAD
-//    std::cout << "Hdr: " << rowHeaderSz << " TupleMax: " << tupleMaxLength << "\n";
-//    std::cout.flush();
-=======
->>>>>>> 90057481
     if (!m_currBlock) {
         extendBufferChain(m_defaultCapacity);
     }
     //Compute column names size
-<<<<<<< HEAD
-    size_t colNamesLength = 0;
-    colNamesLength += getTextStringSerializedSize("VOLT_TRANSACTION_ID");
-    colNamesLength += getTextStringSerializedSize("VOLT_EXPORT_TIMESTAMP");
-    colNamesLength += getTextStringSerializedSize("VOLT_EXPORT_SEQUENCE_NUMBER");
-    colNamesLength += getTextStringSerializedSize("VOLT_PARTITION_ID");
-    colNamesLength += getTextStringSerializedSize("VOLT_SITE_ID");
-    colNamesLength += getTextStringSerializedSize("VOLT_EXPORT_OPERATION");
-    //Treat column count as hash and only allow ADD/DROP column? What about width of columns?
-    for (int i = 0; i < columnNames.size(); i++) {
-        colNamesLength += getTextStringSerializedSize(columnNames[i]);
-    }
-    // include type byte
-    colNamesLength += METADATA_COL_CNT + columnNames.size();
-=======
     size_t colNamesLength = m_mdColumnNamesSerializedSize;
     for (int i = 0; i < columnNames.size(); i++) {
         colNamesLength += getTextStringSerializedSize(columnNames[i]);
     }
 
->>>>>>> 90057481
     if (m_currBlock->remaining() < (tupleMaxLength + colNamesLength)) {
         extendBufferChain(tupleMaxLength + colNamesLength);
     }
@@ -189,20 +157,6 @@
     ExportSerializeOutput io(m_currBlock->mutableDataPtr() + rowHeaderSz,
                              m_currBlock->remaining() - rowHeaderSz);
 
-<<<<<<< HEAD
-    //Write column Count
-    io.writeInt(METADATA_COL_CNT + columnNames.size());
-    //Write partition column index
-    io.writeInt(METADATA_COL_CNT + partitionColumn);
-    //Write column Names
-    io.writeTextString("VOLT_TRANSACTION_ID");
-    io.writeTextString("VOLT_EXPORT_TIMESTAMP");
-    io.writeTextString("VOLT_EXPORT_SEQUENCE_NUMBER");
-    io.writeTextString("VOLT_PARTITION_ID");
-    io.writeTextString("VOLT_SITE_ID");
-    io.writeTextString("VOLT_EXPORT_OPERATION");
-    //Treat column count as hash and only allow ADD/DROP column? What about width of columns?
-=======
     //Write partition column index
     io.writeInt(METADATA_COL_CNT + partitionColumn);
     // write metadata column names
@@ -213,7 +167,6 @@
     io.writeTextString(VOLT_SITE_ID);
     io.writeTextString(VOLT_EXPORT_OPERATION);
     // write table column names
->>>>>>> 90057481
     for (int i = 0; i < columnNames.size(); i++) {
         io.writeTextString(columnNames[i]);
     }
@@ -233,20 +186,12 @@
     // use 1 for INSERT EXPORT op, 0 for DELETE EXPORT op
     io.writeEnumInSingleByte(VALUE_TYPE_TINYINT);
     io.writeByte(static_cast<int8_t>((type == INSERT) ? 1L : 0L));
-<<<<<<< HEAD
-
-    nullArray[0] = (uint8_t) (METADATA_COL_CNT + tuple.sizeInValues());
-    //Write partition column index
-    // write the tuple's data
-    tuple.serializeToExport(io, METADATA_COL_CNT, &nullArray[1], true);
-=======
     // write the tuple's data
     tuple.serializeToExport(io, METADATA_COL_CNT, nullArray, true);
 
     // write column count - after row size and before null array
     ExportSerializeOutput columnCount(m_currBlock->mutableDataPtr() + 4, sizeof(int32_t));
     columnCount.writeInt(METADATA_COL_CNT + tuple.sizeInValues());
->>>>>>> 90057481
 
     // write the row size in to the row header
     // rowlength does not include the 4 byte row header
@@ -271,19 +216,11 @@
     int columnCount = tuple.sizeInValues() + METADATA_COL_CNT;
     int nullMaskLength = ((columnCount + 7) & -8) >> 3;
 
-<<<<<<< HEAD
-    // row header is 32-bit length of row plus null mask + sizeof(uint8_t) for columncount
-    *rowHeaderSz = sizeof (int32_t) + nullMaskLength + sizeof(uint8_t);
-
-    // metadata column width: 5 int64_ts plus CHAR(1) + 6 bytes for type.
-    size_t metadataSz = (sizeof (int64_t) * 5) + 6 + 1;
-=======
     // row header is 32-bit length of row plus null mask plus four bytes for storing column-count
     *rowHeaderSz = sizeof (int32_t) + nullMaskLength + sizeof(int32_t);
 
     // size needed for storing values (data + type) of metadata column: 5 int64_ts plus CHAR(1) + 6 bytes for type.
     size_t metadataSz = (sizeof (int64_t) * 5) + 1 + 6;
->>>>>>> 90057481
 
     // returns 0 if corrupt tuple detected
     size_t dataSz = tuple.maxExportSerializationSize();
@@ -291,35 +228,9 @@
         throwFatalException("Invalid tuple passed to computeTupleMaxLength. Crashing System.");
     }
 
-<<<<<<< HEAD
-=======
     // row header + metadata value size + tuple column count for types + max export serialization size
->>>>>>> 90057481
     return *rowHeaderSz + metadataSz + tuple.sizeInValues() + dataSz;
 }
-
-//size_t
-//ExportTupleStream::computeOffsets(TableTuple &tuple,
-//                                   size_t *rowHeaderSz)
-//{
-//    // round-up columncount to next multiple of 8 and divide by 8
-//    int columnCount = tuple.sizeInValues() + METADATA_COL_CNT;
-//    int nullMaskLength = ((columnCount + 7) & -8) >> 3;
-//
-//    // row header is 32-bit length of row plus null mask
-//    *rowHeaderSz = sizeof (int32_t) + nullMaskLength;
-//
-//    // metadata column width: 5 int64_ts plus CHAR(1).
-//    size_t metadataSz = (sizeof (int64_t) * 5) + 1;
-//
-//    // returns 0 if corrupt tuple detected
-//    size_t dataSz = tuple.maxExportSerializationSize();
-//    if (dataSz == 0) {
-//        throwFatalException("Invalid tuple passed to computeTupleMaxLength. Crashing System.");
-//    }
-//
-//    return *rowHeaderSz + metadataSz + dataSz;
-//}
 
 void ExportTupleStream::pushExportBuffer(StreamBlock *block, bool sync, bool endOfStream) {
     ExecutorContext::getExecutorContext()->getTopend()->pushExportBuffer(
