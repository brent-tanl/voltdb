--- conflicted
+++ resolved
@@ -156,14 +156,11 @@
         limit_node->getLimitAndOffsetByReference(params, limit, offset);
     }
 
-<<<<<<< HEAD
-=======
     // substitute parameters in the order by expressions
     for (int i = 0; i < node->getSortExpressions().size(); i++) {
         node->getSortExpressions()[i]->substitute(params);
     }
 
->>>>>>> 8852cbcb
     VOLT_TRACE("Running OrderBy '%s'", getPlanNode()->debug().c_str());
     VOLT_TRACE("Input Table:\n '%s'", input_table->debug().c_str());
     TableIterator iterator = input_table->iterator();
