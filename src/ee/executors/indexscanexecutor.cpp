--- conflicted
+++ resolved
@@ -63,8 +63,8 @@
 #include "storage/temptable.h"
 #include "storage/persistenttable.h"
 
-
 namespace voltdb {
+
 namespace detail {
 
     struct IndexScanExecutorState
@@ -98,7 +98,7 @@
     m_searchKey(), m_searchKeyBeforeSubstituteArray(NULL),
     m_needsSubstituteProject(NULL), m_needsSubstituteSearchKey(NULL),
     m_needsSubstitutePostExpression(false), m_needsSubstituteEndExpression(false),
-    m_lookupType(), m_sortDirection(), m_limitNode (NULL), m_limitSize(0), m_limitOffset(0),
+    m_lookupType(), m_sortDirection(),
     m_outputTable(NULL), m_targetTable(NULL), m_index(NULL), m_dummy(), m_tuple(),
     m_needsSubstituteSearchKeyPtr(), m_needsSubstituteProjectPtr(), m_projectionAllTupleArrayPtr(),
     m_searchKeyBeforeSubstituteArrayPtr(), m_searchKeyBackingStore(NULL),
@@ -350,7 +350,7 @@
     //
     // INLINE LIMIT
     //
-    LimitPlanNode* limit_node = dynamic_cast<LimitPlanNode*>(m_abstractNode->getInlinePlanNode(PLAN_NODE_TYPE_LIMIT));
+    LimitPlanNode* limit_node = dynamic_cast<LimitPlanNode*>(getPlanNode()->getInlinePlanNode(PLAN_NODE_TYPE_LIMIT));
 
     //
     // SEARCH KEY
@@ -453,8 +453,6 @@
         m_index->moveToEnd(true);
     }
 
-<<<<<<< HEAD
-=======
     int tuple_ctr = 0;
     int tuples_skipped = 0;     // for offset
     int limit = -1;
@@ -463,7 +461,6 @@
         limit_node->getLimitAndOffsetByReference(params, limit, offset);
     }
 
->>>>>>> ba1b624b
     //
     // We have to different nextValue() methods for different lookup types
     //
