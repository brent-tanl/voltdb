/* This file is part of VoltDB.
 * Copyright (C) 2008-2012 VoltDB Inc.
 *
 * This file contains original code and/or modifications of original code.
 * Any modifications made by VoltDB Inc. are licensed under the following
 * terms and conditions:
 *
 * VoltDB is free software: you can redistribute it and/or modify
 * it under the terms of the GNU General Public License as published by
 * the Free Software Foundation, either version 3 of the License, or
 * (at your option) any later version.
 *
 * VoltDB is distributed in the hope that it will be useful,
 * but WITHOUT ANY WARRANTY; without even the implied warranty of
 * MERCHANTABILITY or FITNESS FOR A PARTICULAR PURPOSE.  See the
 * GNU General Public License for more details.
 *
 * You should have received a copy of the GNU General Public License
 * along with VoltDB.  If not, see <http://www.gnu.org/licenses/>.
 */
/* Copyright (C) 2008 by H-Store Project
 * Brown University
 * Massachusetts Institute of Technology
 * Yale University
 *
 * Permission is hereby granted, free of charge, to any person obtaining
 * a copy of this software and associated documentation files (the
 * "Software"), to deal in the Software without restriction, including
 * without limitation the rights to use, copy, modify, merge, publish,
 * distribute, sublicense, and/or sell copies of the Software, and to
 * permit persons to whom the Software is furnished to do so, subject to
 * the following conditions:
 *
 * The above copyright notice and this permission notice shall be
 * included in all copies or substantial portions of the Software.
 *
 * THE SOFTWARE IS PROVIDED "AS IS", WITHOUT WARRANTY OF ANY KIND,
 * EXPRESS OR IMPLIED, INCLUDING BUT NOT LIMITED TO THE WARRANTIES OF
 * MERCHANTABILITY, FITNESS FOR A PARTICULAR PURPOSE AND NONINFRINGEMENT
 * IN NO EVENT SHALL THE AUTHORS BE LIABLE FOR ANY CLAIM, DAMAGES OR
 * OTHER LIABILITY, WHETHER IN AN ACTION OF CONTRACT, TORT OR OTHERWISE,
 * ARISING FROM, OUT OF OR IN CONNECTION WITH THE SOFTWARE OR THE USE OR
 * OTHER DEALINGS IN THE SOFTWARE.
 */

#ifndef VOLTDBNODEABSTRACTEXECUTOR_H
#define VOLTDBNODEABSTRACTEXECUTOR_H

#include "plannodes/abstractplannode.h"
#include "storage/temptable.h"
#include "boost/bind.hpp"
#include "boost/function.hpp"
#include "boost/ref.hpp"
#include "boost/scoped_ptr.hpp"
#include <cassert>
#include <vector>

namespace voltdb {

class TempTableLimits;
class VoltDBEngine;

namespace detail {
<<<<<<< HEAD
// must be in the header file to be visible from other executors
struct AbstractExecutorState
{
    AbstractExecutorState(Table* table) :
        m_iterator(table->makeIterator()),
        m_nextTuple(table->schema()),
        m_nullTuple(table->schema())
    {}
    boost::scoped_ptr<TableIterator> m_iterator;
    TableTuple m_nextTuple;
    TableTuple m_nullTuple;
};

} // namespace detail
=======
struct AbstractExecutorState;
} //namespace detail
>>>>>>> 8852cbcb

/**
 * AbstractExecutor provides the API for initializing and invoking executors.
 */
class AbstractExecutor {
  public:
    virtual ~AbstractExecutor();

    /** Executors are initialized once when the catalog is loaded */
    bool init(VoltDBEngine*, TempTableLimits* limits);

    /** Invoke a plannode's associated executor */
    bool execute(const NValueArray& params);

    /** Invoke a plannode's associated executor using the pull protocol */
    bool execute_pull(const NValueArray& params);

    /** Returns true if executor supports pull mode */
    virtual bool support_pull() const;

    /** Gets next available tuple(s) from input table as needed
     * and applies executor specific logic to produce its next tuple. */
    TableTuple next_pull();

    /** Generic behavior wrapping the custom p_pre_execute_pull. */
    // @TODO: Does the need to prep m_tmpOutputTable really cut across executor classes?
    // Or should we consider moving this into custom p_pre_execute_pull implementations only as it may apply?
    void pre_execute_pull(const NValueArray& params);

    /** Cleans up after the p_next_pull iteration. */
    void post_execute_pull();

    /** Reset executor's pull state */
    void reset_state_pull();

    // Clean up the output table of the executor tree as needed
    // Generic behavior wrapping the custom p_pre_execute_pull.
    void clearOutputTables();

<<<<<<< HEAD
    //@TODO need something better than this.
    // Only required by aggregate executor in case of INSERT
    virtual bool parent_send_need_save_tuple_pull() const;

=======
>>>>>>> 8852cbcb
    /**
     * Returns true if the output table for the plannode must be cleaned up
     * after p_execute().  <b>Default is false</b>. This should be overriden in
     * the receive executor since this is the only place we need to clean up the
     * output table.
     */
    virtual bool needsPostExecuteClear() { return false; }

    /**
     * Returns the plannode that generated this executor.
     */
    inline AbstractPlanNode* getPlanNode() { return m_abstractNode; }

    // Generic method to depth first iterate over the children and call the functor on each level
    // The functor signature is void f(AbstractExecutor*)
    // The second parameter controls whether the iteration should stop
    // if child doesn't support the pull mode yet or keep going. For example, if we are simply building
    // the list of all children for a given node, this parameter should be set to false.
    // It will become obsolete after all executors will be converted to the pull mode.
    template <typename Functor>
    typename Functor::result_type  depth_first_iterate_pull(Functor& f, bool stopOnPush);

  protected:
    AbstractExecutor(VoltDBEngine* engine, AbstractPlanNode* abstractNode);

  private:
    /** Concrete executor classes implement initialization in p_init() */
    virtual bool p_init(AbstractPlanNode*,
                        TempTableLimits* limits) = 0;

    /** Concrete executor classes implement the original push-based execution protocol in p_execute() */
    virtual bool p_execute(const NValueArray& params) = 0;

    /**
     * Returns true if the output table for the plannode must be
     * cleared before p_execute().  <b>Default is true (clear each
     * time)</b>. Override this method if the executor receives a
     * plannode instance that must not be cleared.
     * @return true if output table must be cleared; false otherwise.
     */
    virtual bool needsOutputTableClear() { return true; };

    // @TODO: Eventually, when every executor class has its own p_next_pull implementation,
    // p_pre_execute_pull will become abstract (pure virtual).
    // Each executor will be required to implement this function to do its own parameter processing.
    // For now, to accomodate executors that still use the push-based protocol that
    // processes parameters in p_execute, AbstractExecutor provides an implementation that
    // bridges the two protocols -- calling p_execute (and all its prerequisites) which leaves
    // results in an output table for the defaulted implementation of p_next_pull to find.
    /** Last minute init before the p_next_pull iteration */
    virtual void p_pre_execute_pull(const NValueArray& params);

    /** Executor specific logic */
    virtual void p_execute_pull();

    /** Cleans up after the p_next_pull iteration. */
    virtual void p_post_execute_pull();

    // Saves processed tuple
    virtual void p_insert_output_table_pull(TableTuple& tuple);

    /** Reset executor's pull state */
    virtual void p_reset_state_pull();

    // @TODO: Eventually, every executor class will have its own p_next_pull implementation
    // that operates within the pull protocol as best it can.
    // Then this function will be made abstract (pure virtual).
    // For now, AbstractExecutor provides this sub-optimal implementation that
    // relies on the executor class implementation of the older push protocol.
    // In particular, it pulls tuples from the output table that was populated by p_execute.
    /** Gets next available tuple(s) from input table as needed
     * and applies executor specific logic to produce its next tuple. */
    virtual TableTuple p_next_pull();

    // Helps clean up output tables of an executor and its dependencies.
    void clearOutputTable_pull();

  private:
    // execution engine owns the plannode allocation.
    AbstractPlanNode* m_abstractNode;
    TempTable* m_tmpOutputTable;

    // cache to avoid runtime virtual function call
    bool needs_outputtable_clear_cached;

    // @TODO: Eventually, when the p_execute push protocol is phased out
    // and each executor implements p_pre_execute_pull and p_next_pull,
    // this generic mechanism for adapting push protocol executors will not be needed.
    boost::scoped_ptr<detail::AbstractExecutorState> m_absState;
};

inline bool AbstractExecutor::execute(const NValueArray& params)
{
    assert(m_abstractNode);
    VOLT_TRACE("Starting execution of plannode(id=%d)...",
               m_abstractNode->getPlanNodeId());

    if (m_tmpOutputTable)
    {
        VOLT_TRACE("Clearing output table...");
        m_tmpOutputTable->deleteAllTuplesNonVirtual(false);
    }

    // substitute params for output schema
    for (int i = 0; i < m_abstractNode->getOutputSchema().size(); i++) {
        m_abstractNode->getOutputSchema()[i]->getExpression()->substitute(params);
    }

    // run the executor
    return p_execute(params);
}

inline void AbstractExecutor::p_execute_pull()
{
    // run the executor
    while (true)
    {
        // iteration stops when empty tuple is returned
        TableTuple tuple = p_next_pull();
        if (tuple.isNullTuple())
            break;
        // Insert processed tuple into the output table
        p_insert_output_table_pull(tuple);
    }
}

inline TableTuple AbstractExecutor::next_pull()
{
    return this->p_next_pull();
}

inline void AbstractExecutor::pre_execute_pull(const NValueArray& params) {
    assert(m_abstractNode);
    VOLT_TRACE("Starting execution of plannode(id=%d)...",
               m_abstractNode->getPlanNodeId());
    // @TODO clean-up is done twice.
    // First time here
    // Second time in VoltDBEngine::executeQuery after execute_pull is completed
    if (m_tmpOutputTable)
    {
        VOLT_TRACE("Clearing output table...");
        m_tmpOutputTable->deleteAllTuplesNonVirtual(false);
    }
    p_pre_execute_pull(params);
}

inline void AbstractExecutor::post_execute_pull() {
    p_post_execute_pull();
}

inline void AbstractExecutor::reset_state_pull() {
    this->p_reset_state_pull();
}

template <typename Functor>
typename Functor::result_type AbstractExecutor::depth_first_iterate_pull(
    Functor& functor, bool stopOnPush)
{
    // stop traversal if executor doesn't support pull mode. This will switch
    // it to conventional push mode. In some cases the behaviour can be overriden
    if (this->support_pull() || !stopOnPush) {
        assert(m_abstractNode);
        // Recurs to children and applay functor
        std::vector<AbstractPlanNode*>& children = m_abstractNode->getChildren();
        for (std::vector<AbstractPlanNode*>::iterator it = children.begin(); it != children.end(); ++it)
        {
            assert(*it);
            AbstractExecutor* executor = (*it)->getExecutor();
            assert(executor);
            executor->depth_first_iterate_pull(functor, stopOnPush);
        }
    }
    // Applay functor to self
    return functor(this);
}

inline void AbstractExecutor::p_insert_output_table_pull(TableTuple& tuple) {
    assert(m_tmpOutputTable);
    if (!m_tmpOutputTable->insertTuple(tuple)) {
        char message[128];
        snprintf(message, 128, "Failed to insert into table '%s'",
                m_tmpOutputTable->name().c_str());
        VOLT_ERROR("%s", message);
        throw SerializableEEException(VOLT_EE_EXCEPTION_TYPE_EEEXCEPTION,
                                      message);
     }
<<<<<<< HEAD
=======
}

inline void AbstractExecutor::p_post_execute_pull() {
}


inline void AbstractExecutor::clearOutputTable_pull()
{
    if (needsOutputTableClear())
    {
        assert(m_tmpOutputTable);
        m_tmpOutputTable->deleteAllTuples(false);
    }
}

inline bool AbstractExecutor::support_pull() const {
    return false;
}

inline void AbstractExecutor::p_reset_state_pull() {
}

inline void AbstractExecutor::clearOutputTables()
{
    boost::function<void(AbstractExecutor*)> fcleanup = &AbstractExecutor::clearOutputTable_pull;
    depth_first_iterate_pull(fcleanup, false);
}

>>>>>>> 8852cbcb
}

inline void AbstractExecutor::p_post_execute_pull() {
}


inline void AbstractExecutor::clearOutputTable_pull()
{
    if (needsOutputTableClear())
    {
        assert(m_tmpOutputTable);
        m_tmpOutputTable->deleteAllTuples(false);
    }
}

inline bool AbstractExecutor::support_pull() const {
    return false;
}

inline void AbstractExecutor::p_reset_state_pull() {
}

inline void AbstractExecutor::clearOutputTables()
{
    boost::function<void(AbstractExecutor*)> fcleanup = &AbstractExecutor::clearOutputTable_pull;
    depth_first_iterate_pull(fcleanup, false);
}

inline bool AbstractExecutor::parent_send_need_save_tuple_pull() const
{
    return true;
}

}


#endif<|MERGE_RESOLUTION|>--- conflicted
+++ resolved
@@ -61,7 +61,6 @@
 class VoltDBEngine;
 
 namespace detail {
-<<<<<<< HEAD
 // must be in the header file to be visible from other executors
 struct AbstractExecutorState
 {
@@ -76,10 +75,6 @@
 };
 
 } // namespace detail
-=======
-struct AbstractExecutorState;
-} //namespace detail
->>>>>>> 8852cbcb
 
 /**
  * AbstractExecutor provides the API for initializing and invoking executors.
@@ -119,13 +114,10 @@
     // Generic behavior wrapping the custom p_pre_execute_pull.
     void clearOutputTables();
 
-<<<<<<< HEAD
     //@TODO need something better than this.
     // Only required by aggregate executor in case of INSERT
     virtual bool parent_send_need_save_tuple_pull() const;
 
-=======
->>>>>>> 8852cbcb
     /**
      * Returns true if the output table for the plannode must be cleaned up
      * after p_execute().  <b>Default is false</b>. This should be overriden in
@@ -312,8 +304,6 @@
         throw SerializableEEException(VOLT_EE_EXCEPTION_TYPE_EEEXCEPTION,
                                       message);
      }
-<<<<<<< HEAD
-=======
 }
 
 inline void AbstractExecutor::p_post_execute_pull() {
@@ -342,35 +332,6 @@
     depth_first_iterate_pull(fcleanup, false);
 }
 
->>>>>>> 8852cbcb
-}
-
-inline void AbstractExecutor::p_post_execute_pull() {
-}
-
-
-inline void AbstractExecutor::clearOutputTable_pull()
-{
-    if (needsOutputTableClear())
-    {
-        assert(m_tmpOutputTable);
-        m_tmpOutputTable->deleteAllTuples(false);
-    }
-}
-
-inline bool AbstractExecutor::support_pull() const {
-    return false;
-}
-
-inline void AbstractExecutor::p_reset_state_pull() {
-}
-
-inline void AbstractExecutor::clearOutputTables()
-{
-    boost::function<void(AbstractExecutor*)> fcleanup = &AbstractExecutor::clearOutputTable_pull;
-    depth_first_iterate_pull(fcleanup, false);
-}
-
 inline bool AbstractExecutor::parent_send_need_save_tuple_pull() const
 {
     return true;
