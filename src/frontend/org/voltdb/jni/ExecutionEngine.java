/* This file is part of VoltDB.
 * Copyright (C) 2008-2013 VoltDB Inc.
 *
 * This program is free software: you can redistribute it and/or modify
 * it under the terms of the GNU Affero General Public License as
 * published by the Free Software Foundation, either version 3 of the
 * License, or (at your option) any later version.
 *
 * This program is distributed in the hope that it will be useful,
 * but WITHOUT ANY WARRANTY; without even the implied warranty of
 * MERCHANTABILITY or FITNESS FOR A PARTICULAR PURPOSE.  See the
 * GNU Affero General Public License for more details.
 *
 * You should have received a copy of the GNU Affero General Public License
 * along with VoltDB.  If not, see <http://www.gnu.org/licenses/>.
 */

package org.voltdb.jni;

import java.nio.ByteBuffer;
import java.util.ArrayDeque;
import java.util.Arrays;
import java.util.HashMap;
import java.util.List;
import java.util.Map;
import java.util.Map.Entry;

import org.voltcore.logging.Level;
import org.voltcore.logging.VoltLogger;
import org.voltcore.utils.CoreUtils;
import org.voltcore.utils.DBBPool;
import org.voltdb.ExecutionSite;
import org.voltdb.PlannerStatsCollector;
import org.voltdb.PlannerStatsCollector.CacheUse;
import org.voltdb.RunningProcedureContext;
import org.voltdb.RunningProcedureStatsCollector;
import org.voltdb.StatsAgent;
import org.voltdb.StatsSelector;
import org.voltdb.TableStreamType;
import org.voltdb.TheHashinator;
import org.voltdb.VoltDB;
import org.voltdb.VoltTable;
import org.voltdb.exceptions.EEException;
import org.voltdb.export.ExportProtoMessage;
import org.voltdb.messaging.FastDeserializer;
import org.voltdb.sysprocs.saverestore.SnapshotPredicates;
import org.voltdb.planner.ActivePlanRepository;
import org.voltdb.utils.LogKeys;
import org.voltdb.utils.VoltTableUtil;

/**
 * Wrapper for native Execution Engine library. There are two implementations,
 * one using JNI and one using IPC. ExecutionEngine provides a consistent interface
 * for these implementations to the ExecutionSite.
 */
public abstract class ExecutionEngine implements FastDeserializer.DeserializationMonitor {

    public static enum TaskType {
        VALIDATE_PARTITIONING(0);

        private TaskType(int taskId) {
            this.taskId = taskId;
        }

        public final int taskId;
    }

    // is the execution site dirty
    protected boolean m_dirty;

    /** Error codes exported for JNI methods. */
    public static final int ERRORCODE_SUCCESS = 0;
    public static final int ERRORCODE_ERROR = 1; // just error or not so far.
    public static final int ERRORCODE_WRONG_SERIALIZED_BYTES = 101;
    public static final int ERRORCODE_NEED_PLAN = 110;
    public static final int ERRORCODE_PROGRESS_UPDATE = 111;

    /** For now sync this value with the value in the EE C++ code to get good stats. */
    public static final int EE_PLAN_CACHE_SIZE = 1000;

    /** Partition ID */
    protected final int m_partitionId;

    /** Host ID */
    protected final long m_siteId;

    /** Statistics collector (provided later) */
    private PlannerStatsCollector m_plannerStats = null;
    private RunningProcedureStatsCollector m_rProcStats = null;

    // used for tracking statistics about the plan cache in the EE
    private int m_cacheMisses = 0;
    private int m_eeCacheSize = 0;

    /** Context information of the current running procedure*/
    private RunningProcedureContext m_rProcContext = new RunningProcedureContext();
    private boolean m_readOnly;
    private long m_startTime;
<<<<<<< HEAD
    private long m_currentUniqueId;
=======
>>>>>>> 828f879b
    private long m_logDuration = 1000;

    /** information about EE calls back to JAVA. For test.*/
    public int m_callsFromEE = 0;
    public long m_lastTuplesAccessed = 0;

    /** Make the EE clean and ready to do new transactional work. */
    public void resetDirtyStatus() {
        m_dirty = false;
    }

    /** Has the database changed any state since the last reset of dirty status? */
    public boolean getDirtyStatus() {
        return m_dirty;
    }

    /** Utility method to verify return code and throw as required */
    final protected void checkErrorCode(final int errorCode) {
        if ((errorCode != ERRORCODE_SUCCESS) && (errorCode != ERRORCODE_NEED_PLAN)) {
            throwExceptionForError(errorCode);
        }
    }

    /**
     * Utility method to generate an EEXception that can be overridden by
     * derived classes. This needs to be implemented by each interface
     * as data is required from the execution engine.
     */
    abstract protected void throwExceptionForError(final int errorCode);

    @Override
    public void deserializedBytes(final int numBytes) {
    }

    /** Create an ee and load the volt shared library */
    public ExecutionEngine(long siteId, int partitionId) {
        m_partitionId = partitionId;
        m_siteId = siteId;
        org.voltdb.EELibraryLoader.loadExecutionEngineLibrary(true);
        // In mock test environments there may be no stats agent.
        final StatsAgent statsAgent = VoltDB.instance().getStatsAgent();
        if (statsAgent != null) {
            m_plannerStats = new PlannerStatsCollector(siteId);
            statsAgent.registerStatsSource(StatsSelector.PLANNER, siteId, m_plannerStats);
        }
        m_rProcStats = new RunningProcedureStatsCollector(siteId);
        statsAgent.registerStatsSource(StatsSelector.LONGPROC, siteId, m_rProcStats);
    }

    /** Alternate constructor without planner statistics tracking. */
    public ExecutionEngine() {
        m_partitionId = 0;  // not used
        m_siteId = 0; // not used
        m_plannerStats = null;
    }

    /*
     * State to manage dependency tables for the current work unit.
     * The EE pulls from this state as necessary across JNI (or IPC)
     */
    DependencyTracker m_dependencyTracker = new DependencyTracker();

    /**
     * Called by Java to store dependencies for the EE. Creates
     * a private list of dependencies to be manipulated by the tracker.
     * Does not copy the table data - references WorkUnit's tables.
     * @param dependencies
     */
    public void stashWorkUnitDependencies(final Map<Integer, List<VoltTable>> dependencies) {
        m_dependencyTracker.trackNewWorkUnit(dependencies);
    }

    /**
     * Stash a single dependency. Exists only for test cases.
     * @param depId
     * @param vt
     */
    public void stashDependency(final int depId, final VoltTable vt) {
        m_dependencyTracker.addDependency(depId, vt);
    }


    private class DependencyTracker {
        private final HashMap<Integer, ArrayDeque<VoltTable>> m_depsById =
            new HashMap<Integer, ArrayDeque<VoltTable>>();

        private final VoltLogger hostLog = new VoltLogger("HOST");
        private final VoltLogger log = new VoltLogger(ExecutionSite.class.getName());


        /**
         * Add a single dependency. Exists only for test cases.
         * @param depId
         * @param vt
         */
        void addDependency(final int depId, final VoltTable vt) {
            ArrayDeque<VoltTable> deque = m_depsById.get(depId);
            if (deque == null) {
                deque = new ArrayDeque<VoltTable>();
                m_depsById.put(depId, deque);
            }
            deque.add(vt);
        }

        /**
         * Store dependency tables for later retrieval by the EE.
         * @param workunit
         */
        void trackNewWorkUnit(final Map<Integer, List<VoltTable>> dependencies) {
            for (final Entry<Integer, List<VoltTable>> e : dependencies.entrySet()) {
                // could do this optionally - debug only.
                verifyDependencySanity(e.getKey(), e.getValue());
                // create a new list of references to the workunit's table
                // to avoid any changes to the WorkUnit's list. But do not
                // copy the table data.
                final ArrayDeque<VoltTable> deque = new ArrayDeque<VoltTable>();
                for (VoltTable depTable : e.getValue()) {
                    // A joining node will respond with a table that has this status code
                    if (depTable.getStatusCode() != VoltTableUtil.NULL_DEPENDENCY_STATUS) {
                        deque.add(depTable);
                    }
                }
                // intentionally overwrite the previous dependency id.
                // would a lookup and a clear() be faster?
                m_depsById.put(e.getKey(), deque);
            }
        }

        public VoltTable nextDependency(final int dependencyId) {
            // this formulation retains an arraydeque in the tracker that is
            // overwritten by the next transaction using this dependency id. If
            // the EE requests all dependencies (as is expected), the deque
            // will not retain any references to VoltTables (which is the goal).
            final ArrayDeque<VoltTable> vtstack = m_depsById.get(dependencyId);
            if (vtstack != null && vtstack.size() > 0) {
                // java doc. says this amortized constant time.
                return vtstack.pop();
            }
            else if (vtstack == null) {
                assert(false) : "receive without associated tracked dependency.";
                return null;
            }
            else {
                return null;
            }
        }

        /**
         * Log and exit if a dependency list fails an invariant.
         * @param dependencyId
         * @param dependencies
         */
        void verifyDependencySanity(final Integer dependencyId, final List<VoltTable> dependencies) {
            if (dependencies == null) {
                hostLog.l7dlog(Level.FATAL, LogKeys.host_ExecutionSite_DependencyNotFound.name(),
                               new Object[] { dependencyId }, null);
                VoltDB.crashLocalVoltDB("No additional info.", false, null);
                // Prevent warnings.
                return;
            }
            for (final Object dependency : dependencies) {
                if (dependency == null) {
                    hostLog.l7dlog(Level.FATAL, LogKeys.host_ExecutionSite_DependencyContainedNull.name(),
                                   new Object[] { dependencyId },
                            null);
                    VoltDB.crashLocalVoltDB("No additional info.", false, null);
                    // Prevent warnings.
                    return;
                }
                if (log.isTraceEnabled()) {
                    log.l7dlog(Level.TRACE, LogKeys.org_voltdb_ExecutionSite_ImportingDependency.name(),
                               new Object[] { dependencyId, dependency.getClass().getName(), dependency.toString() },
                               null);
                }
                if (!(dependency instanceof VoltTable)) {
                    hostLog.l7dlog(Level.FATAL, LogKeys.host_ExecutionSite_DependencyNotVoltTable.name(),
                                   new Object[] { dependencyId }, null);
                    VoltDB.crashLocalVoltDB("No additional info.", false, null);
                }
            }

        }

    }



    /*
     * Interface backend invokes to communicate to Java frontend
     */


    /**
     * Call VoltDB.crashVoltDB on behalf of the EE
     * @param reason Reason the EE crashed
     */
    public static void crashVoltDB(String reason, String traces[], String filename, int lineno) {
        VoltLogger hostLog = new VoltLogger("HOST");
        String fn = (filename == null) ? "unknown" : filename;
        String re = (reason == null) ? "Fatal EE error." : reason;
        hostLog.fatal(re + " In " + fn + ":" + lineno);
        if (traces != null) {
            for ( String trace : traces) {
                hostLog.fatal(trace);
            }
        }
        VoltDB.crashLocalVoltDB(re + " In " + fn + ":" + lineno, true, null);
    }

    /**
     * Called from the ExecutionEngine to request serialized dependencies.
     */
    public byte[] nextDependencyAsBytes(final int dependencyId) {
        final VoltTable vt =  m_dependencyTracker.nextDependency(dependencyId);
        if (vt != null) {
            final ByteBuffer buf2 = vt.getTableDataReference();
            byte[] bytes = buf2.array();
            // if a buffer has an offset, just getting the array will give you the wrong thing
            if (buf2.arrayOffset() != 0) {
                bytes = Arrays.copyOfRange(bytes, buf2.arrayOffset(), bytes.length);
            }
            return bytes;
        }
        else {
            return null;
        }
    }

    public boolean fragmentProgressUpdate(int batchIndex,
            String planNodeName,
            String lastAccessedTable,
            long lastAccessedTableSize,
            long tuplesFound) {
        ++m_callsFromEE;
        m_lastTuplesAccessed = tuplesFound;

        long currentTime = System.currentTimeMillis();
        long duration = currentTime - m_startTime;
<<<<<<< HEAD
        short realBatchIndex = (short)(m_rProcContext.m_batchIndexBase+batchIndex+1);
=======
>>>>>>> 828f879b

        if(duration > m_logDuration) {
            VoltLogger log = new VoltLogger("CONSOLE");
            log.info("Procedure "+m_rProcContext.m_procedureName+" is taking a long time to execute -- "+duration/1000.0+" seconds spent accessing "
<<<<<<< HEAD
                    +tuplesFound+" tuples. Current plan fragment "+planNodeName+" in query "+ realBatchIndex
                    +" of batch "+m_rProcContext.m_voltExecuteSQLIndex+" on site "+CoreUtils.hsIdToString(m_siteId)+".");

            m_logDuration = (m_logDuration < 30000) ? 2*m_logDuration : 30000;
        }
        this.m_rProcStats.beginProcedure(m_currentUniqueId,
                m_rProcContext.m_procedureName,
                duration,
                realBatchIndex,
                m_rProcContext.m_voltExecuteSQLIndex,
                planNodeName,
                lastAccessedTable,
                lastAccessedTableSize,
                tuplesFound);
        // Set a timer and time out read only queries.
        //        if(m_readOnly && currentTime - m_startTime > Long.MAX_VALUE)
        //            return true;
        //        else
=======
                    +tuplesFound+" tuples. Current plan fragment "+planNodeName+" in query "+(m_rProcContext.m_batchIndexBase+batchIndex+1)
                    +" of batch "+(m_rProcContext.m_voltExecuteSQLIndex+1)+" on site "+CoreUtils.hsIdToString(m_siteId)+".");
            m_logDuration = (m_logDuration < 30000) ? 2*m_logDuration : 30000;
        }
        // Return true if we want to interrupt ee. Otherwise return false
>>>>>>> 828f879b
        return false;
    }

    /**
     * Called from the execution engine to fetch a plan for a given hash.
     * Also update cache stats.
     */
    public byte[] planForFragmentId(long fragmentId) {
        // track cache misses
        m_cacheMisses++;
        // estimate the cache size by the number of misses
        m_eeCacheSize = Math.max(EE_PLAN_CACHE_SIZE, m_eeCacheSize + 1);
        // get the plan for realz
        return ActivePlanRepository.planForFragmentId(fragmentId);
    }

    /*
     * Interface frontend invokes to communicate to CPP execution engine.
     */

    abstract public boolean activateTableStream(final int tableId, TableStreamType type, SnapshotPredicates predicates);

    /**
     * Serialize more tuples from the specified table that already has a stream enabled
     * @param tableId Catalog ID of the table to serialize
     * @param outputBuffers Buffers to receive serialized tuple data
     * @return A positive number indicating the number of bytes serialized or 0 if there is no more data.
     *        -1 is returned if there is an error (such as the table not having the specified stream type activated).
     */
    public abstract int[] tableStreamSerializeMore(int tableId, TableStreamType type,
                                                   List<DBBPool.BBContainer> outputBuffers);

    public abstract void processRecoveryMessage( ByteBuffer buffer, long pointer);

    /** Releases the Engine object. */
    abstract public void release() throws EEException, InterruptedException;

    /** Pass the catalog to the engine */
    abstract public void loadCatalog(final long timestamp, final String serializedCatalog) throws EEException;

    /** Pass diffs to apply to the EE's catalog to update it */
    abstract public void updateCatalog(final long timestamp, final String diffCommands) throws EEException;

    /** Run multiple plan fragments */
    public VoltTable[] executePlanFragments(int numFragmentIds,
                                            long[] planFragmentIds,
                                            long[] inputDepIds,
                                            Object[] parameterSets,
                                            long spHandle,
                                            long lastCommittedSpHandle,
                                            long uniqueId,
                                            long undoQuantumToken,
                                            RunningProcedureContext rProcContext) throws EEException
    {
        try {
<<<<<<< HEAD
        	if(rProcContext != null) {
        		m_rProcContext = rProcContext;
        	}
=======
            if(rProcContext != null) {
                m_rProcContext = rProcContext;
            }
>>>>>>> 828f879b
            // For now, re-transform undoQuantumToken to readOnly. Redundancy work in site.executePlanFragments()
            m_readOnly = (undoQuantumToken == Long.MAX_VALUE) ? true : false;
            // Consider put the following line in EEJNI.coreExecutePlanFrag... before where the native method is called?
            m_startTime = System.currentTimeMillis();
            m_currentUniqueId = uniqueId;
            VoltTable[] results = coreExecutePlanFragments(numFragmentIds, planFragmentIds, inputDepIds,
                    parameterSets, spHandle, lastCommittedSpHandle, uniqueId, undoQuantumToken);
            m_plannerStats.updateEECacheStats(m_eeCacheSize, numFragmentIds - m_cacheMisses,
                    m_cacheMisses, m_partitionId);
            m_rProcStats.endProcedure();
            return results;
        }
        finally {
            // don't count any cache misses when there's an exception. This is a lie and they
            // will still be used to estimate the cache size, but it's hard to count cache hits
            // during an exception, so we don't count cache misses either to get the right ratio.
            m_cacheMisses = 0;
<<<<<<< HEAD
            m_logDuration = 1000;
=======
            m_logDuration = 0;
>>>>>>> 828f879b
        }
    }

    protected abstract VoltTable[] coreExecutePlanFragments(int numFragmentIds,
                                                            long[] planFragmentIds,
                                                            long[] inputDepIds,
                                                            Object[] parameterSets,
                                                            long spHandle,
                                                            long lastCommittedSpHandle,
                                                            long uniqueId,
                                                            long undoQuantumToken) throws EEException;

    /** Used for test code only (AFAIK jhugg) */
    abstract public VoltTable serializeTable(int tableId) throws EEException;

    abstract public long getThreadLocalPoolAllocations();

    abstract public byte[] loadTable(
        int tableId, VoltTable table, long spHandle,
        long lastCommittedSpHandle, boolean returnUniqueViolations,
        long undoToken) throws EEException;

    /**
     * Set the log levels to be used when logging in this engine
     * @param logLevels Levels to set
     * @throws EEException
     */
    abstract public boolean setLogLevels(long logLevels) throws EEException;

    /**
     * This method should be called roughly every second. It allows the EE
     * to do periodic non-transactional work.
     * @param time The current time in milliseconds since the epoch. See
     * System.currentTimeMillis();
     */
    abstract public void tick(long time, long lastCommittedSpHandle);

    /**
     * Instruct EE to come to an idle state. Flush Export buffers, finish
     * any in-progress checkpoint, etc.
     */
    abstract public void quiesce(long lastCommittedSpHandle);

    /**
     * Retrieve a set of statistics using the specified selector from the StatisticsSelector enum.
     * @param selector Selector from StatisticsSelector specifying what statistics to retrieve
     * @param locators CatalogIds specifying what set of items the stats should come from.
     * @param interval Return counters since the beginning or since this method was last invoked
     * @param now Timestamp to return with each row
     * @return Array of results tables. An array of length 0 indicates there are no results. null indicates failure.
     */
    abstract public VoltTable[] getStats(
            StatsSelector selector,
            int locators[],
            boolean interval,
            Long now);

    /**
     * Instruct the EE to start/stop its profiler.
     */
    public abstract void toggleProfiler(int toggle);

    /**
     * Release all undo actions up to and including the specified undo token
     * @param undoToken The undo token.
     */
    public abstract boolean releaseUndoToken(long undoToken);

    /**
     * Undo all undo actions back to and including the specified undo token
     * @param undoToken The undo token.
     */
    public abstract boolean undoUndoToken(long undoToken);

    /**
     * Execute an Export action against the execution engine.
     * @param syncAction TODO
     * @param ackTxnId if an ack, the transaction id being acked
     * @param tableSignature the signature of the table being polled or acked.
     * @param syncOffset TODO
     * @return the response ExportMessage
     */
    public abstract ExportProtoMessage exportAction( boolean syncAction,
            long ackOffset, long seqNo, int partitionId, String tableSignature);

    /**
     * Get the seqNo and offset for an export table.
     * @param tableSignature the signature of the table being polled or acked.
     * @return the response ExportMessage
     */
    public abstract long[] getUSOForExportTable(String tableSignature);

    /**
     * Calculate a hash code for a table.
     * @param pointer Pointer to an engine instance
     * @param tableId table to calculate a hash code for
     */
    public abstract long tableHashCode(int tableId);

    /**
     * Compute the partition to which the parameter value maps using the
     * ExecutionEngine's hashinator.  Currently only valid for int types
     * (tiny, small, integer, big) and strings.
     *
     * THIS METHOD IS CURRENTLY ONLY USED FOR TESTING
     */
    public abstract int hashinate(Object value, TheHashinator.HashinatorType type, byte config[]);

    /**
     * Updates the hashinator with new config
     * @param type hashinator type
     * @param config new hashinator config
     */
    public abstract void updateHashinator(TheHashinator.HashinatorType type, byte[] config);

    /**
     * Execute an arbitrary task that is described by the task id and serialized task parameters.
     * The return value is also opaquely encoded. This means you don't have to update the IPC
     * client when adding new task types
     * @param taskId
     * @param task
     * @return
     */
    public abstract byte[] executeTask(TaskType taskType, byte task[]);

    /*
     * Declare the native interface. Structurally, in Java, it would be cleaner to
     * declare this in ExecutionEngineJNI.java. However, that would necessitate multiple
     * jni_class instances in the execution engine. From the EE perspective, a single
     * JNI class is better.  So put this here with the backend->frontend api definition.
     */

    protected native byte[] nextDependencyTest(int dependencyId);

    /**
     * Just creates a new VoltDBEngine object and returns it to Java.
     * Never fail to destroy() for the VoltDBEngine* once you call this method
     * NOTE: Call initialize() separately for initialization.
     * This does strictly nothing so that this method never throws an exception.
     * @return the created VoltDBEngine pointer casted to jlong.
     */
    protected native long nativeCreate(boolean isSunJVM);
    /**
     * Releases all resources held in the execution engine.
     * @param pointer the VoltDBEngine pointer to be destroyed
     * @return error code
     */
    protected native int nativeDestroy(long pointer);

    /**
     * Initializes the execution engine with given parameter.
     * @param pointer the VoltDBEngine pointer to be initialized
     * @param cluster_id id of the cluster the execution engine belongs to
     * @param siteId this id will be set to the execution engine
     * @param partitionId id of partitioned assigned to this EE
     * @param hostId id of the host this EE is running on
     * @param hostname name of the host this EE is running on
     * @param totalPartitions number of partitions in the cluster for the hashinator
     * @return error code
     */
    protected native int nativeInitialize(
            long pointer,
            int clusterIndex,
            long siteId,
            int partitionId,
            int hostId,
            byte hostname[],
            long tempTableMemory,
            int hashinatorType,
            byte hashinatorConfig[]);

    /**
     * Sets (or re-sets) all the shared direct byte buffers in the EE.
     * @param pointer
     * @param parameter_buffer
     * @param parameter_buffer_size
     * @param resultBuffer
     * @param result_buffer_size
     * @param exceptionBuffer
     * @param exception_buffer_size
     * @return error code
     */
    protected native int nativeSetBuffers(long pointer, ByteBuffer parameter_buffer, int parameter_buffer_size,
                                          ByteBuffer resultBuffer, int result_buffer_size,
                                          ByteBuffer exceptionBuffer, int exception_buffer_size);

    /**
     * Load the system catalog for this engine.
     * @param pointer the VoltDBEngine pointer
     * @param txnId the catalog is being loaded at
     * @param serialized_catalog the root catalog object serialized as text strings.
     * this parameter is jstring, not jbytearray because Catalog is serialized into
     * human-readable text strings separated by line feeds.
     * @return error code
     */
    protected native int nativeLoadCatalog(long pointer, long timestamp, byte serialized_catalog[]);

    /**
     * Update the EE's catalog.
     * @param pointer the VoltDBEngine pointer
     * @param txnId
     * @param diff_commands Commands to apply to the existing EE catalog to update it
     * @param catalogVersion
     * @return error code
     */
    protected native int nativeUpdateCatalog(long pointer, long timestamp, byte diff_commands[]);

    /**
     * This method is called to initially load table data.
     * @param pointer the VoltDBEngine pointer
     * @param table_id catalog ID of the table
     * @param serialized_table the table data to be loaded
     * @param Length of the serialized table
     * @param undoToken token for undo quantum where changes should be logged.
     * @param returnUniqueViolations If true unique violations won't cause a fatal error and will be returned instead
     * @param undoToken The undo token to release
     */
    protected native int nativeLoadTable(long pointer, int table_id, byte[] serialized_table,
            long spHandle, long lastCommittedSpHandle, boolean returnUniqueViolations, long undoToken);

    /**
     * Executes multiple plan fragments with the given parameter sets and gets the results.
     * @param pointer the VoltDBEngine pointer
     * @param planFragmentIds ID of the plan fragment to be executed.
     * @param inputDepIds list of input dependency ids or null if no deps expected
     * @return error code
     */
    protected native int nativeExecutePlanFragments(
            long pointer,
            int numFragments,
            long[] planFragmentIds,
            long[] inputDepIds,
            long spHandle, long lastCommittedSpHandle, long uniqueId, long undoToken);

    /**
     * Serialize the result temporary table.
     * @param pointer the VoltDBEngine pointer
     * @param table_id Id of the table to be serialized
     * @param outputBuffer buffer to be filled with the table.
     * @param outputCapacity maximum number of bytes to write to buffer.
     * @return serialized temporary table
     */
    protected native int nativeSerializeTable(long pointer, int table_id,
                                              ByteBuffer outputBuffer, int outputCapacity);

    /**
     * This method should be called roughly every second. It allows the EE
     * to do periodic non-transactional work.
     * @param time The current time in milliseconds since the epoch. See
     * System.currentTimeMillis();
     */
    protected native void nativeTick(long pointer, long time, long lastCommittedSpHandle);

    /**
     * Native implementation of quiesce engine interface method.
     * @param pointer
     */
    protected native void nativeQuiesce(long pointer, long lastCommittedSpHandle);

    /**
     * Retrieve a set of statistics using the specified selector ordinal from the StatisticsSelector enum.
     * @param stat_selector Ordinal value of a statistic selector from StatisticsSelector.
     * @param catalog_locators CatalogIds specifying what set of items the stats should come from.
     * @param interval Return counters since the beginning or since this method was last invoked
     * @param now Timestamp to return with each row
     * @return Number of result tables, 0 on no results, -1 on failure.
     */
    protected native int nativeGetStats(
            long pointer,
            int stat_selector,
            int catalog_locators[],
            boolean interval,
            long now);

    /**
     * Toggle profile gathering within the execution engine
     * @param mode 0 to disable. 1 to enable.
     * @return 0 on success.
     */
    protected native int nativeToggleProfiler(long pointer, int mode);

    /**
     * Use the EE's hashinator to compute the partition to which the
     * value provided in the input parameter buffer maps.  This is
     * currently a test-only method. Hashinator type and config are also
     * in the parameter buffer
     * @return
     */
    protected native int nativeHashinate(long pointer);

    /**
     * Updates the EE's hashinator
     */
    protected native void nativeUpdateHashinator(long pointer);

    /**
     * Retrieve the thread local counter of pooled memory that has been allocated
     * @return
     */
    protected static native long nativeGetThreadLocalPoolAllocations();

    /**
     * @param nextUndoToken The undo token to associate with future work
     * @return true for success false for failure
     */
    protected native boolean nativeSetUndoToken(long pointer, long nextUndoToken);

    /**
     * @param undoToken The undo token to release
     * @return true for success false for failure
     */
    protected native boolean nativeReleaseUndoToken(long pointer, long undoToken);

    /**
     * @param undoToken The undo token to undo
     * @return true for success false for failure
     */
    protected native boolean nativeUndoUndoToken(long pointer, long undoToken);

    /**
     * @param pointer Pointer to an engine instance
     * @param logLevels Levels for the various loggers
     * @return true for success false for failure
     */
    protected native boolean nativeSetLogLevels(long pointer, long logLevels);

    /**
     * Active a table stream of the specified type for a table.
     * @param pointer Pointer to an engine instance
     * @param tableId Catalog ID of the table
     * @param streamType type of stream to activate
     * @param data serialized predicates
     * @return <code>true</code> on success and <code>false</code> on failure
     */
    protected native boolean nativeActivateTableStream(long pointer, int tableId, int streamType, byte[] data);

    /**
     * Serialize more tuples from the specified table that has an active stream of the specified type
     * @param pointer Pointer to an engine instance
     * @param tableId Catalog ID of the table to serialize
     * @param streamType type of stream to pull data from
     * @param data Serialized buffer count and array
     * @return remaining tuple count, 0 when done, or -1 for an error.
     * array of per-buffer byte counts with an extra leading int that is set to
     *         the count of unstreamed tuples, 0 when done, or -1 indicating an error
     *         (such as the table not being COW mode).
     */
    protected native long nativeTableStreamSerializeMore(long pointer, int tableId, int streamType, byte[] data);

    /**
     * Process a recovery message and load the data it contains.
     * @param pointer Pointer to an engine instance
     * @param message Recovery message to load
     */
    protected native void nativeProcessRecoveryMessage(long pointer, long message, int offset, int length);

    /**
     * Calculate a hash code for a table.
     * @param pointer Pointer to an engine instance
     * @param tableId table to calculate a hash code for
     */
    protected native long nativeTableHashCode(long pointer, int tableId);

    /**
     * Execute an arbitrary task based on the task ID and serialized task parameters.
     * This is a generic entry point into the EE that doesn't need to be updated in the IPC
     * client every time you add a new task
     * @param pointer
     */
    protected native void nativeExecuteTask(long pointer);

    /**
     * Perform an export poll or ack action. Poll data will be returned via the usual
     * results buffer. A single action may encompass both a poll and ack.
     * @param pointer Pointer to an engine instance
     * @param mAckOffset The offset being ACKd.
     * @param mTableSignature Signature of the table being acted against
     * @return
     */
    protected native long nativeExportAction(
            long pointer,
            boolean syncAction,
            long mAckOffset,
            long seqNo,
            byte mTableSignature[]);

    /**
     * Get the USO for an export table. This is primarily used for recovery.
     *
     * @param pointer Pointer to an engine instance
     * @param tableId The table in question
     * @return The USO for the export table.
     */
    public native long[] nativeGetUSOForExportTable(long pointer, byte mTableSignature[]);

    /**
     * This code only does anything useful on MACOSX.
     * On LINUX, procfs is read to get RSS
     * @return Returns the RSS size in bytes or -1 on error (or wrong platform).
     */
    public native static long nativeGetRSS();

    /**
     * Start collecting statistics (starts timer).
     */
    protected void startStatsCollection() {
        if (m_plannerStats != null) {
            m_plannerStats.startStatsCollection();
        }
    }

    /**
     * Finalize collected statistics (stops timer and supplies cache statistics).
     *
     * @param cacheSize  size of cache
     * @param cacheUse   where the plan came from
     */
    protected void endStatsCollection(long cacheSize, CacheUse cacheUse) {
        if (m_plannerStats != null) {
            m_plannerStats.endStatsCollection(cacheSize, 0, cacheUse, m_partitionId);
        }
    }

}<|MERGE_RESOLUTION|>--- conflicted
+++ resolved
@@ -96,10 +96,7 @@
     private RunningProcedureContext m_rProcContext = new RunningProcedureContext();
     private boolean m_readOnly;
     private long m_startTime;
-<<<<<<< HEAD
     private long m_currentUniqueId;
-=======
->>>>>>> 828f879b
     private long m_logDuration = 1000;
 
     /** information about EE calls back to JAVA. For test.*/
@@ -338,17 +335,13 @@
 
         long currentTime = System.currentTimeMillis();
         long duration = currentTime - m_startTime;
-<<<<<<< HEAD
         short realBatchIndex = (short)(m_rProcContext.m_batchIndexBase+batchIndex+1);
-=======
->>>>>>> 828f879b
 
         if(duration > m_logDuration) {
             VoltLogger log = new VoltLogger("CONSOLE");
             log.info("Procedure "+m_rProcContext.m_procedureName+" is taking a long time to execute -- "+duration/1000.0+" seconds spent accessing "
-<<<<<<< HEAD
                     +tuplesFound+" tuples. Current plan fragment "+planNodeName+" in query "+ realBatchIndex
-                    +" of batch "+m_rProcContext.m_voltExecuteSQLIndex+" on site "+CoreUtils.hsIdToString(m_siteId)+".");
+                    +" of batch "+(m_rProcContext.m_voltExecuteSQLIndex+1)+" on site "+CoreUtils.hsIdToString(m_siteId)+".");
 
             m_logDuration = (m_logDuration < 30000) ? 2*m_logDuration : 30000;
         }
@@ -361,17 +354,8 @@
                 lastAccessedTable,
                 lastAccessedTableSize,
                 tuplesFound);
-        // Set a timer and time out read only queries.
-        //        if(m_readOnly && currentTime - m_startTime > Long.MAX_VALUE)
-        //            return true;
-        //        else
-=======
-                    +tuplesFound+" tuples. Current plan fragment "+planNodeName+" in query "+(m_rProcContext.m_batchIndexBase+batchIndex+1)
-                    +" of batch "+(m_rProcContext.m_voltExecuteSQLIndex+1)+" on site "+CoreUtils.hsIdToString(m_siteId)+".");
-            m_logDuration = (m_logDuration < 30000) ? 2*m_logDuration : 30000;
-        }
+
         // Return true if we want to interrupt ee. Otherwise return false
->>>>>>> 828f879b
         return false;
     }
 
@@ -427,15 +411,9 @@
                                             RunningProcedureContext rProcContext) throws EEException
     {
         try {
-<<<<<<< HEAD
-        	if(rProcContext != null) {
-        		m_rProcContext = rProcContext;
-        	}
-=======
             if(rProcContext != null) {
                 m_rProcContext = rProcContext;
             }
->>>>>>> 828f879b
             // For now, re-transform undoQuantumToken to readOnly. Redundancy work in site.executePlanFragments()
             m_readOnly = (undoQuantumToken == Long.MAX_VALUE) ? true : false;
             // Consider put the following line in EEJNI.coreExecutePlanFrag... before where the native method is called?
@@ -453,11 +431,7 @@
             // will still be used to estimate the cache size, but it's hard to count cache hits
             // during an exception, so we don't count cache misses either to get the right ratio.
             m_cacheMisses = 0;
-<<<<<<< HEAD
             m_logDuration = 1000;
-=======
-            m_logDuration = 0;
->>>>>>> 828f879b
         }
     }
 
