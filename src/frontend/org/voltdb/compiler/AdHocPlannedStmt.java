--- conflicted
+++ resolved
@@ -37,21 +37,10 @@
 
     @Override
     public Object clone() {
-<<<<<<< HEAD
-        AdHocPlannedStmt copy = new AdHocPlannedStmt();
-        copy.aggregatorFragment = aggregatorFragment;
-        copy.collectorFragment = collectorFragment;
-        copy.sql = sql;
-        copy.partitionParam = partitionParam;
-        copy.isReplicatedTableDML = isReplicatedTableDML;
-        copy.catalogVersion = catalogVersion;
-        return copy;
-=======
         try {
             return super.clone();
         } catch (CloneNotSupportedException e) {
             throw new RuntimeException(e);
         }
->>>>>>> 9af2e6f9
     }
 }