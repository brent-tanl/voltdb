--- conflicted
+++ resolved
@@ -1390,12 +1390,8 @@
             conn.setSsl(m_drConsumerSslPropertyFile);
         }
 
-<<<<<<< HEAD
-        setFeatureOptions(deployment);
+        deployment.setFeatures(m_featureOptions);
         setKiplingConfiguration(deployment);
-=======
-        deployment.setFeatures(m_featureOptions);
->>>>>>> ff6f4e87
 
         // Have some yummy boilerplate!
         File file = File.createTempFile("myAppDeployment", ".tmp");
@@ -1408,33 +1404,12 @@
         return deploymentPath;
     }
 
-<<<<<<< HEAD
-    private void setFeatureOptions(DeploymentType deployment) {
-        // set export mode to ADVANCED in pro builds, unless it is already explicitly set.
-        // This is so that we can run E3 export in pro junits by default.
-           if (m_featureOptions == null &&
-               VoltDB.instance().getConfig() != null && VoltDB.instance().getConfig().m_isEnterprise) {
-            m_featureOptions = new FeaturesType();
-            FeatureType exportFeature = new FeatureType();
-            exportFeature.setName(ExportManagerInterface.EXPORT_FEATURE);
-            exportFeature.setOption(ExportMode.ADVANCED.name());
-            m_featureOptions.getFeature().add(exportFeature);
-        }
-
-        if (m_featureOptions != null) {
-            deployment.setFeatures(m_featureOptions);
-        }
-    }
-
     private void setKiplingConfiguration(DeploymentType deployment) {
         if (m_kiplingConfiguration != null) {
             deployment.setKipling(m_kiplingConfiguration);
         }
     }
 
-
-=======
->>>>>>> ff6f4e87
     private SystemSettingsType createSystemSettingsType(org.voltdb.compiler.deploymentfile.ObjectFactory factory)
     {
         SystemSettingsType systemSettingType = factory.createSystemSettingsType();
