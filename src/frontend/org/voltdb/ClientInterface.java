/* This file is part of VoltDB.
 * Copyright (C) 2008-2012 VoltDB Inc.
 *
 * VoltDB is free software: you can redistribute it and/or modify
 * it under the terms of the GNU General Public License as published by
 * the Free Software Foundation, either version 3 of the License, or
 * (at your option) any later version.
 *
 * VoltDB is distributed in the hope that it will be useful,
 * but WITHOUT ANY WARRANTY; without even the implied warranty of
 * MERCHANTABILITY or FITNESS FOR A PARTICULAR PURPOSE.  See the
 * GNU General Public License for more details.
 *
 * You should have received a copy of the GNU General Public License
 * along with VoltDB.  If not, see <http://www.gnu.org/licenses/>.
 */

package org.voltdb;

import java.io.IOException;
import java.io.PrintWriter;
import java.io.StringWriter;
import java.net.InetSocketAddress;
import java.nio.ByteBuffer;
import java.nio.channels.SelectionKey;
import java.nio.channels.ServerSocketChannel;
import java.nio.channels.SocketChannel;
import java.util.ArrayList;
import java.util.HashMap;
import java.util.List;
import java.util.Map;
import java.util.Map.Entry;
import java.util.concurrent.Callable;
import java.util.concurrent.CopyOnWriteArrayList;
import java.util.concurrent.ExecutionException;
import java.util.concurrent.ExecutorService;
import java.util.concurrent.Executors;
import java.util.concurrent.Future;
import java.util.concurrent.FutureTask;
import java.util.concurrent.LinkedBlockingQueue;
import java.util.concurrent.ScheduledFuture;
import java.util.concurrent.ThreadFactory;
import java.util.concurrent.TimeUnit;
import java.util.concurrent.atomic.AtomicBoolean;
import java.util.concurrent.atomic.AtomicInteger;
import java.util.concurrent.atomic.AtomicLong;
import java.util.concurrent.atomic.AtomicReference;
import java.util.concurrent.locks.ReentrantLock;

import org.apache.zookeeper_voltpatches.ZooKeeper;
import org.json_voltpatches.JSONArray;
import org.json_voltpatches.JSONException;
import org.json_voltpatches.JSONObject;
import org.voltcore.logging.Level;
import org.voltcore.logging.VoltLogger;
import org.voltcore.messaging.HostMessenger;
import org.voltcore.messaging.LocalObjectMessage;
import org.voltcore.messaging.Mailbox;
import org.voltcore.messaging.VoltMessage;
import org.voltcore.network.Connection;
import org.voltcore.network.InputHandler;
import org.voltcore.network.NIOReadStream;
import org.voltcore.network.QueueMonitor;
import org.voltcore.network.VoltNetworkPool;
import org.voltcore.network.VoltProtocolHandler;
import org.voltcore.network.WriteStream;
import org.voltcore.utils.COWMap;
import org.voltcore.utils.DeferredSerialization;
import org.voltcore.utils.EstTime;
import org.voltcore.utils.Pair;
import org.voltdb.SystemProcedureCatalog.Config;
import org.voltdb.VoltZK.MailboxType;
import org.voltdb.catalog.CatalogMap;
import org.voltdb.catalog.Database;
import org.voltdb.catalog.Procedure;
import org.voltdb.catalog.SnapshotSchedule;
import org.voltdb.catalog.Statement;
import org.voltdb.catalog.Table;
import org.voltdb.client.ClientResponse;
import org.voltdb.compiler.AdHocPlannedStatement;
import org.voltdb.compiler.AdHocPlannedStmtBatch;
import org.voltdb.compiler.AdHocPlannerWork;
import org.voltdb.compiler.AsyncCompilerResult;
import org.voltdb.compiler.AsyncCompilerWork.AsyncCompilerWorkCompletionHandler;
import org.voltdb.compiler.CatalogChangeResult;
import org.voltdb.compiler.CatalogChangeWork;
import org.voltdb.dtxn.SimpleDtxnInitiator;
import org.voltdb.dtxn.TransactionInitiator;
import org.voltdb.export.ExportManager;
import org.voltdb.iv2.Cartographer;
import org.voltdb.iv2.Iv2Trace;
import org.voltdb.iv2.LeaderCache;
import org.voltdb.iv2.LeaderCacheReader;
import org.voltdb.messaging.FastDeserializer;
import org.voltdb.messaging.FastSerializer;
import org.voltdb.messaging.InitiateResponseMessage;
import org.voltdb.messaging.Iv2InitiateTaskMessage;
import org.voltdb.messaging.LocalMailbox;
import org.voltdb.plannodes.PlanNodeTree;
import org.voltdb.plannodes.SendPlanNode;
import org.voltdb.sysprocs.LoadSinglepartitionTable;
import org.voltdb.utils.Encoder;
import org.voltdb.utils.LogKeys;
import org.voltdb.utils.MiscUtils;

import com.google.common.util.concurrent.ListenableFutureTask;
import com.google.common.util.concurrent.MoreExecutors;

/**
 * Represents VoltDB's connection to client libraries outside the cluster.
 * This class accepts new connections and manages existing connections through
 * <code>ClientConnection</code> instances.
 *
 */
public class ClientInterface implements SnapshotDaemon.DaemonInitiator {

    // reasons a connection can fail
    public static final byte AUTHENTICATION_FAILURE = -1;
    public static final byte MAX_CONNECTIONS_LIMIT_ERROR = 1;
    public static final byte WIRE_PROTOCOL_TIMEOUT_ERROR = 2;
    public static final byte WIRE_PROTOCOL_FORMAT_ERROR = 3;
    public static final byte AUTHENTICATION_FAILURE_DUE_TO_REJOIN = 4;
    public static final byte EXPORT_DISABLED_REJECTION = 5;

    private static final VoltLogger log = new VoltLogger(ClientInterface.class.getName());
    private static final VoltLogger authLog = new VoltLogger("AUTH");
    private static final VoltLogger hostLog = new VoltLogger("HOST");
    private static final VoltLogger networkLog = new VoltLogger("NETWORK");
    private final ClientAcceptor m_acceptor;
    private ClientAcceptor m_adminAcceptor;
    private final TransactionInitiator m_initiator;

    /*
     * This lock must be held while checking and signaling a backpressure condition
     * in order to avoid ensure that nothing misses the end of backpressure notification
     */
    private final ReentrantLock m_backpressureLock = new ReentrantLock();
    private final CopyOnWriteArrayList<Connection> m_connections = new CopyOnWriteArrayList<Connection>();
    private final SnapshotDaemon m_snapshotDaemon = new SnapshotDaemon();
    private final SnapshotDaemonAdapter m_snapshotDaemonAdapter = new SnapshotDaemonAdapter();

    // Atomically allows the catalog reference to change between access
    private final AtomicReference<CatalogContext> m_catalogContext = new AtomicReference<CatalogContext>(null);

    /** If this is true, update the catalog */
    private final AtomicBoolean m_shouldUpdateCatalog = new AtomicBoolean(false);

    /**
     * Counter of the number of client connections. Used to enforce a limit on the maximum number of connections
     */
    private final AtomicInteger m_numConnections = new AtomicInteger(0);

    /**
     * IV2 stuff
     */
    private final LeaderCacheReader m_iv2Masters;

    /**
     * The CIHM is unique to the connection and the ACG is shared by all connections
     * serviced by the associated network thread. They are paired so as to only do a single
     * lookup.
     *
     * The ? extends ugliness is due to the SnapshotDaemon having an ACG that is a noop
     */
    private final COWMap<Long, ClientInterfaceHandleManager>
            m_cihm = new COWMap<Long, ClientInterfaceHandleManager>();
    private final Cartographer m_cartographer;

    /**
     * Policies used to determine if we can accept an invocation.
     */
    private final Map<String, List<InvocationAcceptancePolicy>> m_policies =
            new HashMap<String, List<InvocationAcceptancePolicy>>();

    /*
     * Allow the async compiler thread to immediately process completed planning tasks
     * without waiting for the periodic work thread to poll the mailbox.
     */
    private final  AsyncCompilerWorkCompletionHandler m_adhocCompletionHandler = new AsyncCompilerWorkCompletionHandler() {
        @Override
        public void onCompletion(AsyncCompilerResult result) {
            processFinishedCompilerWork(result);
        }
    };

    /*
     * A thread local is a convenient way to keep the ACG out of volt core. The lookup is paired
     * with the CIHM in m_connectionSpecificStuff in fast path code.
     *
     * With these initial values if you have 16 hardware threads you will end up with 4  ACGs
     * and 32 megs/4k transactions and double that with 32 threads.
     */
    private final ThreadLocal<AdmissionControlGroup> m_acg = new ThreadLocal<AdmissionControlGroup>() {
        @Override
        public AdmissionControlGroup initialValue() {
            return new AdmissionControlGroup( 1024 * 1024 * 8, 1000);
        }
    };

    // clock time of last call to the initiator's tick()
    static final int POKE_INTERVAL = 1000;

    private final int m_allPartitions[];
    final long m_siteId;
    final long m_plannerSiteId;

    final Mailbox m_mailbox;

    private final QueueMonitor m_clientQueueMonitor = new QueueMonitor() {
        private final int MAX_QUEABLE = 33554432;

        private int m_queued = 0;

        @Override
        public boolean queue(int queued) {
            m_backpressureLock.lock();
            try {
                m_queued += queued;
                if (m_queued > MAX_QUEABLE) {
                    if (m_hasGlobalClientBackPressure || m_hasDTXNBackPressure) {
                        m_hasGlobalClientBackPressure = true;
                        //Guaranteed to already have reads disabled
                        return false;
                    }

                    m_hasGlobalClientBackPressure = true;
                    for (final Connection c : m_connections) {
                        c.disableReadSelection();
                    }
                } else {
                    if (!m_hasGlobalClientBackPressure) {
                        return false;
                    }

                    if (m_hasGlobalClientBackPressure && !m_hasDTXNBackPressure) {
                        for (final Connection c : m_connections) {
                            if (!c.writeStream().hadBackPressure()) {
                                /*
                                 * Also synchronize on the individual connection
                                 * so that enabling of read selection happens atomically
                                 * with the checking of client backpressure (client not reading responses)
                                 * in the write stream
                                 * so that this doesn't interleave incorrectly with
                                 * SimpleDTXNInitiator disabling read selection.
                                 */
                                synchronized (c) {
                                    if (!c.writeStream().hadBackPressure()) {
                                        c.enableReadSelection();
                                    }
                                }
                            }
                        }
                    }
                    m_hasGlobalClientBackPressure = false;
                }
            } finally {
                m_backpressureLock.unlock();
            }
            return false;
        }
    };

    /**
     * This boolean allows the DTXN to communicate to the
     * ClientInputHandler the presence of DTXN backpressure.
     * The m_connections ArrayList is used as the synchronization
     * point to ensure that modifications to read interest ops
     * that are based on the status of this information are atomic.
     * Additionally each connection must be synchronized on before modification
     * because the disabling of read selection for an individual connection
     * due to backpressure (not DTXN backpressure, client backpressure due to a client
     * that refuses to read responses) occurs inside the SimpleDTXNInitiator which
     * doesn't have access to m_connections
     */
    private boolean m_hasDTXNBackPressure = false;

    // MAX_CONNECTIONS is updated to be (FD LIMIT - 300) after startup
    private final AtomicInteger MAX_CONNECTIONS = new AtomicInteger(800);
    private ScheduledFuture<?> m_maxConnectionUpdater;

    /**
     * Way too much data tied up sending responses to clients.
     * Wait until they receive data or have been booted.
     */
    private boolean m_hasGlobalClientBackPressure = false;
    private final boolean m_isConfiguredForHSQL;

    /** A port that accepts client connections */
    public class ClientAcceptor implements Runnable {
        private final int m_port;
        private final ServerSocketChannel m_serverSocket;
        private final VoltNetworkPool m_network;
        private volatile boolean m_running = true;
        private Thread m_thread = null;
        private final boolean m_isAdmin;

        /**
         * Used a cached thread pool to accept new connections.
         */
        private final ExecutorService m_executor = Executors.newCachedThreadPool(new ThreadFactory() {
            private final AtomicLong m_createdThreadCount = new AtomicLong(0);
            private final ThreadGroup m_group =
                new ThreadGroup(Thread.currentThread().getThreadGroup(), "Client authentication threads");

            @Override
            public Thread newThread(Runnable r) {
                return new Thread(m_group, r, "Client authenticator " + m_createdThreadCount.getAndIncrement(), 131072);
            }
        });

        ClientAcceptor(int port, VoltNetworkPool network, boolean isAdmin)
        {
            m_network = network;
            m_port = port;
            m_isAdmin = isAdmin;
            ServerSocketChannel socket;
            try {
                socket = ServerSocketChannel.open();
            } catch (IOException e) {
                if (m_isAdmin) {
                    hostLog.fatal("Failed to open admin wire protocol listener on port "
                            + m_port + "(" + e.getMessage() + ")");
                }
                else {
                    hostLog.fatal("Failed to open native wire protocol listener on port "
                            + m_port + "(" + e.getMessage() + ")");
                }
                throw new RuntimeException(e);
            }
            m_serverSocket = socket;
        }

        public void start() throws IOException {
            if (m_thread != null) {
                throw new IllegalStateException("A thread for this ClientAcceptor is already running");
            }
            if (!m_serverSocket.socket().isBound()) {
                try {
                    m_serverSocket.socket().bind(new InetSocketAddress(m_port));
                }
                catch (IOException e) {
                    hostLog.fatal("Client interface failed to bind to port " + m_port);
                    hostLog.fatal("IOException message: \"" + e.getMessage() + "\"");
                    MiscUtils.printPortsInUse(hostLog);
                    VoltDB.crashLocalVoltDB("Client interface failed to bind to port " + m_port, false, e);
                }
            }
            m_running = true;
            String threadName = m_isAdmin ? "AdminPort connection acceptor" : "ClientPort connection acceptor";
            m_thread = new Thread( null, this, threadName, 262144);
            m_thread.setDaemon(true);
            m_thread.start();
        }

        public void shutdown() throws InterruptedException {
            //sync prevents interruption while shuttown down executor
            synchronized (this) {
                m_running = false;
                m_thread.interrupt();
            }
            m_thread.join();
        }

        @Override
        public void run() {
            try {
                do {
                    final SocketChannel socket;
                    try
                    {
                        socket = m_serverSocket.accept();
                    }
                    catch (IOException ioe)
                    {
                        if (ioe.getMessage() != null &&
                            ioe.getMessage().contains("Too many open files"))
                        {
                            networkLog.warn("Rejected accepting new connection due to too many open files");
                            continue;
                        }
                        else
                        {
                            throw ioe;
                        }
                    }

                    /*
                     * Enforce a limit on the maximum number of connections
                     */
                    if (m_numConnections.get() == MAX_CONNECTIONS.get()) {
                        networkLog.warn("Rejected connection from " +
                                socket.socket().getRemoteSocketAddress() +
                                " because the connection limit of " + MAX_CONNECTIONS + " has been reached");
                        /*
                         * Send rejection message with reason code
                         */
                        final ByteBuffer b = ByteBuffer.allocate(1);
                        b.put(MAX_CONNECTIONS_LIMIT_ERROR);
                        b.flip();
                        socket.configureBlocking(true);
                        for (int ii = 0; ii < 4 && b.hasRemaining(); ii++) {
                            socket.write(b);
                        }
                        socket.close();
                        continue;
                    }

                    /*
                     * Increment the number of connections even though this one hasn't been authenticated
                     * so that a flood of connection attempts (with many doomed) will not result in
                     * successful authentication of connections that would put us over the limit.
                     */
                    m_numConnections.incrementAndGet();

                    m_executor.execute(new Runnable() {
                        @Override
                        public void run() {
                            if (socket != null) {
                                boolean success = false;
                                try {
                                    final InputHandler handler = authenticate(socket);
                                    if (handler != null) {
                                        socket.configureBlocking(false);
                                        if (handler instanceof ClientInputHandler) {
                                            socket.socket().setTcpNoDelay(false);
                                        }
                                        socket.socket().setKeepAlive(true);

                                        if (handler instanceof ClientInputHandler) {
                                            final Connection c = m_network.registerChannel(socket, handler, 0);
                                            /*
                                             * If IV2 is enabled the logic initially enabling read is
                                             * in the started method of the InputHandler
                                             */
                                            if (!VoltDB.instance().isIV2Enabled()) {
                                                m_backpressureLock.lock();
                                                try {
                                                    if (!m_hasDTXNBackPressure) {
                                                        c.enableReadSelection();
                                                    }
                                                    m_connections.add(c);
                                                } finally {
                                                    m_backpressureLock.unlock();
                                                }
                                            }
                                        } else {
                                            m_network.registerChannel(socket, handler, SelectionKey.OP_READ);
                                        }
                                        success = true;
                                    }
                                } catch (IOException e) {
                                    try {
                                        socket.close();
                                    } catch (IOException e1) {
                                        //Don't care connection is already lost anyways
                                    }
                                    if (m_running) {
                                        hostLog.warn("Exception authenticating and registering user in ClientAcceptor", e);
                                    }
                                } finally {
                                    if (!success) {
                                        m_numConnections.decrementAndGet();
                                    }
                                }
                            }
                        }
                    });
                } while (m_running);
            }  catch (IOException e) {
                if (m_running) {
                    hostLog.fatal("Exception in ClientAcceptor. The acceptor has died", e);
                }
            } finally {
                try {
                    m_serverSocket.close();
                } catch (IOException e) {
                    hostLog.fatal(null, e);
                }
                //Prevent interruption
                synchronized (this) {
                    Thread.interrupted();
                    m_executor.shutdownNow();
                    try {
                        m_executor.awaitTermination( 1, TimeUnit.DAYS);
                    } catch (InterruptedException e) {
                        throw new RuntimeException(e);
                    }
                }
            }
        }

        /**
         * Attempt to authenticate the user associated with this socket connection
         * @param socket
         * @return AuthUser a set of user permissions or null if authentication fails
         * @throws IOException
         */
        private InputHandler
        authenticate(final SocketChannel socket) throws IOException
        {
            ByteBuffer responseBuffer = ByteBuffer.allocate(6);
            byte version = (byte)0;
            responseBuffer.putInt(2);//message length
            responseBuffer.put(version);//version

            /*
             * The login message is a length preceded name string followed by a length preceded
             * SHA-1 single hash of the password.
             */
            socket.configureBlocking(false);//Doing NIO allows timeouts via Thread.sleep()
            socket.socket().setTcpNoDelay(true);//Greatly speeds up requests hitting the wire
            final ByteBuffer lengthBuffer = ByteBuffer.allocate(4);

            //Do non-blocking I/O to retrieve the length preceding value
            for (int ii = 0; ii < 4; ii++) {
                socket.read(lengthBuffer);
                if (!lengthBuffer.hasRemaining()) {
                    break;
                }
                try {
                    Thread.sleep(400);
                } catch (InterruptedException e) {
                    throw new IOException(e);
                }
            }

            //Didn't get the value. Client isn't going to get anymore time.
            if (lengthBuffer.hasRemaining()) {
                authLog.debug("Failure to authenticate connection(" + socket.socket().getRemoteSocketAddress() +
                              "): wire protocol violation (timeout reading message length).");
                //Send negative response
                responseBuffer.put(WIRE_PROTOCOL_TIMEOUT_ERROR).flip();
                socket.write(responseBuffer);
                socket.close();
                return null;
            }
            lengthBuffer.flip();

            final int messageLength = lengthBuffer.getInt();
            if (messageLength < 0) {
                authLog.warn("Failure to authenticate connection(" + socket.socket().getRemoteSocketAddress() +
                             "): wire protocol violation (message length " + messageLength + " is negative).");
                //Send negative response
                responseBuffer.put(WIRE_PROTOCOL_FORMAT_ERROR).flip();
                socket.write(responseBuffer);
                socket.close();
                return null;
            }
            if (messageLength > ((1024 * 1024) * 2)) {
                  authLog.warn("Failure to authenticate connection(" + socket.socket().getRemoteSocketAddress() +
                               "): wire protocol violation (message length " + messageLength + " is too large).");
                  //Send negative response
                  responseBuffer.put(WIRE_PROTOCOL_FORMAT_ERROR).flip();
                  socket.write(responseBuffer);
                  socket.close();
                  return null;
              }

            final ByteBuffer message = ByteBuffer.allocate(messageLength);
            //Do non-blocking I/O to retrieve the login message
            for (int ii = 0; ii < 4; ii++) {
                socket.read(message);
                if (!message.hasRemaining()) {
                    break;
                }
                try {
                    Thread.sleep(20);
                } catch (InterruptedException e) {
                    throw new IOException(e);
                }
            }

            //Didn't get the whole message. Client isn't going to get anymore time.
            if (lengthBuffer.hasRemaining()) {
                authLog.warn("Failure to authenticate connection(" + socket.socket().getRemoteSocketAddress() +
                             "): wire protocol violation (timeout reading authentication strings).");
                //Send negative response
                responseBuffer.put(WIRE_PROTOCOL_TIMEOUT_ERROR).flip();
                socket.write(responseBuffer);
                socket.close();
                return null;
            }
            message.flip().position(1);//skip version
            FastDeserializer fds = new FastDeserializer(message);
            final String service = fds.readString();
            final String username = fds.readString();
            final byte password[] = new byte[20];
            message.get(password);

            CatalogContext context = m_catalogContext.get();

            /*
             * Don't use the auth system during recovery. Not safe to use
             * the node to initiate multi-partition txns during recovery
             */
            if (!VoltDB.instance().rejoining()) {
                /*
                 * Authenticate the user.
                 */
                boolean authenticated = context.authSystem.authenticate(username, password);

                if (!authenticated) {
                    authLog.warn("Failure to authenticate connection(" + socket.socket().getRemoteSocketAddress() +
                                 "): user " + username + " failed authentication.");
                    //Send negative response
                    responseBuffer.put(AUTHENTICATION_FAILURE).flip();
                    socket.write(responseBuffer);
                    socket.close();
                    return null;
                }
            } else {
                authLog.warn("Failure to authenticate connection(" + socket.socket().getRemoteSocketAddress() +
                        "): user " + username + " because this node is rejoining.");
                //Send negative response
                responseBuffer.put(AUTHENTICATION_FAILURE_DUE_TO_REJOIN).flip();
                socket.write(responseBuffer);
                socket.close();
                return null;
            }

            AuthSystem.AuthUser user = context.authSystem.getUser(username);

            /*
             * Create an input handler.
             */
            InputHandler handler = null;
            if (service.equalsIgnoreCase("database")) {
                handler =
                    new ClientInputHandler(
                            username,
                            socket.socket().getInetAddress().getHostName(),
                            m_isAdmin);
            }
            else {
                String strUser = "ANONYMOUS";
                if ((username != null) && (username.length() > 0)) strUser = username;

                // If no processor can handle this service, null is returned.
                String connectorClassName = ExportManager.instance().getConnectorForService(service);
                if (connectorClassName == null) {
                    //Send negative response
                    responseBuffer.put(EXPORT_DISABLED_REJECTION).flip();
                    socket.write(responseBuffer);
                    socket.close();
                    authLog.warn("Rejected user " + strUser +
                                 " attempting to use disabled or unconfigured service " +
                                 service + ".");
                    return null;
                }
                if (!user.authorizeConnector(connectorClassName)) {
                    //Send negative response
                    responseBuffer.put(AUTHENTICATION_FAILURE).flip();
                    socket.write(responseBuffer);
                    socket.close();
                    authLog.warn("Failure to authorize user " + strUser + " for service " + service + ".");
                    return null;
                }

                handler = ExportManager.instance().createInputHandler(service, m_isAdmin);
            }

            if (handler != null) {
                byte buildString[] = VoltDB.instance().getBuildString().getBytes("UTF-8");
                responseBuffer = ByteBuffer.allocate(34 + buildString.length);
                responseBuffer.putInt(30 + buildString.length);//message length
                responseBuffer.put((byte)0);//version

                //Send positive response
                responseBuffer.put((byte)0);
                responseBuffer.putInt(VoltDB.instance().getHostMessenger().getHostId());
                responseBuffer.putLong(handler.connectionId());
                responseBuffer.putLong(VoltDB.instance().getHostMessenger().getInstanceId().getTimestamp());
                responseBuffer.putInt(VoltDB.instance().getHostMessenger().getInstanceId().getCoord());
                responseBuffer.putInt(buildString.length);
                responseBuffer.put(buildString).flip();
                socket.write(responseBuffer);

            }
            else {
                authLog.warn("Failure to authenticate connection(" + socket.socket().getRemoteSocketAddress() +
                             "): user " + username + " failed authentication.");
                // Send negative response
                responseBuffer.put(AUTHENTICATION_FAILURE).flip();
                socket.write(responseBuffer);
                socket.close();
                return null;

            }
            return handler;
        }
    }

    /** A port that reads client procedure invocations and writes responses */
    public class ClientInputHandler extends VoltProtocolHandler implements AdmissionControlGroup.ACGMember {
        public static final int MAX_READ = 8192 * 4;

        private Connection m_connection;
        private final String m_hostname;
        private final boolean m_isAdmin;

        /**
         * Must use username to do a lookup via the auth system
         * rather then caching the AuthUser because the AuthUser
         * can be invalidated on catalog updates
         */
        private final String m_username;

        public ClientInputHandler(String username, String hostname,
                                  boolean isAdmin)
        {
            m_username = username.intern();
            m_hostname = hostname;
            m_isAdmin = isAdmin;
        }

        public boolean isAdmin()
        {
            return m_isAdmin;
        }

        @Override
        public int getMaxRead() {
            if (m_hasDTXNBackPressure) {
                return 0;
            } else {
                return Math.max( MAX_READ, getNextMessageLength());
            }
        }

        @Override
        public void handleMessage(ByteBuffer message, Connection c) {
            try {
                final ClientResponseImpl error = handleRead(message, this, c);
                if (error != null) {
                    ByteBuffer buf = ByteBuffer.allocate(error.getSerializedSize() + 4);
                    buf.putInt(buf.capacity() - 4);
                    error.flattenToBuffer(buf).flip();
                    c.writeStream().enqueue(buf);
                }
            } catch (Exception e) {
                throw new RuntimeException(e);
            }
        }

        @Override
        public void started(final Connection c) {
            m_connection = c;
            if (VoltDB.instance().isIV2Enabled()) {
                m_cihm.put(c.connectionId(),
                           new ClientInterfaceHandleManager( m_isAdmin, c, m_acg.get()));
                m_acg.get().addMember(this);
                if (!m_acg.get().hasBackPressure()) {
                    c.enableReadSelection();
                }
            }
        }

        @Override
        public void stopping(Connection c) {
            m_connections.remove(c);
        }

        @Override
        public void stopped(Connection c) {
            m_numConnections.decrementAndGet();
            m_initiator.removeConnectionStats(connectionId());
            /*
             * It's necessary to free all the resources held by the IV2 ACG tracking.
             * Outstanding requests may actually still be at large
             */
            if (VoltDB.instance().isIV2Enabled()) {
                ClientInterfaceHandleManager cihm = m_cihm.remove(connectionId());
                cihm.freeOutstandingTxns();
                cihm.m_acg.removeMember(this);
            }
        }

        /*
         * Runnables from returned by offBackPressure and onBackPressure are used
         * by the network when a specific connection signals backpressure
         * as opposed to the more global backpressure signaled by an ACG. The runnables
         * are only intended to enable/disable backpressure for the specific connection
         */
        @Override
        public Runnable offBackPressure() {
            if (VoltDB.instance().isIV2Enabled()) {
                return new Runnable() {
                    @Override
                    public void run() {
                        if (!m_acg.get().hasBackPressure()) {
                            m_connection.enableReadSelection();
                        }
                    }
                };
            }
            return new Runnable() {
                @Override
                public void run() {
                    /**
                     * Must synchronize to prevent a race between the DTXN backpressure starting
                     * and this attempt to reenable read selection (which should not occur
                     * if there is DTXN backpressure)
                     */
                    m_backpressureLock.lock();
                    try {
                        if (!m_hasDTXNBackPressure) {
                            m_connection.enableReadSelection();
                        }
                    } finally {
                        m_backpressureLock.unlock();
                    }
                }
            };
        }

        @Override
        public Runnable onBackPressure() {
            if (VoltDB.instance().isIV2Enabled()) {
                new Runnable() {
                    @Override
                    public void run() {
                        m_connection.disableReadSelection();
                    }
                };
            }
            return new Runnable() {
                @Override
                public void run() {
                    synchronized (m_connection) {
                        m_connection.disableReadSelection();
                    }
                }
            };
        }

        /*
         * Return a monitor for the number of outstanding bytes pending write to this network
         * connection
         */
        @Override
        public QueueMonitor writestreamMonitor() {
            if (VoltDB.instance().isIV2Enabled()) {
                return new QueueMonitor() {

                    @Override
                    public boolean queue(int bytes) {
                        return m_acg.get().queue(bytes);
                    }

                };
            }
            return m_clientQueueMonitor;
        }

        /*
         * IV2 versions of backpressure management invoked by AdmissionControlGroup while
         * globally enabling/disabling backpressure.
         */
        @Override
        public void onBackpressure() {
            m_connection.disableReadSelection();
        }

        @Override
        public void offBackpressure() {
            m_connection.enableReadSelection();
        }
    }

    /**
     * Invoked when DTXN backpressure starts
     *
     */
    public void onBackPressure() {
        log.trace("Had back pressure disabling read selection");
        m_backpressureLock.lock();
        try {
            m_hasDTXNBackPressure = true;
            for (final Connection c : m_connections) {
                c.disableReadSelection();
            }
        } finally {
            m_backpressureLock.unlock();
        }
    }

    /**
     * Invoked when DTXN backpressure stops
     *
     */
    public void offBackPressure() {
        log.trace("No more back pressure attempting to enable read selection");
        m_backpressureLock.lock();
        try {
            m_hasDTXNBackPressure = false;
            if (m_hasGlobalClientBackPressure) {
                return;
            }
            for (final Connection c : m_connections) {
                if (!c.writeStream().hadBackPressure()) {
                    /*
                     * Also synchronize on the individual connection
                     * so that enabling of read selection happens atomically
                     * with the checking of client backpressure (client not reading responses)
                     * in the write stream
                     * so that this doesn't interleave incorrectly with
                     * SimpleDTXNInitiator disabling read selection.
                     */
                    synchronized (c) {
                        if (!c.writeStream().hadBackPressure()) {
                            c.enableReadSelection();
                        }
                    }
                }
            }
        } finally {
            m_backpressureLock.unlock();
        }
    }

    // Wrap API to SimpleDtxnInitiator - mostly for the future
    public  boolean createTransaction(
            final long connectionId,
            final String connectionHostname,
            final boolean adminConnection,
            final StoredProcedureInvocation invocation,
            final boolean isReadOnly,
            final boolean isSinglePartition,
            final boolean isEveryPartition,
            final int partitions[],
            final int numPartitions,
            final Object clientData,
            final int messageSize,
            final long now,
            final boolean allowMismatchedResults)
    {
        if (VoltDB.instance().isIV2Enabled()) {
            final ClientInterfaceHandleManager cihm = m_cihm.get(connectionId);

            long handle = cihm.getHandle(isSinglePartition, partitions[0], invocation.getClientHandle(),
                    messageSize, now);
            Long initiatorHSId;
            if (isSinglePartition) {
                initiatorHSId = m_iv2Masters.get(partitions[0]);
                if (initiatorHSId == null) {
                    hostLog.error("Failed to find master initiator for partition: "
                            + Integer.toString(partitions[0]) + ". Transaction not initiated.");
                    cihm.removeHandle(handle);
                    return false;
                }
            }
            else {
                initiatorHSId = m_cartographer.getHSIdForMultiPartitionInitiator();
            }
            Iv2InitiateTaskMessage workRequest =
                new Iv2InitiateTaskMessage(m_siteId,
                        initiatorHSId,
                        Iv2InitiateTaskMessage.UNUSED_TRUNC_HANDLE,
                        Iv2InitiateTaskMessage.UNUSED_MP_TXNID,
                        isReadOnly,
                        isSinglePartition,
                        invocation,
                        handle,
                        connectionId);

            Iv2Trace.logCreateTransaction(workRequest);
            m_mailbox.send(initiatorHSId, workRequest);
            return true;
        } else {
            return m_initiator.createTransaction(connectionId,
                                                 connectionHostname,
                                                 adminConnection,
                                                 invocation,
                                                 isReadOnly,
                                                 isSinglePartition,
                                                 isEveryPartition,
                                                 partitions,
                                                 numPartitions,
                                                 clientData,
                                                 messageSize,
                                                 now,
                                                 allowMismatchedResults);
        }
    }



    /**
     * Static factory method to easily create a ClientInterface with the default
     * settings.
     * @throws Exception
     */
    public static ClientInterface create(
            HostMessenger messenger,
            CatalogContext context,
            ReplicationRole replicationRole,
            SimpleDtxnInitiator initiator,
            Cartographer cartographer,
            int partitionCount,
            int port,
            int adminPort,
            long timestampTestingSalt) throws Exception {

        // create a list of all partitions
        int[] allPartitions = new int[partitionCount];
        int index = 0;
        for (Integer partition : VoltDB.instance().getSiteTracker().m_partitionsToSitesImmutable.keySet()) {
            allPartitions[index++] = partition;
        }

        /*
         * Construct the runnables so they have access to the list of connections
         */
        final ClientInterface ci = new ClientInterface(
           port, adminPort, context, messenger, replicationRole, initiator, cartographer, allPartitions);

        initiator.setClientInterface(ci);
        return ci;
    }

    ClientInterface(int port, int adminPort, CatalogContext context, HostMessenger messenger,
                    ReplicationRole replicationRole, TransactionInitiator initiator,
                    Cartographer cartographer, int[] allPartitions) throws Exception
    {
        m_catalogContext.set(context);
        m_initiator = initiator;
        m_cartographer = cartographer;

        // pre-allocate single partition array
        m_allPartitions = allPartitions;
        m_acceptor = new ClientAcceptor(port, messenger.getNetwork(), false);
        m_adminAcceptor = null;
        m_adminAcceptor = new ClientAcceptor(adminPort, messenger.getNetwork(), true);
        registerPolicies(replicationRole);

        m_mailbox = new LocalMailbox(VoltDB.instance().getHostMessenger()) {
            LinkedBlockingQueue<VoltMessage> m_d = new LinkedBlockingQueue<VoltMessage>();
            @Override
            public void deliver(final VoltMessage message) {
                if (VoltDB.instance().isIV2Enabled()) {
                    if (message instanceof InitiateResponseMessage) {
                        // forward response; copy is annoying. want slice of response.
                        final InitiateResponseMessage response = (InitiateResponseMessage)message;
                        Iv2Trace.logFinishTransaction(response, m_mailbox.getHSId());
                        final ClientInterfaceHandleManager cihm = m_cihm.get(response.getClientConnectionId());
                        //Can be null on hangup
                        if (cihm != null) {
                            //Pass it to the network thread like a ninja
                            //Only the network can use the CIHM
                            cihm.connection.writeStream().enqueue(
                                    new DeferredSerialization() {

                                        @Override
                                        public ByteBuffer[] serialize()
                                                throws IOException {
                                            ClientInterfaceHandleManager.Iv2InFlight clientData =
                                                    cihm.findHandle(response.getClientInterfaceHandle());
                                            response.getClientResponseData().setClientHandle(clientData.m_clientHandle);
                                            final long now = System.currentTimeMillis();
                                            final int delta = (int)(now - clientData.m_creationTime);
                                            response.getClientResponseData().setClusterRoundtrip(delta);

                                            ByteBuffer results =
                                                    ByteBuffer.allocate(
                                                            response.getClientResponseData().getSerializedSize() + 4);
                                            results.putInt(results.capacity() - 4);
                                            response.getClientResponseData().flattenToBuffer(results);
                                            return new ByteBuffer[] { results };
                                        }

                                        @Override
                                        public void cancel() {
                                        }

                            });
                        }
                    } else {
                        m_d.offer(message);
                    }
                } else {
                    m_d.offer(message);
                }
            }
            @Override
            public VoltMessage recv() {
                return m_d.poll();
            }
        };
        messenger.createMailbox(null, m_mailbox);
        m_plannerSiteId = messenger.getHSIdForLocalSite(HostMessenger.ASYNC_COMPILER_SITE_ID);
        registerMailbox(messenger.getZK());
        m_siteId = m_mailbox.getHSId();
        m_iv2Masters = new LeaderCache(messenger.getZK(), VoltZK.iv2masters);
        m_iv2Masters.start(true);
        m_isConfiguredForHSQL = (VoltDB.instance().getBackendTargetType() == BackendTarget.HSQLDB_BACKEND);
    }

    /**
     * Publishes the HSId of this execution site to ZK
     * @param zk
     * @param partitionId
     * @throws Exception
     */
    private void registerMailbox(ZooKeeper zk) throws Exception {
        MailboxNodeContent mnc = new MailboxNodeContent(m_mailbox.getHSId(), null);
        VoltDB.instance().getMailboxPublisher().registerMailbox(MailboxType.ClientInterface, mnc);
        VoltDB.instance().getMailboxPublisher().publish(zk);
    }

    private void registerPolicies(ReplicationRole replicationRole) {
        registerPolicy(new InvocationPermissionPolicy(true));
        registerPolicy(new ParameterDeserializationPolicy(true));
        registerPolicy(new ReplicaInvocationAcceptancePolicy(replicationRole == ReplicationRole.REPLICA));

        registerPolicy("@AdHoc", new AdHocAcceptancePolicy(true));
        registerPolicy("@UpdateApplicationCatalog", new UpdateCatalogAcceptancePolicy(true));
    }

    private void registerPolicy(InvocationAcceptancePolicy policy) {
        List<InvocationAcceptancePolicy> policies = m_policies.get(null);
        if (policies == null) {
            policies = new ArrayList<InvocationAcceptancePolicy>();
            m_policies.put(null, policies);
        }
        policies.add(policy);
    }

    private void registerPolicy(String procName, InvocationAcceptancePolicy policy) {
        List<InvocationAcceptancePolicy> policies = m_policies.get(procName);
        if (policies == null) {
            policies = new ArrayList<InvocationAcceptancePolicy>();
            m_policies.put(procName, policies);
        }
        policies.add(policy);
    }

    /**
     * Check the procedure invocation against a set of policies to see if it
     * should be rejected.
     *
     * @param name The procedure name, null for generic policies.
     * @return ClientResponseImpl on error or null if okay.
     */
    private ClientResponseImpl checkPolicies(String name, AuthSystem.AuthUser user,
                                  final StoredProcedureInvocation task,
                                  final Procedure catProc, Config sysProc) {
        List<InvocationAcceptancePolicy> policies = m_policies.get(name);
        ClientResponseImpl error = null;
        if (policies != null) {
            for (InvocationAcceptancePolicy policy : policies) {
                if (catProc != null) {
                    if ((error = policy.shouldAccept(user, task, catProc)) != null) {
                        return error;
                    }
                } else {
                    if ((error = policy.shouldAccept(user, task, sysProc)) != null) {
                        return error;
                    }
                }
            }
        }
        return null;
    }

    /**
     * Called when the replication role of the cluster changes.
     * @param role
     */
    public void setReplicationRole(ReplicationRole role) {
        List<InvocationAcceptancePolicy> policies = m_policies.get(null);
        if (policies != null) {
            for (InvocationAcceptancePolicy policy : policies) {
                if (policy instanceof ReplicaInvocationAcceptancePolicy) {
                    policy.setMode(role == ReplicationRole.REPLICA);
                }
            }
        }
    }

    /**
     * Initializes the snapshot daemon so that it's ready to take snapshots
     */
    public void initializeSnapshotDaemon(ZooKeeper zk) {
        m_snapshotDaemon.init(this, zk, new Runnable() {
            @Override
            public void run() {
                /*
                 * For the snapshot daemon create a noop ACG because it is privileged
                 */
                m_cihm.put(
                        m_snapshotDaemonAdapter.connectionId(),
                        new ClientInterfaceHandleManager(true, m_snapshotDaemonAdapter,
                                AdmissionControlGroup.getDummy()));
            }
        });
    }

    // if this ClientInterface's site ID is the lowest non-execution site ID
    // in the cluster, make our SnapshotDaemon responsible for snapshots
    public void mayActivateSnapshotDaemon() {
        SnapshotSchedule schedule = m_catalogContext.get().database.getSnapshotschedule().get("default");
        if (VoltDB.instance().getSiteTracker().isFirstHost() &&
            schedule != null && schedule.getEnabled())
        {
            Future<Void> future = m_snapshotDaemon.makeActive(schedule);
            try {
                future.get();
            } catch (InterruptedException e) {
                throw new RuntimeException(e);
            } catch (ExecutionException e) {
                throw new RuntimeException(e.getCause());
            }
        } else {
            m_snapshotDaemon.makeInactive();
        }
    }

    /**
     * Set the flag that tells this client interface to update its
     * catalog when it's threadsafe.
     */
    public void notifyOfCatalogUpdate() {
        m_shouldUpdateCatalog.set(true);
    }

    private ClientResponseImpl errorResponse(Connection c, long handle, byte status, String reason, Exception e, boolean log) {
        String realReason = reason;
        if (e != null) {
            StringWriter sw = new StringWriter();
            PrintWriter pw = new PrintWriter(sw);
            e.printStackTrace(pw);
            realReason = sw.toString();
        }
        if (log) {
            hostLog.warn(realReason);
        }
        return new ClientResponseImpl(status,
                new VoltTable[0], realReason, handle);
    }

    private void processExplainPlannedStmtBatch(  AdHocPlannedStmtBatch planBatch ) {
            final Connection c = (Connection)planBatch.clientData;
            Database db = m_catalogContext.get().database;
            int size = planBatch.getPlannedStatementCount();

            List<byte[]> aggByteArray = new ArrayList<byte[]>( size );
            for (AdHocPlannedStatement plannedStatement : planBatch.plannedStatements ) {
                aggByteArray.add(plannedStatement.aggregatorFragment);
            }

            List<byte[]> collByteArray = new ArrayList<byte[]>( size );
            for (AdHocPlannedStatement plannedStatement : planBatch.plannedStatements ) {
                collByteArray.add(plannedStatement.collectorFragment );
            }

            VoltTable[] vt = new VoltTable[ size ];

            for( int i = 0; i<size; i++ ) {
                byte[] aggByte = aggByteArray.get(i);
                byte[] collByte = collByteArray.get(i);
                if( collByte == null ) {
                    //signle partition query plan
                    String plan = new String( aggByte, VoltDB.UTF8ENCODING);
                    PlanNodeTree pnt = new PlanNodeTree();
                    try {
                        JSONObject jobj = new JSONObject( plan );
                        JSONArray jarray =  jobj.getJSONArray(PlanNodeTree.Members.PLAN_NODES.name());
                        pnt.loadFromJSONArray(jarray, db);
                        String str = pnt.getRootPlanNode().toExplainPlanString();
                        vt[i] = new VoltTable(new VoltTable.ColumnInfo( "EXECUTION_PLAN", VoltType.STRING));
                        vt[i].addRow(str);
                    } catch (JSONException e) {
                        System.out.println(e.getMessage());
                    }
                }
                else {
                    //multi-partition query plan
                    String aggplan = new String( aggByte, VoltDB.UTF8ENCODING);
                    String collplan = new String( collByte, VoltDB.UTF8ENCODING);
                    PlanNodeTree pnt = new PlanNodeTree();
                    PlanNodeTree collpnt = new PlanNodeTree();
                    try {
                        JSONObject jobj = new JSONObject( aggplan );
                        JSONArray jarray =  jobj.getJSONArray(PlanNodeTree.Members.PLAN_NODES.name());
                        pnt.loadFromJSONArray(jarray, db);
                        //reattach plan fragments
                        jobj = new JSONObject( collplan );
                        jarray =  jobj.getJSONArray(PlanNodeTree.Members.PLAN_NODES.name());
                        collpnt.loadFromJSONArray(jarray, db);
                        assert( collpnt.getRootPlanNode() instanceof SendPlanNode);
                        pnt.getRootPlanNode().reattachFragment( (SendPlanNode) collpnt.getRootPlanNode() );

                        String str = pnt.getRootPlanNode().toExplainPlanString();
                        vt[i] = new VoltTable(new VoltTable.ColumnInfo( "EXECUTION_PLAN", VoltType.STRING));
                        vt[i].addRow(str);
                    } catch (JSONException e) {
                        System.out.println(e.getMessage());
                    }
                }
            }

            ClientResponseImpl response =
                    new ClientResponseImpl(
                            ClientResponseImpl.SUCCESS,
                            ClientResponse.SUCCESS,
                            null,
                            vt,
                            null);
            response.setClientHandle( planBatch.clientHandle );
            ByteBuffer buf = ByteBuffer.allocate(response.getSerializedSize() + 4);
            buf.putInt(buf.capacity() - 4);
            response.flattenToBuffer(buf);
            buf.flip();
            c.writeStream().enqueue(buf);

         //do not cache the plans for explainAdhoc
    //        planBatch.clientData = null;
    //        for (int index = 0; index < planBatch.getPlannedStatementCount(); index++) {
    //            m_adhocCache.put(planBatch.getPlannedStatement(index));
    //        }
        }

    //go to catolog and fetch all explain plan of queries in the procedure
    ClientResponseImpl dispatchExplainProcedure(StoredProcedureInvocation task, ClientInputHandler handler, Connection ccxn) {
        ParameterSet params = task.getParams();
        //String procs = (String) params.toArray()[0];
        List<String> procNames = MiscUtils.splitSQLStatements( (String)params.toArray()[0]);
        int size = procNames.size();
        VoltTable[] vt = new VoltTable[ size ];
        for( int i=0; i<size; i++ ) {
            String procName = procNames.get(i);

            Procedure proc = m_catalogContext.get().procedures.get(procName);
            if(proc == null) {
                ClientResponseImpl errorResponse =
                        new ClientResponseImpl(
                                ClientResponseImpl.UNEXPECTED_FAILURE,
                                new VoltTable[0], "Procedure "+procName+" not in catalog",
                                task.clientHandle);
                return errorResponse;
            }

            vt[i] = new VoltTable(new VoltTable.ColumnInfo( "SQL_STATEMENT", VoltType.STRING),
                                  new VoltTable.ColumnInfo( "EXECUTION_PLAN", VoltType.STRING));

            for( Statement stmt : proc.getStatements() ) {
                vt[i].addRow( stmt.getSqltext()+"\n", Encoder.hexDecodeToString( stmt.getExplainplan() ) );
            }
        }

        ClientResponseImpl response =
                new ClientResponseImpl(
                        ClientResponseImpl.SUCCESS,
                        ClientResponse.SUCCESS,
                        null,
                        vt,
                        null);
        response.setClientHandle( task.clientHandle );
        ByteBuffer buf = ByteBuffer.allocate(response.getSerializedSize() + 4);
        buf.putInt(buf.capacity() - 4);
        response.flattenToBuffer(buf);
        buf.flip();
        ccxn.writeStream().enqueue(buf);
        return null;
    }

    ClientResponseImpl dispatchAdHoc(StoredProcedureInvocation task, ClientInputHandler handler, Connection ccxn, boolean isExplain) {
        ParameterSet params = task.getParams();
        String sql = (String) params.toArray()[0];

        // get the partition param if it exists
        // null means MP-txn
        Object partitionParam = null;
        if (params.toArray().length > 1) {
            if (params.toArray()[1] == null) {
                // nulls map to zero
                partitionParam = new Long(0);
                // skip actual null value because it means MP txn
            }
            else {
                partitionParam = params.toArray()[1];
            }
        }

        List<String> sqlStatements = MiscUtils.splitSQLStatements(sql);

        AdHocPlannerWork ahpw = new AdHocPlannerWork(
                m_siteId,
                false, task.clientHandle, handler.connectionId(),
                handler.m_hostname, handler.isAdmin(), ccxn,
                sql, sqlStatements, partitionParam, null, false, true, m_adhocCompletionHandler);
        if( isExplain ){
            ahpw.setIsExplainWork();
        }
        LocalObjectMessage work = new LocalObjectMessage( ahpw );

        m_mailbox.send(m_plannerSiteId, work);
        return null;
    }

    ClientResponseImpl dispatchUpdateApplicationCatalog(StoredProcedureInvocation task,
            ClientInputHandler handler, Connection ccxn)
    {
        ParameterSet params = task.getParams();
        byte[] catalogBytes = null;
        if (params.toArray()[0] instanceof String) {
            catalogBytes = Encoder.hexDecode((String) params.toArray()[0]);
        } else if (params.toArray()[0] instanceof byte[]) {
            catalogBytes = (byte[]) params.toArray()[0];
        } else {
            // findbugs triggers a NPE alert here... and the
            // policy check is pretty far away from here.
            // assert and satisfy findbugs, and the casual reader.
            assert false : "Expected to catch invalid parameters in UpdateCatalogAcceptancePolicy.";
            return new ClientResponseImpl(ClientResponseImpl.GRACEFUL_FAILURE,
                    new VoltTable[0], "Failed to process UpdateApplicationCatalog request." +
                    " Catalog content must be passed as string or byte[].",
                    task.clientHandle);
        }
        String deploymentString = (String) params.toArray()[1];
        LocalObjectMessage work = new LocalObjectMessage(
                new CatalogChangeWork(
                    m_siteId,
                    task.clientHandle, handler.connectionId(), handler.m_hostname,
                    handler.isAdmin(), ccxn, catalogBytes, deploymentString,
                    m_adhocCompletionHandler));

        m_mailbox.send(m_plannerSiteId, work);
        return null;
    }

    ClientResponseImpl dispatchLoadSinglepartitionTable(ByteBuffer buf,
            StoredProcedureInvocation task, ClientInputHandler handler, Connection ccxn)
    {
        int[] involvedPartitions = null;
        // break out the Hashinator and calculate the appropriate partition
        try {
            CatalogMap<Table> tables = m_catalogContext.get().database.getTables();
            Object valueToHash =
                LoadSinglepartitionTable.
                    partitionValueFromInvocation(tables, task);
            involvedPartitions =
                new int[] { TheHashinator.hashToPartition(valueToHash) };
        }
        catch (Exception e) {
            authLog.warn(e.getMessage());
            return new ClientResponseImpl(ClientResponseImpl.UNEXPECTED_FAILURE,
                    new VoltTable[0], e.getMessage(), task.clientHandle);
        }
        assert(involvedPartitions != null);
        // XXX-ZOMG This really should pass in the SystemProcedureCatalog.Config object
        // and read these settings out of it rather than hardwiring them here.
        createTransaction(handler.connectionId(), handler.m_hostname,
                handler.isAdmin(),
                task,
                false,      // read only
                true,       // single partition
                false,      // every site
                involvedPartitions, involvedPartitions.length,
                ccxn, buf.capacity(),
                System.currentTimeMillis(),
                false);     // allow mismatched results
        return null;
    }

    ClientResponseImpl dispatchStatistics(Config sysProc, ByteBuffer buf, StoredProcedureInvocation task,
            ClientInputHandler handler, Connection ccxn) {
        ParameterSet params = task.getParams();
        // dispatch selectors that do not us the @Statistics system procedure
        if ((params.toArray().length != 0)) {
            String selector = (String)params.toArray()[0];
            if (selector.equals("DR") || selector.equals("TOPO")) {
               try {
                   VoltDB.instance().getStatsAgent().collectStats(ccxn, task.clientHandle, selector);
                   return null;
               } catch (Exception e) {
                   return errorResponse( ccxn, task.clientHandle, ClientResponse.UNEXPECTED_FAILURE, null, e, true);
               }
           }
        }
        int[] involvedPartitions = m_allPartitions;
        createTransaction(handler.connectionId(), handler.m_hostname,
                handler.isAdmin(),
                task,
                sysProc.getReadonly(),
                sysProc.getSinglepartition(),
                sysProc.getEverysite(),
                involvedPartitions, involvedPartitions.length,
                ccxn, buf.capacity(),
                System.currentTimeMillis(),
                false);
        return null;
    }

    ClientResponseImpl dispatchPromote(Config sysProc,
                                       ByteBuffer buf,
                                       StoredProcedureInvocation task,
                                       ClientInputHandler handler,
                                       Connection ccxn)
    {
        if (VoltDB.instance().getReplicationRole() == ReplicationRole.NONE)
        {
            return new ClientResponseImpl(ClientResponseImpl.GRACEFUL_FAILURE,
                    new VoltTable[0], "@Promote issued on master cluster." +
                    " No action taken.",
                    task.clientHandle);
        }

        // the shared dispatch for sysprocs
        int[] involvedPartitions = m_allPartitions;
        createTransaction(handler.connectionId(), handler.m_hostname,
                          handler.isAdmin(),
                          task,
                          sysProc.getReadonly(),
                          sysProc.getSinglepartition(),
                          sysProc.getEverysite(),
                          involvedPartitions, involvedPartitions.length,
                          ccxn, buf.capacity(),
                          System.currentTimeMillis(),
                          false);
        return null;
    }

    /**
     *
     * @param port
     * * return True if an error was generated and needs to be returned to the client
     */
    final ClientResponseImpl handleRead(ByteBuffer buf, ClientInputHandler handler, Connection ccxn) throws IOException {
        final long now = System.currentTimeMillis();
        final FastDeserializer fds = new FastDeserializer(buf);
        final StoredProcedureInvocation task = fds.readObject(StoredProcedureInvocation.class);
        ClientResponseImpl error = null;

        // Check for admin mode restrictions before proceeding any further
        VoltDBInterface instance = VoltDB.instance();
        if (instance.getMode() == OperationMode.PAUSED && !handler.isAdmin())
        {
            return new ClientResponseImpl(ClientResponseImpl.SERVER_UNAVAILABLE,
                    new VoltTable[0], "Server is currently unavailable; try again later",
                    task.clientHandle);
        }

        // ping just responds as fast as possible to show the connection is alive
        // nb: ping is not a real procedure, so this is checked before other "sysprocs"
        if (task.procName.equals("@Ping")) {
            return new ClientResponseImpl(ClientResponseImpl.SUCCESS, new VoltTable[0], "", task.clientHandle);
        }

        // Deserialize the client's request and map to a catalog stored procedure
        final CatalogContext catalogContext = m_catalogContext.get();
        AuthSystem.AuthUser user = catalogContext.authSystem.getUser(handler.m_username);
        final Procedure catProc = catalogContext.procedures.get(task.procName);
        Config sysProc = SystemProcedureCatalog.listing.get(task.procName);

        // Map @AdHoc... to @AdHoc_RW_MP for validation. In the future if security is
        // configured differently for @AdHoc... variants this code will have to
        // change in order to use the proper variant based on whether the work
        // is single or multi partition and read-only or read-write.
        if (sysProc == null ) {
            if( task.procName.equals("@AdHoc") ){
                sysProc = SystemProcedureCatalog.listing.get("@AdHoc_RW_MP");
                assert(sysProc != null);
            }
            else if( task.procName.equals("@Explain") ){
                return dispatchAdHoc(task, handler, ccxn, true );
            }
            else if(task.procName.equals("@ExplainProc")) {
                return dispatchExplainProcedure(task, handler, ccxn);
            }
        }

        if (user == null) {
            authLog.info("User " + handler.m_username + " has been removed from the system via a catalog update");
            return new ClientResponseImpl(ClientResponseImpl.UNEXPECTED_FAILURE,
                    new VoltTable[0], "User " + handler.m_username +
                    " has been removed from the system via a catalog update",
                    task.clientHandle);
        }

        if (catProc == null && sysProc == null) {
            String errorMessage = "Procedure " + task.procName + " was not found";
            authLog.l7dlog( Level.WARN, LogKeys.auth_ClientInterface_ProcedureNotFound.name(), new Object[] { task.procName }, null);
            return new ClientResponseImpl(
                    ClientResponseImpl.UNEXPECTED_FAILURE,
                    new VoltTable[0], errorMessage, task.clientHandle);
        }

        // Check procedure policies
        error = checkPolicies(null, user, task, catProc, sysProc);
        if (error != null) {
            return error;
        }

        error = checkPolicies(task.procName, user, task, catProc, sysProc);
        if (error != null) {
            return error;
        }

        if (sysProc != null) {
            // these have helpers that do all the work...
            if (task.procName.equals("@AdHoc")) {
                return dispatchAdHoc(task, handler, ccxn, false);
            } else if (task.procName.equals("@UpdateApplicationCatalog")) {
                return dispatchUpdateApplicationCatalog(task, handler, ccxn);
            } else if (task.procName.equals("@LoadSinglepartitionTable")) {
                return dispatchLoadSinglepartitionTable(buf, task, handler, ccxn);
            } else if (task.procName.equals("@SnapshotSave")) {
                m_snapshotDaemon.requestUserSnapshot(task, ccxn);
                return null;
            } else if (task.procName.equals("@Statistics")) {
                return dispatchStatistics(sysProc, buf, task, handler, ccxn);
            } else if (task.procName.equals("@Promote")) {
                return dispatchPromote(sysProc, buf, task, handler, ccxn);
            }

            // If you're going to copy and paste something, CnP the pattern
            // up above.  -rtb.

            // Verify that admin mode sysprocs are called from a client on the
            // admin port, otherwise return a failure
            if (task.procName.equals("@Pause") || task.procName.equals("@Resume")) {
                if (!handler.isAdmin()) {
                    return new ClientResponseImpl(ClientResponseImpl.UNEXPECTED_FAILURE,
                            new VoltTable[0],
                            "" + task.procName + " is not available to this client",
                            task.clientHandle);
                }
            }
            else if (task.procName.equals("@SystemInformation")) {
                ParameterSet params = task.getParams();
                // hacky: support old @SystemInformation behavior by
                // filling in a missing selector to get the overview key/value info
                if (params.toArray().length == 0) {
                    task.setParams("OVERVIEW");
                }
            }

            // the shared dispatch for sysprocs
            int[] involvedPartitions = m_allPartitions;
            createTransaction(handler.connectionId(), handler.m_hostname,
                    handler.isAdmin(),
                    task,
                    sysProc.getReadonly(),
                    sysProc.getSinglepartition(),
                    sysProc.getEverysite(),
                    involvedPartitions, involvedPartitions.length,
                    ccxn, buf.capacity(),
                    now,
                    false);

        }

        // dispatch a user procedure
        if (catProc != null) {
            int[] involvedPartitions = null;
            if (catProc.getSinglepartition() == false) {
                involvedPartitions = m_allPartitions;
            }
            else {
                // break out the Hashinator and calculate the appropriate partition
                try {
                    involvedPartitions = new int[] {
                                getPartitionForProcedure(
                                        catProc.getPartitionparameter(),
                                        catProc.getPartitioncolumn().getType(),
                                        task)
                            };
                }
                catch (RuntimeException e) {
                    // unable to hash to a site, return an error
                    String errorMessage = "Error sending procedure "
                        + task.procName + " to the correct partition. Make sure parameter values are correct.";
                    authLog.l7dlog( Level.WARN,
                            LogKeys.host_ClientInterface_unableToRouteSinglePartitionInvocation.name(),
                            new Object[] { task.procName }, null);
                    return new ClientResponseImpl(ClientResponseImpl.UNEXPECTED_FAILURE,
                            new VoltTable[0], errorMessage, task.clientHandle);
                }
                catch (Exception e) {
                    authLog.l7dlog( Level.WARN,
                            LogKeys.host_ClientInterface_unableToRouteSinglePartitionInvocation.name(),
                            new Object[] { task.procName }, null);
                    return new ClientResponseImpl(ClientResponseImpl.UNEXPECTED_FAILURE,
                            new VoltTable[0], e.getMessage(), task.clientHandle);
                }
            }
            boolean allowMismatchedResults = catProc.getReadonly() && isProcedureNonDeterministic(catProc);
            boolean success =
                createTransaction(handler.connectionId(), handler.m_hostname,
                        handler.isAdmin(),
                        task,
                        catProc.getReadonly(),
                        catProc.getSinglepartition(),
                        catProc.getEverysite(),
                        involvedPartitions, involvedPartitions.length,
                        ccxn, buf.capacity(),
                        now,
                        allowMismatchedResults);
            if (!success) {
                // HACK: this return is for the DR agent so that it
                // will move along on duplicate replicated transactions
                // reported by the slave cluster.  We report "SUCCESS"
                // to keep the agent from choking.  ENG-2334
                return new ClientResponseImpl(ClientResponseImpl.UNEXPECTED_FAILURE,
                        new VoltTable[0],
                        ClientResponseImpl.DUPE_TRANSACTION,
                        task.clientHandle);
            }
        }
        return null;
    }

    /**
     * Determine if a procedure is non-deterministic by examining all its statements.
     *
     * @param proc  catalog procedure
     * @return  true if it has any non-deterministic statements
     */
    static boolean isProcedureNonDeterministic(Procedure proc) {
        boolean isNonDeterministic = false;
        CatalogMap<Statement> stmts = proc.getStatements();
        if (stmts != null) {
            for (Statement stmt : stmts) {
                if (!stmt.getIscontentdeterministic() || !stmt.getIsorderdeterministic()) {
                    isNonDeterministic = true;
                    break;
                }
            }
        }
        return isNonDeterministic;
    }

    void createAdHocTransaction(final AdHocPlannedStmtBatch plannedStmtBatch) {
        // create the execution site task
        StoredProcedureInvocation task = new StoredProcedureInvocation();
        // pick the sysproc based on the presence of partition info
        // HSQL does not specifically implement AdHoc SP -- instead, use its always-SP implementation of AdHoc
        boolean isSinglePartition = plannedStmtBatch.isSinglePartitionCompatible() || m_isConfiguredForHSQL;
        int partitions[] = null;

        if (isSinglePartition) {
            if (plannedStmtBatch.isReadOnly()) {
                task.procName = "@AdHoc_RO_SP";
            }
            else {
                task.procName = "@AdHoc_RW_SP";
            }
            partitions = new int[] { TheHashinator.hashToPartition(plannedStmtBatch.partitionParam) };
        }
        else {
            if (plannedStmtBatch.isReadOnly()) {
                task.procName = "@AdHoc_RO_MP";
            }
            else {
                task.procName = "@AdHoc_RW_MP";
            }
            partitions = m_allPartitions;
        }

        // Set up the parameters.
        ByteBuffer buf = ByteBuffer.allocate(plannedStmtBatch.getPlanArraySerializedSize());
        try {
            plannedStmtBatch.flattenPlanArrayToBuffer(buf);
        }
        catch (Exception e) {
            VoltDB.crashLocalVoltDB(e.getMessage(), true, e);
        }
        assert(buf.hasArray());
        task.setParams(buf.array());
        task.clientHandle = plannedStmtBatch.clientHandle;

        /*
         * Round trip the invocation to initialize it for command logging
         */
        FastSerializer fs = new FastSerializer();
        int serializedSize = 0;
        try {
            fs.writeObject(task);
            ByteBuffer source = fs.getBuffer();
            ByteBuffer copy = ByteBuffer.allocate(source.remaining());
            serializedSize = copy.capacity();
            copy.put(source);
            copy.flip();
            FastDeserializer fds = new FastDeserializer(copy);
            task = new StoredProcedureInvocation();
            task.readExternal(fds);
        } catch (Exception e) {
            VoltDB.crashLocalVoltDB(e.getMessage(), true, e);
        }

        // ENG-3288 - Non-deterministic read-only queries tolerate mismatched results.
        boolean allowMismatchedResults = false;
        if (plannedStmtBatch.isReadOnly()) {
            for (AdHocPlannedStatement stmt : plannedStmtBatch.plannedStatements) {
                if (stmt.core.isNonDeterministic) {
                    allowMismatchedResults = true;
                    break;
                }
            }
        }
        // initiate the transaction
        createTransaction(plannedStmtBatch.connectionId, plannedStmtBatch.hostname,
                plannedStmtBatch.adminConnection, task,
                plannedStmtBatch.isReadOnly(), isSinglePartition, false,
                partitions, partitions.length, plannedStmtBatch.clientData,
                serializedSize, EstTime.currentTimeMillis(), allowMismatchedResults);
    }

    /*
     * Invoked from the AsyncCompilerWorkCompletionHandler from the AsyncCompilerAgent thread.
     * Has the effect of immediately handing the completed work to the network thread of the
     * client instance that created the work and then dispatching it.
     */
    public ListenableFutureTask<?> processFinishedCompilerWork(final AsyncCompilerResult result) {
        /*
         * Do the task in the network thread associated with the connection
         * so that access to the CIHM can be lock free for fast path work.
         * Can't access the CIHM from this thread without adding locking.
         */
        final Connection c = (Connection)result.clientData;
        final ListenableFutureTask<?> ft = ListenableFutureTask.create(new Runnable() {
            @Override
            public void run() {
                if (result.errorMsg == null) {
                    if (result instanceof AdHocPlannedStmtBatch) {
                        final AdHocPlannedStmtBatch plannedStmtBatch = (AdHocPlannedStmtBatch) result;

                        // assume all stmts have the same catalog version
                        if ((plannedStmtBatch.getPlannedStatementCount() > 0) &&
<<<<<<< HEAD
                            (plannedStmtBatch.getPlannedStatement(0).core.catalogVersion != m_catalogContext.get().catalogVersion)) {
=======
                                (plannedStmtBatch.getPlannedStatement(0).catalogVersion != m_catalogContext.get().catalogVersion)) {
>>>>>>> 7c98322a

                            /* The adhoc planner learns of catalog updates after the EE and the
                               rest of the system. If the adhoc sql was planned against an
                               obsolete catalog, re-plan. */
                            LocalObjectMessage work = new LocalObjectMessage(
                                    new AdHocPlannerWork(m_siteId,
                                            false,
                                            plannedStmtBatch.clientHandle,
                                            plannedStmtBatch.connectionId,
                                            plannedStmtBatch.hostname,
                                            plannedStmtBatch.adminConnection,
                                            plannedStmtBatch.clientData,
                                            plannedStmtBatch.sqlBatchText,
                                            plannedStmtBatch.getSQLStatements(),
                                            plannedStmtBatch.partitionParam,
                                            null,
                                            false,
                                            true,
                                            m_adhocCompletionHandler));

                            m_mailbox.send(m_plannerSiteId, work);
                        }
                        else if( plannedStmtBatch.isExplainWork() ) {
                            processExplainPlannedStmtBatch( plannedStmtBatch );
                        }
                        else {
                            createAdHocTransaction(plannedStmtBatch);
                        }
                    }
                    else if (result instanceof CatalogChangeResult) {
                        final CatalogChangeResult changeResult = (CatalogChangeResult) result;
                        // create the execution site task
                        StoredProcedureInvocation task = new StoredProcedureInvocation();
                        task.procName = "@UpdateApplicationCatalog";
                        task.setParams(changeResult.encodedDiffCommands, changeResult.catalogBytes,
                                       changeResult.expectedCatalogVersion, changeResult.deploymentString,
                                       changeResult.deploymentCRC);
                        task.clientHandle = changeResult.clientHandle;

                        /*
                         * Round trip the invocation to initialize it for command logging
                         */
                        FastSerializer fs = new FastSerializer();
                        try {
                            fs.writeObject(task);
                            ByteBuffer source = fs.getBuffer();
                            ByteBuffer copy = ByteBuffer.allocate(source.remaining());
                            copy.put(source);
                            copy.flip();
                            FastDeserializer fds = new FastDeserializer(copy);
                            task = new StoredProcedureInvocation();
                            task.readExternal(fds);
                        } catch (Exception e) {
                            hostLog.fatal(e);
                            VoltDB.crashLocalVoltDB(e.getMessage(), true, e);
                        }

                        // initiate the transaction. These hard-coded values from catalog
                        // procedure are horrible, horrible, horrible.
                        createTransaction(changeResult.connectionId, changeResult.hostname,
                                changeResult.adminConnection,
                                task, false, true, true, m_allPartitions,
                                m_allPartitions.length, changeResult.clientData, 0,
                                EstTime.currentTimeMillis(), false);
                    }
                    else {
                        throw new RuntimeException(
                                "Should not be able to get here (ClientInterface.checkForFinishedCompilerWork())");
                    }
                }
                else {
                    ClientResponseImpl errorResponse =
                        new ClientResponseImpl(
                                ClientResponseImpl.UNEXPECTED_FAILURE,
                                new VoltTable[0], result.errorMsg,
                                result.clientHandle);
                    ByteBuffer buf = ByteBuffer.allocate(errorResponse.getSerializedSize() + 4);
                    buf.putInt(buf.capacity() - 4);
                    errorResponse.flattenToBuffer(buf);
                    buf.flip();
                    c.writeStream().enqueue(buf);
                }
            }
        }, null);
        if (c != null) {
            c.queueTask(ft);
        }

        /*
         * Add error handling in case of an unexpected exception
         */
        ft.addListener(new Runnable() {
            @Override
            public void run() {
                try {
                     ft.get();
                } catch (Exception e) {
                    StringWriter sw = new StringWriter();
                    PrintWriter pw = new PrintWriter(sw);
                    e.printStackTrace(pw);
                    pw.flush();
                    ClientResponseImpl errorResponse =
                            new ClientResponseImpl(
                                    ClientResponseImpl.UNEXPECTED_FAILURE,
                                    new VoltTable[0], result.errorMsg,
                                    result.clientHandle);
                    ByteBuffer buf = ByteBuffer.allocate(errorResponse.getSerializedSize() + 4);
                    buf.putInt(buf.capacity() - 4);
                    errorResponse.flattenToBuffer(buf);
                    buf.flip();
                    c.writeStream().enqueue(buf);
                }
            }
        }, MoreExecutors.sameThreadExecutor());

        //Return the future task for test code
        return ft;
    }

    /**
     * Tick counter used to perform dead client detection every N ticks
     */
    private long m_tickCounter = 0;

    public final void processPeriodicWork() {
        long time;
        if (VoltDB.instance().isIV2Enabled()) {
            time = System.currentTimeMillis();
        }
        else {
            time = m_initiator.tick();
        }
        m_tickCounter++;
        if (m_tickCounter % 20 == 0) {
            checkForDeadConnections(time);
        }

        // check for catalog updates
        if (m_shouldUpdateCatalog.compareAndSet(true, false)) {
            m_catalogContext.set(VoltDB.instance().getCatalogContext());
            /*
             * Update snapshot daemon settings.
             *
             * Don't do it if the system is still initializing (CL replay),
             * because snapshot daemon may call @SnapshotScan on activation and
             * it will mess replaying txns up.
             */
            if (VoltDB.instance().getMode() != OperationMode.INITIALIZING) {
                mayActivateSnapshotDaemon();
            }
        }

        return;
    }

    /**
     * Check for dead connections by providing each connection with the current
     * time so it can calculate the delta between now and the time the oldest message was
     * queued for sending.
     * @param now Current time in milliseconds
     */
    private final void checkForDeadConnections(final long now) {
        final ArrayList<Connection> connectionsToRemove = new ArrayList<Connection>();
        for (final Connection c : m_connections) {
            final int delta = c.writeStream().calculatePendingWriteDelta(now);
            if (delta > 4000) {
                connectionsToRemove.add(c);
            }
        }

        for (final Connection c : connectionsToRemove) {
            networkLog.warn("Closing connection to " + c + " at " + new java.util.Date() + " because it refuses to read responses");
            c.unregister();
        }
    }

    // BUG: this needs some more serious thinking
    // probably should be able to schedule a shutdown event
    // to the dispatcher..  Or write a "stop reading and flush
    // all your read buffers" events .. or something ..
    protected void shutdown() throws InterruptedException {
        if (m_maxConnectionUpdater != null) {
            m_maxConnectionUpdater.cancel(false);
        }
        if (m_acceptor != null) {
            m_acceptor.shutdown();
        }
        if (m_adminAcceptor != null)
        {
            m_adminAcceptor.shutdown();
        }
        if (m_snapshotDaemon != null) {
            m_snapshotDaemon.shutdown();
        }
        if (m_iv2Masters != null) {
            m_iv2Masters.shutdown();
        }
    }

    public void startAcceptingConnections() throws IOException {
        /*
         * Periodically check the limit on the number of open files
         */
        m_maxConnectionUpdater = VoltDB.instance().scheduleWork(new Runnable() {
            @Override
            public void run() {
                Integer limit = org.voltdb.utils.CLibrary.getOpenFileLimit();
                if (limit != null) {
                    //Leave 300 files open for "stuff"
                    MAX_CONNECTIONS.set(limit - 300);
                }
            }
        }, 0, 10, TimeUnit.MINUTES);
        m_acceptor.start();
        if (m_adminAcceptor != null)
        {
            m_adminAcceptor.start();
        }
        mayActivateSnapshotDaemon();
    }

    /**
     * Identify the partition for an execution site task.
     * @return The partition best set up to execute the procedure.
     * @throws Exception
     */
    int getPartitionForProcedure(int partitionIndex, int partitionType,
            StoredProcedureInvocation task)
    throws Exception
    {
        Object invocationParameter = task.getParameterAtIndex(partitionIndex);
        final VoltType partitionParamType = VoltType.get((byte)partitionType);

        // Special case: if the user supplied a string for a number column,
        // try to do the conversion. This makes it substantially easier to
        // load CSV data or other untyped inputs that match DDL without
        // requiring the loader to know precise the schema.
        if ((invocationParameter != null) &&
            (invocationParameter.getClass() == String.class) &&
            (partitionParamType.isNumber()))
        {
            invocationParameter = ParameterConverter.stringToLong(
                    invocationParameter,
                    partitionParamType.classFromType());
        }

        return TheHashinator.hashToPartition(invocationParameter);
    }

    @Override
    public void initiateSnapshotDaemonWork(final String procedureName, long clientData, final Object params[]) {
        final Config sysProc = SystemProcedureCatalog.listing.get(procedureName);
        if (sysProc == null) {
            throw new RuntimeException("SnapshotDaemon attempted to invoke " + procedureName +
            " which is not a known procedure");
        }
        Procedure catProc = sysProc.asCatalogProcedure();
        StoredProcedureInvocation spi = new StoredProcedureInvocation();
        spi.procName = procedureName;
        spi.params = new FutureTask<ParameterSet>(new Callable<ParameterSet>() {
            @Override
            public ParameterSet call() {
                ParameterSet paramSet = new ParameterSet();
                paramSet.setParameters(params);
                return paramSet;
            }
        });
        spi.clientHandle = clientData;
        // initiate the transaction
        boolean allowMismatchedResults = catProc.getReadonly() && isProcedureNonDeterministic(catProc);
        createTransaction(m_snapshotDaemonAdapter.connectionId(),
                "SnapshotDaemon",
                true, // treat the snapshot daemon like it's on an admin port
                spi, catProc.getReadonly(),
                catProc.getSinglepartition(), catProc.getEverysite(),
                m_allPartitions, m_allPartitions.length,
                m_snapshotDaemonAdapter,
                0, EstTime.currentTimeMillis(),
                allowMismatchedResults);
    }

    /**
     * A dummy connection to provide to the DTXN. It routes
     * ClientResponses back to the daemon
     *
     */
    private class SnapshotDaemonAdapter implements Connection, WriteStream {

        @Override
        public void disableReadSelection() {
            throw new UnsupportedOperationException();
        }

        @Override
        public void enableReadSelection() {
            throw new UnsupportedOperationException();
        }

        @Override
        public NIOReadStream readStream() {
            throw new UnsupportedOperationException();
        }

        @Override
        public WriteStream writeStream() {
            return this;
        }

        @Override
        public int calculatePendingWriteDelta(long now) {
            throw new UnsupportedOperationException();
        }

        @Override
        public boolean hadBackPressure() {
            throw new UnsupportedOperationException();
        }

        @Override
        public boolean isEmpty() {
            throw new UnsupportedOperationException();
        }

        @Override
        public String getHostnameOrIP() {
            return "";
        }

        @Override
        public Future<?> unregister() {
            return null;
        }

        @Override
        public long connectionId()
        {
            return Long.MIN_VALUE;
        }

        @Override
        public int getOutstandingMessageCount()
        {
            throw new UnsupportedOperationException();
        }

        @Override
        public void enqueue(final org.voltcore.utils.DeferredSerialization ds)
        {

            m_snapshotDaemon.processClientResponse(new Callable<ClientResponseImpl>() {
                @Override
                public ClientResponseImpl call() throws Exception {
                    ClientResponseImpl resp = new ClientResponseImpl();
                    ByteBuffer b = ds.serialize()[0];
                    b.position(4);
                    resp.initFromBuffer(b);
                    return resp;
                }
            });
        }

        @Override
        public void enqueue(final ByteBuffer b)
        {
            m_snapshotDaemon.processClientResponse(new Callable<ClientResponseImpl>() {
                @Override
                public ClientResponseImpl call() throws Exception {
                    ClientResponseImpl resp = new ClientResponseImpl();
                    b.position(4);
                    resp.initFromBuffer(b);
                    return resp;
                }
            });
        }

        @Override
        public void enqueue(ByteBuffer[] b)
        {
            if (b.length == 1)
            {
                // Buffer chains are currently not used, just hand the first
                // buffer to the single buffer handler
                enqueue(b[0]);
            }
            else
            {
                log.error("Something is using buffer chains with enqueue");
            }
        }

        @Override
        public void queueTask(Runnable r) {
            throw new UnsupportedOperationException();
        }
    }

    public Map<Long, Pair<String, long[]>> getLiveClientStats()
    {
        final Map<Long, Pair<String, long[]>> client_stats =
            new HashMap<Long, Pair<String, long[]>>();

        if (VoltDB.instance().isIV2Enabled()) {
            // m_cihm hashes connectionId to a ClientInterfaceHandleManager
            // ClientInterfaceHandleManager has the connection object.
            for (Map.Entry<Long, ClientInterfaceHandleManager> e : m_cihm.entrySet()) {
                // The internal CI adapters report negative connection ids and
                // aren't included in public stats.
                if (e.getKey() > 0) {
                    long adminMode = e.getValue().isAdmin ? 1 : 0;
                    long readWait = e.getValue().connection.readStream().dataAvailable();
                    long writeWait = e.getValue().connection.writeStream().getOutstandingMessageCount();
                    long outstandingTxns = e.getValue().getOutstandingTxns();
                    client_stats.put(
                            e.getKey(), new Pair<String, long[]>(
                                e.getValue().connection.getHostnameOrIP(),
                                new long[] {adminMode, readWait, writeWait, outstandingTxns}));
                }
            }
        }
        else {
            Map<Long, long[]> inflight_txn_stats = m_initiator.getOutstandingTxnStats();

            // put all the live connections in the stats map, then fill in admin and
            // outstanding txn info from the inflight stats
            for (Connection c : m_connections) {
                if (!client_stats.containsKey(c.connectionId())) {
                    client_stats.put(
                            c.connectionId(),
                            new Pair<String, long[]>(c.getHostnameOrIP(),
                                new long[]{0,
                                    c.readStream().dataAvailable(),
                                    c.writeStream().getOutstandingMessageCount(),
                                    0})
                            );
                }
            }

            for (Entry<Long, long[]> stat : inflight_txn_stats.entrySet()) {
                if (client_stats.containsKey(stat.getKey())) {
                    client_stats.get(stat.getKey()).getSecond()[0] = stat.getValue()[0];
                    client_stats.get(stat.getKey()).getSecond()[3] = stat.getValue()[1];
                }
            }
        }
        return client_stats;
    }

    public SnapshotDaemon getSnapshotDaemon() {
        return m_snapshotDaemon;
    }
}<|MERGE_RESOLUTION|>--- conflicted
+++ resolved
@@ -1828,11 +1828,7 @@
 
                         // assume all stmts have the same catalog version
                         if ((plannedStmtBatch.getPlannedStatementCount() > 0) &&
-<<<<<<< HEAD
                             (plannedStmtBatch.getPlannedStatement(0).core.catalogVersion != m_catalogContext.get().catalogVersion)) {
-=======
-                                (plannedStmtBatch.getPlannedStatement(0).catalogVersion != m_catalogContext.get().catalogVersion)) {
->>>>>>> 7c98322a
 
                             /* The adhoc planner learns of catalog updates after the EE and the
                                rest of the system. If the adhoc sql was planned against an
