--- conflicted
+++ resolved
@@ -1101,13 +1101,8 @@
             InetAddress clientIntf,
             int clientPort,
             InetAddress adminIntf,
-<<<<<<< HEAD
             int adminPort,
-            long timestampTestingSalt,
             SSLContext sslContext) throws Exception {
-=======
-            int adminPort) throws Exception {
->>>>>>> 43a911e1
 
         /*
          * Construct the runnables so they have access to the list of connections
