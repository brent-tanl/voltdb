/* This file is part of VoltDB.
 * Copyright (C) 2008-2012 VoltDB Inc.
 *
 * VoltDB is free software: you can redistribute it and/or modify
 * it under the terms of the GNU General Public License as published by
 * the Free Software Foundation, either version 3 of the License, or
 * (at your option) any later version.
 *
 * VoltDB is distributed in the hope that it will be useful,
 * but WITHOUT ANY WARRANTY; without even the implied warranty of
 * MERCHANTABILITY or FITNESS FOR A PARTICULAR PURPOSE.  See the
 * GNU General Public License for more details.
 *
 * You should have received a copy of the GNU General Public License
 * along with VoltDB.  If not, see <http://www.gnu.org/licenses/>.
 */

package org.voltdb.dtxn;

import java.util.HashSet;
import java.util.List;
import java.util.Map;

import org.voltcore.messaging.Mailbox;
import org.voltcore.messaging.TransactionInfoBaseMessage;
import org.voltdb.ClientResponseImpl;
import org.voltdb.ExecutionSite;
import org.voltdb.SiteProcedureConnection;
import org.voltdb.iv2.Site;
import org.voltdb.StoredProcedureInvocation;
import org.voltdb.VoltTable;
import org.voltdb.messaging.CompleteTransactionMessage;
import org.voltdb.messaging.CompleteTransactionResponseMessage;
import org.voltdb.messaging.FragmentResponseMessage;
import org.voltdb.messaging.FragmentTaskMessage;

/**
 * Controls the state of a transaction. Encapsulates from the SimpleDTXNConnection
 * all the logic about what needs to happen next in a transaction. The DTXNConn just
 * pumps events into the TransactionState and it takes the appropriate actions,
 * ultimately it will return true from finished().
 *
 */
public abstract class TransactionState extends OrderableTransaction  {

    public static enum RejoinState {
        NORMAL,
        REJOINING,
        REPLAYING
    }

    public final long coordinatorSiteId;
    protected final boolean m_isReadOnly;
    protected final TransactionInfoBaseMessage m_notice;
    protected int m_nextDepId = 1;
    protected final Mailbox m_mbox;
    protected final SiteTransactionConnection m_site;
    volatile protected boolean m_done = false;
    protected long m_beginUndoToken;
    volatile public boolean m_needsRollback = false;
    protected ClientResponseImpl m_response = null;
    private boolean m_sendResponse = true; // whether or not to send response

    /** Iv2 constructor */
    protected TransactionState(long txnId, Mailbox mbox,
                               TransactionInfoBaseMessage notice)
    {
        super(txnId, notice.getInitiatorHSId());
        m_mbox = mbox;
        m_site = null;
        m_notice = notice;
        coordinatorSiteId = notice.getCoordinatorHSId();
        m_isReadOnly = notice.isReadOnly();
        m_beginUndoToken = Site.kInvalidUndoToken;
    }

    // is this transaction run during a rejoin
    protected RejoinState m_rejoinState = RejoinState.NORMAL;

    /**
     * Set up the final member variables from the parameters. This will
     * be called exclusively by subclasses.
     *
     * @param mbox The mailbox for the site.
     * @param notice The information about the new transaction.
     */
    protected TransactionState(Mailbox mbox,
                               ExecutionSite site,
                               TransactionInfoBaseMessage notice)
    {
        super(notice.getTxnId(), notice.getInitiatorHSId());
        m_mbox = mbox;
        m_site = site;
        m_notice = notice;
        coordinatorSiteId = notice.getCoordinatorHSId();
        m_isReadOnly = notice.isReadOnly();
        m_beginUndoToken = ExecutionSite.kInvalidUndoToken;
    }

    final public TransactionInfoBaseMessage getNotice() {
        return m_notice;
    }

<<<<<<< HEAD
    public boolean shouldSendResponse() {
        return m_sendResponse;
    }

    public void setSendResponse(boolean sendResponse) {
        m_sendResponse = sendResponse;
=======
    public TransactionInfoBaseMessage getTransactionInfoBaseMessageForRejoinLog() {
        return m_notice;
    }

    public RejoinState getRejoinState() {
        return m_rejoinState;
>>>>>>> e10664da
    }

    // Assume that done-ness is a latch.
    public void setDone() {
        m_done = true;
    }

    final public boolean isDone() {
        return m_done;
    }

    public boolean isInProgress() {
        return false;
    }

    public boolean isReadOnly()
    {
        return m_isReadOnly;
    }

    /**
     * Indicate whether or not the transaction represented by this
     * TransactionState is single-partition.  Should be overridden to provide
     * sane results by subclasses.
     */
    public abstract boolean isSinglePartition();

    public abstract boolean isCoordinator();

    public abstract boolean isBlocked();

    public abstract boolean hasTransactionalWork();

    public abstract boolean doWork(boolean rejoining);

    public void storeResults(ClientResponseImpl response) {
        m_response = response;
    }

    public ClientResponseImpl getResults() {
        return m_response;
    }

    public boolean shouldResumeProcedure() {
        return false;
    }

    public void setBeginUndoToken(long undoToken)
    {
        m_beginUndoToken = undoToken;
    }

    public long getBeginUndoToken()
    {
        return m_beginUndoToken;
    }

    // Assume that rollback-ness is a latch.
    public void setNeedsRollback()
    {
        m_needsRollback = true;
    }

    public boolean needsRollback()
    {
        return m_needsRollback;
    }

    public abstract StoredProcedureInvocation getInvocation();

    public void createFragmentWork(long[] partitions, FragmentTaskMessage task) {
        String msg = "The current transaction context of type " + this.getClass().getName();
        msg += " doesn't support creating fragment tasks.";
        throw new UnsupportedOperationException(msg);
    }

    public void createAllParticipatingFragmentWork(FragmentTaskMessage task) {
        String msg = "The current transaction context of type " + this.getClass().getName();
        msg += " doesn't support creating fragment tasks.";
        throw new UnsupportedOperationException(msg);
    }

    public void createLocalFragmentWork(FragmentTaskMessage task, boolean nonTransactional) {
        String msg = "The current transaction context of type " + this.getClass().getName();
        msg += " doesn't support accepting fragment tasks.";
        throw new UnsupportedOperationException(msg);
    }

    public void setupProcedureResume(boolean isFinal, int[] dependencies) {
        String msg = "The current transaction context of type " + this.getClass().getName();
        msg += " doesn't support receiving dependencies.";
        throw new UnsupportedOperationException(msg);
    }

    public void processRemoteWorkResponse(FragmentResponseMessage response) {
        String msg = "The current transaction context of type ";
        msg += this.getClass().getName();
        msg += " doesn't support receiving fragment responses.";
        throw new UnsupportedOperationException(msg);
    }

    public void processCompleteTransaction(CompleteTransactionMessage complete)
    {
        String msg = "The current transaction context of type ";
        msg += this.getClass().getName();
        msg += " doesn't support receiving CompleteTransactionMessages.";
        throw new UnsupportedOperationException(msg);
    }

    public void
    processCompleteTransactionResponse(CompleteTransactionResponseMessage response)
    {
        String msg = "The current transaction context of type ";
        msg += this.getClass().getName();
        msg += " doesn't support receiving CompleteTransactionResponseMessages.";
        throw new UnsupportedOperationException(msg);
    }

    public Map<Integer, List<VoltTable>> getPreviousStackFrameDropDependendencies() {
        String msg = "The current transaction context of type ";
        msg += this.getClass().getName();
        msg += " doesn't support collecting stack frame drop dependencies.";
        throw new UnsupportedOperationException(msg);
    }

    public int getNextDependencyId() {
        return m_nextDepId++;
    }

    /**
     * Process the failure of failedSites.
     * @param globalCommitPoint greatest committed transaction id in the cluster
     * @param failedSites list of execution and initiator sites that have failed
     */
    public abstract void handleSiteFaults(HashSet<Long> failedSites);

    /**
     * IV2 implementation: in iv2, recursable run is a function on the
     * transaction state; we block in the transaction state recording
     * until all dependencies / workunits are received.
     * IV2's SiteProcedureConnection.recursableRun(TransactionState) delegates
     * to this recursableRun method.
     *
     * The IV2 initiator mailbox knows how to offer() incoming fragment
     * responses to the waiting transaction state.
     * @return
     */
    public Map<Integer, List<VoltTable>> recursableRun(SiteProcedureConnection siteConnection)
    {
        return null;
    }
}<|MERGE_RESOLUTION|>--- conflicted
+++ resolved
@@ -59,7 +59,9 @@
     protected long m_beginUndoToken;
     volatile public boolean m_needsRollback = false;
     protected ClientResponseImpl m_response = null;
-    private boolean m_sendResponse = true; // whether or not to send response
+
+    // is this transaction run during a rejoin
+    protected RejoinState m_rejoinState = RejoinState.NORMAL;
 
     /** Iv2 constructor */
     protected TransactionState(long txnId, Mailbox mbox,
@@ -74,9 +76,6 @@
         m_beginUndoToken = Site.kInvalidUndoToken;
     }
 
-    // is this transaction run during a rejoin
-    protected RejoinState m_rejoinState = RejoinState.NORMAL;
-
     /**
      * Set up the final member variables from the parameters. This will
      * be called exclusively by subclasses.
@@ -101,21 +100,12 @@
         return m_notice;
     }
 
-<<<<<<< HEAD
-    public boolean shouldSendResponse() {
-        return m_sendResponse;
-    }
-
-    public void setSendResponse(boolean sendResponse) {
-        m_sendResponse = sendResponse;
-=======
     public TransactionInfoBaseMessage getTransactionInfoBaseMessageForRejoinLog() {
         return m_notice;
     }
 
     public RejoinState getRejoinState() {
         return m_rejoinState;
->>>>>>> e10664da
     }
 
     // Assume that done-ness is a latch.
