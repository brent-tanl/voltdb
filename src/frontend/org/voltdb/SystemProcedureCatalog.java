--- conflicted
+++ resolved
@@ -105,35 +105,11 @@
         new HashMap<String, Config>();
 
     static {
-<<<<<<< HEAD
-        listing.put("@AdHoc",                   new Config("org.voltdb.sysprocs.AdHoc",             false, false, false, true));
-        listing.put("@AdHocSP",                 new Config("org.voltdb.sysprocs.AdHocSP",           false, false, false, true));
-        listing.put("@Pause",                   new Config("org.voltdb.sysprocs.Pause",             false, true,  false, true));
-        listing.put("@Resume",                  new Config("org.voltdb.sysprocs.Resume",            false, true,  false, true));
-        listing.put("@Quiesce",                 new Config("org.voltdb.sysprocs.Quiesce",           false, false, false, true));
-        listing.put("@SnapshotSave",            new Config("org.voltdb.sysprocs.SnapshotSave",      false, false, false, true));
-        listing.put("@SnapshotRestore",         new Config("org.voltdb.sysprocs.SnapshotRestore",   false, false, false, false));
-        listing.put("@SnapshotStatus",          new Config("org.voltdb.sysprocs.SnapshotStatus",    false, false, false, true));
-        listing.put("@SnapshotScan",            new Config("org.voltdb.sysprocs.SnapshotScan",      false, false, false, true));
-        listing.put("@SnapshotDelete",          new Config("org.voltdb.sysprocs.SnapshotDelete",    false, false, false, true));
-        listing.put("@Shutdown",                new Config("org.voltdb.sysprocs.Shutdown",          false, false, false, true));
-        listing.put("@ProfCtl",                 new Config("org.voltdb.sysprocs.ProfCtl",           false, false, false, true));
-        listing.put("@Statistics",              new Config("org.voltdb.sysprocs.Statistics",        true,  false, false, true));
-        listing.put("@SystemCatalog",           new Config("org.voltdb.sysprocs.SystemCatalog",     true,  false, false, true));
-        listing.put("@SystemInformation",       new Config("org.voltdb.sysprocs.SystemInformation", true,  false, false, true));
-        listing.put("@UpdateLogging",           new Config("org.voltdb.sysprocs.UpdateLogging",     false, true,  false, true));
-        listing.put("@BalancePartitions",       new Config("org.voltdb.sysprocs.BalancePartitions", false, false, true, false));
-        listing.put("@UpdateApplicationCatalog",new Config("org.voltdb.sysprocs.UpdateApplicationCatalog", false, true,  false, false));
-        listing.put("@LoadMultipartitionTable", new Config("org.voltdb.sysprocs.LoadMultipartitionTable",  false, false, false, false));
-        listing.put("@LoadSinglepartitionTable",new Config("org.voltdb.sysprocs.LoadSinglepartitionTable", false, false, false, false));
-        listing.put("@Promote",                 new Config("org.voltdb.sysprocs.Promote",           false, true, false, true));
-=======
         listing.put("@AdHoc",                   new Config("org.voltdb.sysprocs.AdHoc",             false, false, false, false, false, true));
         listing.put("@AdHocSP",                 new Config("org.voltdb.sysprocs.AdHocSP",           false, false, false, false, false, true));
         listing.put("@Pause",                   new Config("org.voltdb.sysprocs.Pause",             false, true,  false, false, true, true));
         listing.put("@Resume",                  new Config("org.voltdb.sysprocs.Resume",            false, true,  false, false, true, true));
         listing.put("@Quiesce",                 new Config("org.voltdb.sysprocs.Quiesce",           false, false, false, false, true, true));
-        listing.put("@Rejoin",                  new Config("org.voltdb.sysprocs.Rejoin",            false, false, false, false, true, true));
         listing.put("@SnapshotSave",            new Config("org.voltdb.sysprocs.SnapshotSave",      false, false, false, false, true, true));
         listing.put("@SnapshotRestore",         new Config("org.voltdb.sysprocs.SnapshotRestore",   false, false, false, true, true, false));
         listing.put("@SnapshotStatus",          new Config("org.voltdb.sysprocs.SnapshotStatus",    false, false, false, false, true, true));
@@ -150,7 +126,6 @@
         listing.put("@LoadMultipartitionTable", new Config("org.voltdb.sysprocs.LoadMultipartitionTable",  false, false, false, false, false, false));
         listing.put("@LoadSinglepartitionTable",new Config("org.voltdb.sysprocs.LoadSinglepartitionTable", false, false, false, false, false, false));
         listing.put("@Promote",                 new Config("org.voltdb.sysprocs.Promote",           false, true, false, false, true, true));
->>>>>>> 53d42c3d
     }
 
 }