--- conflicted
+++ resolved
@@ -121,7 +121,6 @@
 
     static {                                                                                            // SP     RO     Every  Param ParamType Pro  (DR: kill, skip, replica-ok)
         ImmutableMap.Builder<String, Config> builder = ImmutableMap.builder();
-<<<<<<< HEAD
         builder.put("@AdHoc_RW_MP",             new Config("org.voltdb.sysprocs.AdHoc_RW_MP",              false, false, false, 0, VoltType.INVALID,   false, false, false, true));
         builder.put("@AdHoc_RW_SP",             new Config("org.voltdb.sysprocs.AdHoc_RW_SP",              true,  false, false, 0, VoltType.VARBINARY, false, false, false, true));
         builder.put("@AdHoc_RO_MP",             new Config("org.voltdb.sysprocs.AdHoc_RO_MP",              false, true,  false, 0, VoltType.INVALID,   false, false, false, true));
@@ -142,36 +141,10 @@
         builder.put("@UpdateLogging",           new Config("org.voltdb.sysprocs.UpdateLogging",            false, false, true,  0, VoltType.INVALID,   false, false, true,  true));
         builder.put("@UpdateTopology",          new Config("org.voltdb.sysprocs.UpdateTopology",           false, false, false, 0, VoltType.INVALID,   true,  true,  true,  false));
         builder.put("@BalancePartitions",       new Config("org.voltdb.sysprocs.BalancePartitions",        false, false, false, 0, VoltType.INVALID,   true,  true,  true,  false));
-        builder.put("@UpdateApplicationCatalog",new Config("org.voltdb.sysprocs.UpdateApplicationCatalog", false, false, false, 0, VoltType.INVALID,   false, false, false, false));
+        builder.put("@UpdateApplicationCatalog",new Config("org.voltdb.sysprocs.UpdateApplicationCatalog", false, false, false, 0, VoltType.INVALID,   true,  false, false, false));
         builder.put("@LoadMultipartitionTable", new Config("org.voltdb.sysprocs.LoadMultipartitionTable",  false, false, false, 0, VoltType.INVALID,   false, false, false, false));
         builder.put("@LoadSinglepartitionTable",new Config("org.voltdb.sysprocs.LoadSinglepartitionTable", true,  false, false, 0, VoltType.VARBINARY, false, false, false, false));
         builder.put("@Promote",                 new Config("org.voltdb.sysprocs.Promote",                  false, false, true,  0, VoltType.INVALID,   false, false, true,  true));
-=======
-        builder.put("@AdHoc_RW_MP",             new Config("org.voltdb.sysprocs.AdHoc_RW_MP",              false, false, false, false, false, false, true));
-        builder.put("@AdHoc_RW_SP",             new Config("org.voltdb.sysprocs.AdHoc_RW_SP",              true,  false, false, false, false, false, true));
-        builder.put("@AdHoc_RO_MP",             new Config("org.voltdb.sysprocs.AdHoc_RO_MP",              false, true,  false, false, false, false, true));
-        builder.put("@AdHoc_RO_SP",             new Config("org.voltdb.sysprocs.AdHoc_RO_SP",              true,  true,  false, false, false, false, true));
-        builder.put("@Pause",                   new Config("org.voltdb.sysprocs.Pause",                    false, false, true,  false, false, true, true));
-        builder.put("@Resume",                  new Config("org.voltdb.sysprocs.Resume",                   false, false, true,  false, false, true, true));
-        builder.put("@Quiesce",                 new Config("org.voltdb.sysprocs.Quiesce",                  false, false, false, false, false, true, true));
-        builder.put("@SnapshotSave",            new Config("org.voltdb.sysprocs.SnapshotSave",             false, false, false, false, false, true, true));
-        builder.put("@SnapshotRestore",         new Config("org.voltdb.sysprocs.SnapshotRestore",          false, false, false, false, true, true, false));
-        builder.put("@SnapshotStatus",          new Config("org.voltdb.sysprocs.SnapshotStatus",           false, false, false, false, false, true, true));
-        builder.put("@SnapshotScan",            new Config("org.voltdb.sysprocs.SnapshotScan",             false, false, false, false, false, true, true));
-        builder.put("@SnapshotDelete",          new Config("org.voltdb.sysprocs.SnapshotDelete",           false, false, false, false, false, true, true));
-        builder.put("@Shutdown",                new Config("org.voltdb.sysprocs.Shutdown",                 false, false, false, false, false, true, true));
-        builder.put("@ProfCtl",                 new Config("org.voltdb.sysprocs.ProfCtl",                  false, false, true, false, false, true, true));
-        builder.put("@Statistics",              new Config("org.voltdb.sysprocs.Statistics",               false, true,  false, false, false, true, true));
-        builder.put("@SystemCatalog",           new Config("org.voltdb.sysprocs.SystemCatalog",            true,  true,  false, false, false, true, true));
-        builder.put("@SystemInformation",       new Config("org.voltdb.sysprocs.SystemInformation",        false, true,  false, false, false, true, true));
-        builder.put("@UpdateLogging",           new Config("org.voltdb.sysprocs.UpdateLogging",            false, false, true,  false, false, true, true));
-        builder.put("@UpdateTopology",          new Config("org.voltdb.sysprocs.UpdateTopology",           false, false, false, true, true, true, false));
-        builder.put("@BalancePartitions",       new Config("org.voltdb.sysprocs.BalancePartitions",        false, false, false, true, true, true, false));
-        builder.put("@UpdateApplicationCatalog",new Config("org.voltdb.sysprocs.UpdateApplicationCatalog", false, false, false, true, false, false, false));
-        builder.put("@LoadMultipartitionTable", new Config("org.voltdb.sysprocs.LoadMultipartitionTable",  false, false, false, false, false, false, false));
-        builder.put("@LoadSinglepartitionTable",new Config("org.voltdb.sysprocs.LoadSinglepartitionTable", true,  false, false, false, false, false, false));
-        builder.put("@Promote",                 new Config("org.voltdb.sysprocs.Promote",                  false, false, true, false, false, true, true));
->>>>>>> 786b7bf4
         listing = builder.build();
     }
 }