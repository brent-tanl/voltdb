--- conflicted
+++ resolved
@@ -21,10 +21,10 @@
 import java.util.List;
 
 import org.voltdb.catalog.Index;
-import org.voltdb.catalog.Table;
 import org.voltdb.compiler.DeterminismMode;
 import org.voltdb.planner.AbstractParsedStmt;
 import org.voltdb.planner.CompiledPlan;
+import org.voltdb.planner.parseinfo.StmtTableScan;
 import org.voltdb.plannodes.AbstractPlanNode;
 import org.voltdb.plannodes.IndexScanPlanNode;
 import org.voltdb.plannodes.SeqScanPlanNode;
@@ -100,20 +100,15 @@
         }
         SeqScanPlanNode scanNode = (SeqScanPlanNode) plan;
 
-        if (scanNode.isSubQuery() == true) {
+        if (scanNode.isSubQuery()) {
             // This is a sub-query and can't have indexes
             return plan;
         }
 
         // got here? we're got ourselves a sequential scan over a real table
         assert (scanNode.getChildCount() == 0);
-        String tableName = scanNode.getTargetTableName();
-<<<<<<< HEAD
-        Table table = db.getTables().get(tableName);
-=======
-        Table table = m_parsedStmt.m_db.getTables().get(tableName);
-        assert(table != null);
->>>>>>> 2e2f771b
+        StmtTableScan tableScan = scanNode.getTableScan();
+        assert(tableScan != null);
 
         Index indexToScan = null;
 
@@ -121,7 +116,7 @@
         // note: This is not the same as picking the narrowest key in c++,
         // which is probably what you want if it turns out this optimization
         // does anything for performance at all.
-        for (Index index : table.getIndexes()) {
+        for (Index index : tableScan.getIndexes()) {
             // skip non-unique indexes
             if (index.getUnique() == false) {
                 continue;
