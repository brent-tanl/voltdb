/* This file is part of VoltDB.
 * Copyright (C) 2008-2014 VoltDB Inc.
 *
 * This program is free software: you can redistribute it and/or modify
 * it under the terms of the GNU Affero General Public License as
 * published by the Free Software Foundation, either version 3 of the
 * License, or (at your option) any later version.
 *
 * This program is distributed in the hope that it will be useful,
 * but WITHOUT ANY WARRANTY; without even the implied warranty of
 * MERCHANTABILITY or FITNESS FOR A PARTICULAR PURPOSE.  See the
 * GNU Affero General Public License for more details.
 *
 * You should have received a copy of the GNU Affero General Public License
 * along with VoltDB.  If not, see <http://www.gnu.org/licenses/>.
 */

package org.voltdb.planner;

import java.util.ArrayList;
import java.util.HashMap;
import java.util.HashSet;
import java.util.List;
import java.util.Map;
import java.util.Set;

import org.json_voltpatches.JSONException;
import org.voltdb.VoltType;
import org.voltdb.catalog.CatalogMap;
import org.voltdb.catalog.Column;
import org.voltdb.catalog.ColumnRef;
import org.voltdb.catalog.MaterializedViewInfo;
import org.voltdb.catalog.Table;
import org.voltdb.expressions.AbstractExpression;
import org.voltdb.expressions.AggregateExpression;
import org.voltdb.expressions.ExpressionUtil;
import org.voltdb.expressions.TupleValueExpression;
import org.voltdb.planner.ParsedSelectStmt.ParsedColInfo;
<<<<<<< HEAD
import org.voltdb.planner.parseinfo.JoinNode;
import org.voltdb.planner.parseinfo.StmtTableScan;
=======
import org.voltdb.planner.parseinfo.BranchNode;
import org.voltdb.planner.parseinfo.JoinNode;
import org.voltdb.planner.parseinfo.StmtTableScan;
import org.voltdb.planner.parseinfo.StmtTargetTableScan;
>>>>>>> 2244ddbc
import org.voltdb.plannodes.AbstractPlanNode;
import org.voltdb.plannodes.AbstractScanPlanNode;
import org.voltdb.plannodes.HashAggregatePlanNode;
import org.voltdb.plannodes.NodeSchema;
import org.voltdb.plannodes.ProjectionPlanNode;
import org.voltdb.plannodes.SchemaColumn;
import org.voltdb.types.ExpressionType;
import org.voltdb.utils.CatalogUtil;

public class MaterializedViewFixInfo {
    /**
     * This class contain all the information that Materialized view partitioned query need to be fixed.
     */

    // New inlined projection node for the scan node, contain extra group by columns.
    private ProjectionPlanNode m_scanInlinedProjectionNode = null;
    // New re-Aggregation plan node on the coordinator to eliminate the duplicated rows.
    private HashAggregatePlanNode m_reAggNode = null;

    // Does this mv partitioned based query needs to be fixed.
    private boolean m_needed = false;
    // materialized view table
    private StmtTableScan m_mvTableScan = null;

    // Scan Node for join query.
    AbstractScanPlanNode m_scanNode = null;

    // ENG-5386: Edge case query.
    private boolean m_edgeCaseQueryNoFixNeeded = true;

    public boolean needed() {
        return m_needed;
    }

    public void setNeeded(boolean need) {
        m_needed = need;
    }

    public String getMVTableName () {
        assert(m_mvTableScan != null);
        return m_mvTableScan.getTableName();
    }

    public String getMVTableAlias() {
        assert(m_mvTableScan != null);
        return m_mvTableScan.getTableAlias();
    }

    public HashAggregatePlanNode getReAggregationPlanNode () {
        return m_reAggNode;
    }

    public void setEdgeCaseQueryNoFixNeeded (boolean edgeCase) {
        m_edgeCaseQueryNoFixNeeded = edgeCase;
    }

    /**
     * Check whether the table need to be fixed or not.
     * Set the need flag to true, only if it needs to be fixed.
     * @return
     */
    public boolean processMVBasedQueryFix(StmtTableScan mvTableScan, Set<SchemaColumn> scanColumns, JoinNode joinTree,
            List<ParsedColInfo> displayColumns, List<ParsedColInfo> groupByColumns) {

        // Check valid cases first
<<<<<<< HEAD
        if (mvTableScan.getScanType() != StmtTableScan.TABLE_SCAN_TYPE.TARGET_TABLE_SCAN) {
            // Materialized view on a sub-query is not supported.
            return false;
        }
        Table table = mvTableScan.getTargetTable();
=======
        //@TODO
        if  ( ! (mvTableScan instanceof StmtTargetTableScan)) {
            return false;
        }
        Table table = ((StmtTargetTableScan)mvTableScan).getTargetTable();
>>>>>>> 2244ddbc
        assert (table != null);
        String mvTableName = table.getTypeName();
        Table srcTable = table.getMaterializer();
        if (srcTable == null) {
            return false;
        }
        Column partitionCol = srcTable.getPartitioncolumn();
        if (partitionCol == null) {
            return false;
        }

        int partitionColIndex = partitionCol.getIndex();
        MaterializedViewInfo mvInfo = srcTable.getViews().get(mvTableName);

        int numOfGroupByColumns;
        // Justify whether partition column is in group by column list or not
        String complexGroupbyJson = mvInfo.getGroupbyexpressionsjson();
        if (complexGroupbyJson.length() > 0) {
            List<AbstractExpression> mvComplexGroupbyCols = null;
            try {
                mvComplexGroupbyCols = AbstractExpression.fromJSONArrayString(complexGroupbyJson, null);
            } catch (JSONException e) {
                e.printStackTrace();
            }
            numOfGroupByColumns = mvComplexGroupbyCols.size();

            for (AbstractExpression expr: mvComplexGroupbyCols) {
                if (expr instanceof TupleValueExpression) {
                    TupleValueExpression tve = (TupleValueExpression) expr;
                    if (tve.getColumnIndex() == partitionColIndex) {
                        // If group by columns contain partition column from source table.
                        // Then, query on MV table will have duplicates from each partition.
                        // There is no need to fix this case, so just return.
                        return false;
                    }
                }
            }
        } else {
            CatalogMap<ColumnRef> mvSimpleGroupbyCols = mvInfo.getGroupbycols();
            numOfGroupByColumns = mvSimpleGroupbyCols.size();

            for (ColumnRef colRef: mvSimpleGroupbyCols) {
                if (colRef.getColumn().getIndex() == partitionColIndex) {
                    // If group by columns contain partition column from source table.
                    // Then, query on MV table will have duplicates from each partition.
                    // There is no need to fix this case, so just return.
                    return false;
                }
            }
        }
        assert(numOfGroupByColumns > 0);
        m_mvTableScan = mvTableScan;

        Set<String> mvDDLGroupbyColumnNames = new HashSet<String>();
        List<Column> mvColumnArray =
                CatalogUtil.getSortedCatalogItems(table.getColumns(), "index");

        // Start to do real materialized view processing to fix the duplicates problem.
        // (1) construct new projection columns for scan plan node.
        Set<SchemaColumn> mvDDLGroupbyColumns = new HashSet<SchemaColumn>();
        NodeSchema inlineProjSchema = new NodeSchema();
        for (SchemaColumn scol: scanColumns) {
            inlineProjSchema.addColumn(scol);
        }

        String mvTableAlias = getMVTableAlias();

        for (int i = 0; i < numOfGroupByColumns; i++) {
            Column mvCol = mvColumnArray.get(i);
            String colName = mvCol.getName();

            TupleValueExpression tve = new TupleValueExpression(mvTableName, mvTableAlias, colName, colName, i);
            tve.setValueType(VoltType.get((byte)mvCol.getType()));
            tve.setValueSize(mvCol.getSize());
            tve.setOrigStmtId(mvTableScan.getStatementId());

            mvDDLGroupbyColumnNames.add(colName);

            SchemaColumn scol = new SchemaColumn(mvTableName, mvTableAlias, colName, colName, tve);

            mvDDLGroupbyColumns.add(scol);
            if (!scanColumns.contains(scol)) {
                scanColumns.add(scol);
                // construct new projection columns for scan plan node.
                inlineProjSchema.addColumn(scol);
            }
        }


        // Record the re-aggregation type for each scan columns.
        Map<String, ExpressionType> mvColumnReAggType = new HashMap<String, ExpressionType>();
        for (int i = numOfGroupByColumns; i < mvColumnArray.size(); i++) {
            Column mvCol = mvColumnArray.get(i);
            ExpressionType reAggType = ExpressionType.get(mvCol.getAggregatetype());

            if (reAggType == ExpressionType.AGGREGATE_COUNT_STAR ||
                    reAggType == ExpressionType.AGGREGATE_COUNT) {
                reAggType = ExpressionType.AGGREGATE_SUM;
            }
            mvColumnReAggType.put(mvCol.getName(), reAggType);
        }

        m_scanInlinedProjectionNode = new ProjectionPlanNode();
        m_scanInlinedProjectionNode.setOutputSchema(inlineProjSchema);

        // (2) Construct the reAggregation Node.

        // Construct the reAggregation plan node's aggSchema
        m_reAggNode = new HashAggregatePlanNode();
        int outputColumnIndex = 0;
        // inlineProjSchema contains the group by columns, while aggSchema may do not.
        NodeSchema aggSchema = new NodeSchema();

        // Construct reAggregation node's aggregation and group by list.
        for (SchemaColumn scol: scanColumns) {
            if (mvDDLGroupbyColumns.contains(scol)) {
                // Add group by expression.
                m_reAggNode.addGroupByExpression(scol.getExpression());
            } else {
                ExpressionType reAggType = mvColumnReAggType.get(scol.getColumnName());
                assert(reAggType != null);
                AbstractExpression agg_input_expr = scol.getExpression();
                assert(agg_input_expr instanceof TupleValueExpression);
                // Add aggregation information.
                m_reAggNode.addAggregate(reAggType, false, outputColumnIndex, agg_input_expr);
            }
            aggSchema.addColumn(scol);
            outputColumnIndex++;
        }
        m_reAggNode.setOutputSchema(aggSchema);


        // Collect all TVEs that need to be do re-aggregation in coordinator.
        List<TupleValueExpression> needReAggTVEs = new ArrayList<TupleValueExpression>();
        List<AbstractExpression> aggPostExprs = new ArrayList<AbstractExpression>();

        for (int i=numOfGroupByColumns; i < mvColumnArray.size(); i++) {
            Column mvCol = mvColumnArray.get(i);
            String colName = mvCol.getName();

            TupleValueExpression tve = new TupleValueExpression(mvTableName, mvTableAlias, colName, colName);
            tve.setValueType(VoltType.get((byte)mvCol.getType()));
            tve.setValueSize(mvCol.getSize());
            tve.setOrigStmtId(mvTableScan.getStatementId());

            needReAggTVEs.add(tve);
        }

        collectReAggNodePostExpressions(joinTree, needReAggTVEs, aggPostExprs);

        AbstractExpression aggPostExpr = ExpressionUtil.combine(aggPostExprs);
        // Add post filters for the reAggregation node.
        m_reAggNode.setPostPredicate(aggPostExpr);


        // ENG-5386
        if (m_edgeCaseQueryNoFixNeeded &&
                edgeCaseQueryNoFixNeeded(mvDDLGroupbyColumnNames, mvColumnReAggType, displayColumns, groupByColumns)) {
            return false;
        }

        m_needed = true;
        return true;
    }

    // ENG-5386: do not fix some cases in order to get better performance.
    private boolean edgeCaseQueryNoFixNeeded(Set<String> mvDDLGroupbyColumnNames,
            Map<String, ExpressionType> mvColumnAggType, List<ParsedColInfo> displayColumns, List<ParsedColInfo> groupByColumns) {

        // Condition (1): Group by columns must be part of or all from MV DDL group by TVEs.
        for (ParsedColInfo gcol: groupByColumns) {
            assert(gcol.expression instanceof TupleValueExpression);
            TupleValueExpression tve = (TupleValueExpression) gcol.expression;
            if (tve.getTableName().equals(getMVTableName()) && !mvDDLGroupbyColumnNames.contains(tve.getColumnName())) {
                return false;
            }
        }

        // Condition (2): Aggregation must be:
        for (ParsedColInfo dcol: displayColumns) {
            if (groupByColumns.contains(dcol)) {
                continue;
            }
            if (dcol.expression instanceof AggregateExpression == false) {
                return false;
            }
            AggregateExpression aggExpr = (AggregateExpression) dcol.expression;
            if (aggExpr.getLeft() instanceof TupleValueExpression == false) {
                return false;
            }
            ExpressionType type = aggExpr.getExpressionType();
            TupleValueExpression tve = (TupleValueExpression) aggExpr.getLeft();
            String columnName = tve.getColumnName();

            if (type != ExpressionType.AGGREGATE_SUM && type != ExpressionType.AGGREGATE_MIN
                    && type != ExpressionType.AGGREGATE_MAX) {
                return false;
            }

            if (tve.getTableName().equals(getMVTableName())) {
                if (mvColumnAggType.get(columnName) != type ) {
                    return false;
                }
            } else {
                // The other join table.
                if (type == ExpressionType.AGGREGATE_SUM) {
                    return false;
                }
            }
        }

        // Edge case query can be optimized with correct answer without MV reAggregation fix.
        return true;
    }


    /**
     * Find the scan node on MV table, replace it with reAggNode for join query.
     * This scan node can not be in-lined, so it should be as a child of a join node.
     * @param node
     */
    public boolean processScanNodeWithReAggNode(AbstractPlanNode node, AbstractPlanNode reAggNode) {
        // MV table scan node can not be in in-lined nodes.
        for (int i = 0; i < node.getChildCount(); i++) {
            AbstractPlanNode child = node.getChild(i);

            if (child instanceof AbstractScanPlanNode) {
                AbstractScanPlanNode scanNode = (AbstractScanPlanNode) child;
                if (!scanNode.getTargetTableName().equals(getMVTableName())) {
                    continue;
                }
                if (reAggNode != null) {
                    // Join query case.
                    node.setAndLinkChild(i, reAggNode);
                }
                // Process scan node.
                // Set up the scan plan node's scan columns. Add in-line projection node for scan node.
                scanNode.addInlinePlanNode(m_scanInlinedProjectionNode);
                m_scanNode = scanNode;
                return true;
            } else {
                boolean replaced = processScanNodeWithReAggNode(child, reAggNode);
                if (replaced) {
                    return true;
                }
            }
        }
        return false;
    }

    private void collectReAggNodePostExpressions(JoinNode joinTree,
            List<TupleValueExpression> needReAggTVEs, List<AbstractExpression> aggPostExprs) {
<<<<<<< HEAD
        if (joinTree.getNodeType() == JoinNode.NodeType.JOIN) {
            collectReAggNodePostExpressions(joinTree.getLeftNode(), needReAggTVEs, aggPostExprs);
            collectReAggNodePostExpressions(joinTree.getRightNode(), needReAggTVEs, aggPostExprs);
        } else if (joinTree.getNodeType() == JoinNode.NodeType.LEAF ||
                joinTree.getNodeType() == JoinNode.NodeType.SUBQUERY){
            joinTree.setJoinExpression(
                    processFilters(joinTree.getJoinExpression(), needReAggTVEs, aggPostExprs));

            // For outer join filters. Inner join or single table query will have whereExpr be null.
            joinTree.setWhereExpression(
                    processFilters(joinTree.getWhereExpression(), needReAggTVEs, aggPostExprs));
        } else {
            assert(false);
=======
        if (joinTree instanceof BranchNode) {
            collectReAggNodePostExpressions(((BranchNode)joinTree).getLeftNode(), needReAggTVEs, aggPostExprs);
            collectReAggNodePostExpressions(((BranchNode)joinTree).getRightNode(), needReAggTVEs, aggPostExprs);
            return;
>>>>>>> 2244ddbc
        }
        joinTree.setJoinExpression(processFilters(joinTree.getJoinExpression(),
                                                  needReAggTVEs, aggPostExprs));
        // For outer join filters. Inner join or single table query will have whereExpr be null.
        joinTree.setWhereExpression(processFilters(joinTree.getWhereExpression(),
                                    needReAggTVEs, aggPostExprs));
    }


    private boolean fromMVTableOnly(List<AbstractExpression> tves) {
        String mvTableName = getMVTableName();
        for (AbstractExpression tve: tves) {
            assert(tve instanceof TupleValueExpression);
            String tveTableName = ((TupleValueExpression)tve).getTableName();
            if (!mvTableName.equals(tveTableName)) {
                return false;
            }
        }
        return true;
    }

    private AbstractExpression processFilters (AbstractExpression filters,
            List<TupleValueExpression> needReAggTVEs, List<AbstractExpression> aggPostExprs) {
        if (filters == null) {
            return null;
        }

        // Collect all TVEs that need to be do re-aggregation in coordinator.
        List<AbstractExpression> remaningExprs = new ArrayList<AbstractExpression>();
        // Check where clause.
        List<AbstractExpression> exprs = ExpressionUtil.uncombine(filters);

        for (AbstractExpression expr: exprs) {
            ArrayList<AbstractExpression> tves = expr.findBaseTVEs();

            boolean canPushdown = true;

            for (TupleValueExpression needReAggTVE: needReAggTVEs) {
                if (tves.contains(needReAggTVE)) {
                    m_edgeCaseQueryNoFixNeeded = false;

                    if (fromMVTableOnly(tves)) {
                        canPushdown = false;
                    }

                    break;
                }
            }
            if (canPushdown) {
                remaningExprs.add(expr);
            } else {
                aggPostExprs.add(expr);
            }
        }
        AbstractExpression remaningFilters = ExpressionUtil.combine(remaningExprs);
        // Update new filters for the scanNode.
        return remaningFilters;
    }
}<|MERGE_RESOLUTION|>--- conflicted
+++ resolved
@@ -36,15 +36,10 @@
 import org.voltdb.expressions.ExpressionUtil;
 import org.voltdb.expressions.TupleValueExpression;
 import org.voltdb.planner.ParsedSelectStmt.ParsedColInfo;
-<<<<<<< HEAD
-import org.voltdb.planner.parseinfo.JoinNode;
-import org.voltdb.planner.parseinfo.StmtTableScan;
-=======
 import org.voltdb.planner.parseinfo.BranchNode;
 import org.voltdb.planner.parseinfo.JoinNode;
 import org.voltdb.planner.parseinfo.StmtTableScan;
 import org.voltdb.planner.parseinfo.StmtTargetTableScan;
->>>>>>> 2244ddbc
 import org.voltdb.plannodes.AbstractPlanNode;
 import org.voltdb.plannodes.AbstractScanPlanNode;
 import org.voltdb.plannodes.HashAggregatePlanNode;
@@ -110,19 +105,11 @@
             List<ParsedColInfo> displayColumns, List<ParsedColInfo> groupByColumns) {
 
         // Check valid cases first
-<<<<<<< HEAD
-        if (mvTableScan.getScanType() != StmtTableScan.TABLE_SCAN_TYPE.TARGET_TABLE_SCAN) {
-            // Materialized view on a sub-query is not supported.
-            return false;
-        }
-        Table table = mvTableScan.getTargetTable();
-=======
         //@TODO
         if  ( ! (mvTableScan instanceof StmtTargetTableScan)) {
             return false;
         }
         Table table = ((StmtTargetTableScan)mvTableScan).getTargetTable();
->>>>>>> 2244ddbc
         assert (table != null);
         String mvTableName = table.getTypeName();
         Table srcTable = table.getMaterializer();
@@ -375,26 +362,10 @@
 
     private void collectReAggNodePostExpressions(JoinNode joinTree,
             List<TupleValueExpression> needReAggTVEs, List<AbstractExpression> aggPostExprs) {
-<<<<<<< HEAD
-        if (joinTree.getNodeType() == JoinNode.NodeType.JOIN) {
-            collectReAggNodePostExpressions(joinTree.getLeftNode(), needReAggTVEs, aggPostExprs);
-            collectReAggNodePostExpressions(joinTree.getRightNode(), needReAggTVEs, aggPostExprs);
-        } else if (joinTree.getNodeType() == JoinNode.NodeType.LEAF ||
-                joinTree.getNodeType() == JoinNode.NodeType.SUBQUERY){
-            joinTree.setJoinExpression(
-                    processFilters(joinTree.getJoinExpression(), needReAggTVEs, aggPostExprs));
-
-            // For outer join filters. Inner join or single table query will have whereExpr be null.
-            joinTree.setWhereExpression(
-                    processFilters(joinTree.getWhereExpression(), needReAggTVEs, aggPostExprs));
-        } else {
-            assert(false);
-=======
         if (joinTree instanceof BranchNode) {
             collectReAggNodePostExpressions(((BranchNode)joinTree).getLeftNode(), needReAggTVEs, aggPostExprs);
             collectReAggNodePostExpressions(((BranchNode)joinTree).getRightNode(), needReAggTVEs, aggPostExprs);
             return;
->>>>>>> 2244ddbc
         }
         joinTree.setJoinExpression(processFilters(joinTree.getJoinExpression(),
                                                   needReAggTVEs, aggPostExprs));
