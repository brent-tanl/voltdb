/* This file is part of VoltDB.
 * Copyright (C) 2008-2013 VoltDB Inc.
 *
 * This program is free software: you can redistribute it and/or modify
 * it under the terms of the GNU Affero General Public License as
 * published by the Free Software Foundation, either version 3 of the
 * License, or (at your option) any later version.
 *
 * This program is distributed in the hope that it will be useful,
 * but WITHOUT ANY WARRANTY; without even the implied warranty of
 * MERCHANTABILITY or FITNESS FOR A PARTICULAR PURPOSE.  See the
 * GNU Affero General Public License for more details.
 *
 * You should have received a copy of the GNU Affero General Public License
 * along with VoltDB.  If not, see <http://www.gnu.org/licenses/>.
 */

package org.voltdb.plannodes;

import java.util.ArrayList;
import java.util.List;
import java.util.SortedSet;

import org.json_voltpatches.JSONArray;
import org.json_voltpatches.JSONException;
import org.json_voltpatches.JSONObject;
import org.json_voltpatches.JSONString;
import org.json_voltpatches.JSONStringer;
import org.voltdb.VoltType;
import org.voltdb.catalog.Cluster;
import org.voltdb.catalog.ColumnRef;
import org.voltdb.catalog.Database;
import org.voltdb.catalog.Index;
import org.voltdb.compiler.DatabaseEstimates;
import org.voltdb.compiler.ScalarValueHints;
import org.voltdb.expressions.AbstractExpression;
import org.voltdb.expressions.ConstantValueExpression;
import org.voltdb.expressions.ExpressionUtil;
import org.voltdb.expressions.ParameterValueExpression;
import org.voltdb.types.ExpressionType;
import org.voltdb.types.IndexLookupType;
import org.voltdb.types.PlanNodeType;
import org.voltdb.types.SortDirectionType;
import org.voltdb.utils.CatalogUtil;

public class IndexCountPlanNode extends AbstractScanPlanNode {

    public enum Members {
        TARGET_INDEX_NAME,
        KEY_ITERATE,
        SEARCHKEY_EXPRESSIONS,
        ENDKEY_EXPRESSIONS,
        LOOKUP_TYPE,
        END_TYPE;
    }

    /**
     * Attributes
     */

    // The index to use in the scan operation
    protected String m_targetIndexName;

    // ???
    protected Boolean m_keyIterate = false;

    //
    protected List<AbstractExpression> m_endkeyExpressions = new ArrayList<AbstractExpression>();

    // This list of expressions corresponds to the values that we will use
    // at runtime in the lookup on the index
    protected List<AbstractExpression> m_searchkeyExpressions = new ArrayList<AbstractExpression>();

    // The overall index lookup operation type
    protected IndexLookupType m_lookupType = IndexLookupType.EQ;

    // The overall index lookup operation type
    protected IndexLookupType m_endType = IndexLookupType.EQ;

    // A reference to the Catalog index object which defined the index which
    // this index scan is going to use
    protected Index m_catalogIndex = null;

    private ArrayList<AbstractExpression> m_bindings;

    public IndexCountPlanNode() {
        super();
    }

    private IndexCountPlanNode(IndexScanPlanNode isp, AggregatePlanNode apn,
                               IndexLookupType endType, List<AbstractExpression> endKeys)
    {
        super();

        m_catalogIndex = isp.m_catalogIndex;

        m_estimatedOutputTupleCount = 1;
        m_tableSchema = isp.m_tableSchema;
        m_tableScanSchema = isp.m_tableScanSchema.clone();

        m_targetTableAlias = isp.m_targetTableAlias;
        m_targetTableName = isp.m_targetTableName;
        m_targetIndexName = isp.m_targetIndexName;

        m_predicate = null;
        m_bindings = isp.getBindings();

        m_outputSchema = apn.getOutputSchema().clone();
        m_hasSignificantOutputSchema = true;

        if (isp.getSortDirection() != SortDirectionType.DESC) {
            m_lookupType = isp.m_lookupType;
            m_searchkeyExpressions = isp.m_searchkeyExpressions;

            m_endType = endType;
            m_endkeyExpressions.addAll(endKeys);
        } else {
            // for reverse scan, swap everything of searchkey and endkey
            // because we added the last < / <= to searchkey but not endExpr
            m_lookupType = endType;     // must be EQ, but doesn't matter, since previous lookup type is not GT
            m_searchkeyExpressions.addAll(endKeys);
            m_endType = isp.m_lookupType;
            m_endkeyExpressions = isp.getSearchKeyExpressions();
        }
    }

    // Create an IndexCountPlanNode that replaces the parent aggregate and chile indexscan
    // UNLESS the indexscan's end expressions aren't a form that can be modeled with an end key.
    // The supported forms for end expression are:
    //   - null
    //   - one filter expression per index key component (ANDed together) as "combined" for the IndexScan.
    //   - fewer filter expressions than index key components with one of them (the last) being a LT comparison.
    // The LT restriction comes because when index key prefixes are identical to the prefix-only end key,
    // the entire index key sorts greater than the prefix-only end-key, because it is always longer.
    // These prefix-equal cases would be missed in an EQ or LTE filter, causing undercounts.
    // A prefix-only LT filter is intended to discard prefix-equal cases, so it is allowed.
    // @return the IndexCountPlanNode or null if one is not possible.
    public static IndexCountPlanNode createOrNull(IndexScanPlanNode isp, AggregatePlanNode apn)
    {
<<<<<<< HEAD
        boolean needPadding = false;

=======
        // add support for reverse scan
        // for ASC scan, check endExpression; for DESC scan, need to check searchkeys
>>>>>>> f63052e3
        List<AbstractExpression> endKeys = new ArrayList<AbstractExpression>();
        // Initially assume that there will be an equality filter on all key components.
        IndexLookupType endType = IndexLookupType.EQ;
        List<AbstractExpression> endComparisons = ExpressionUtil.uncombine(isp.getEndExpression());
        for (AbstractExpression ae: endComparisons) {
            // There should be no more end expressions after an LT or LTE has reset the end type.
            assert(endType == IndexLookupType.EQ);

            if (ae.getExpressionType() == ExpressionType.COMPARE_LESSTHAN) {
                endType = IndexLookupType.LT;
            }
            else if (ae.getExpressionType() == ExpressionType.COMPARE_LESSTHANOREQUALTO) {
                endType = IndexLookupType.LTE;
            } else {
                assert(ae.getExpressionType() == ExpressionType.COMPARE_EQUAL);
            }

            // PlanNodes all need private deep copies of expressions
            // so that the resolveColumnIndexes results
            // don't get bashed by other nodes or subsequent planner runs
            endKeys.add((AbstractExpression)ae.getRight().clone());
        }

        // decide whether to pad last endKey to solve
        // SELECT COUNT(*) FROM T WHERE C1 = ? AND C2 > / >= ?
        if (endType == IndexLookupType.EQ &&
                endKeys.size() == isp.getCatalogIndex().getColumns().size() - 1 &&
                isp.getSearchKeyExpressions().size() == isp.getCatalogIndex().getColumns().size()) {
            Index index = isp.getCatalogIndex();
            String jsonstring = index.getExpressionsjson();
            VoltType missingKeyType = VoltType.INVALID;
            if (jsonstring.isEmpty()) {
                List<ColumnRef> indexedColRefs = CatalogUtil.getSortedCatalogItems(index.getColumns(), "index");
                missingKeyType = VoltType.get((byte)(indexedColRefs.get(indexedColRefs.size() - 1).getColumn().getType()));
            } else {
                List<AbstractExpression> exprs = null;
                try {
                    exprs = AbstractExpression.fromJSONArrayString(jsonstring, null);
                } catch (JSONException e) {
                    // TODO Auto-generated catch block
                    e.printStackTrace();
                }
                missingKeyType = exprs.get(exprs.size() - 1).getLeft().getValueType();
            }
            if (missingKeyType.isInteger()) {
                ConstantValueExpression missingKey = new ConstantValueExpression();
                missingKey.setValueType(missingKeyType);
                missingKey.setValue(String.valueOf(VoltType.getMaxIntegralTypeValue(missingKeyType)));
                endType = IndexLookupType.LTE;
                endKeys.add(missingKey);
                needPadding = true;
            }
        }

        // Avoid the cases that would cause undercounts for prefix matches.
        // A prefix-only key exists and does not use LT.
        if (!needPadding &&
            isp.getSortDirection() != SortDirectionType.DESC &&
            (endType != IndexLookupType.LT) &&
            (endKeys.size() > 0) &&
            (endKeys.size() < isp.getCatalogIndex().getColumns().size())) {
            return null;
        }

        // DESC case
        if ((isp.getSearchKeyExpressions().size() > 0) &&
                (isp.getSearchKeyExpressions().size() < isp.getCatalogIndex().getColumns().size())) {
            return null;
        }
        return new IndexCountPlanNode(isp, apn, endType, endKeys);
    }

    @Override
    protected void getThisNodesTablesAndIndexes(SortedSet<String> tablesRead, SortedSet<String> tablesUpdated, SortedSet<String> indexes) {
        super.getThisNodesTablesAndIndexes(tablesRead, tablesUpdated, indexes);
        assert(m_targetIndexName.length() > 0);
        indexes.add(m_targetIndexName);
    }

    @Override
    public PlanNodeType getPlanNodeType() {
        return PlanNodeType.INDEXCOUNT;
    }

    @Override
    public void validate() throws Exception {
        super.validate();

        // There needs to be at least one search key expression
        if (m_searchkeyExpressions.isEmpty()) {
            throw new Exception("ERROR: There were no search key expressions defined for " + this);
        }

        for (AbstractExpression exp : m_searchkeyExpressions) {
            exp.validate();
        }
    }

    /**
     * Should just return true -- there's only one order for a single row
     * @return true
     */
    @Override
    public boolean isOrderDeterministic() {
        return true;
    }

    @Override
    public void generateOutputSchema(Database db){}

    @Override
    public void resolveColumnIndexes(){}

    @Override
    public void computeCostEstimates(long childOutputTupleCountEstimate, Cluster cluster, Database db, DatabaseEstimates estimates, ScalarValueHints[] paramHints) {
        // Cost counting index scans as constant, almost negligible work.
        // This might be unfair, as the tree has O(logn) complexity, but we
        // really want to pick this kind of search over others.
        m_estimatedProcessedTupleCount = 1;
        m_estimatedOutputTupleCount = 1;
    }

    @Override
    public void toJSONString(JSONStringer stringer) throws JSONException {
        super.toJSONString(stringer);
        stringer.key(Members.KEY_ITERATE.name()).value(m_keyIterate);
        stringer.key(Members.LOOKUP_TYPE.name()).value(m_lookupType.toString());
        stringer.key(Members.END_TYPE.name()).value(m_endType.toString());
        stringer.key(Members.TARGET_INDEX_NAME.name()).value(m_targetIndexName);

        stringer.key(Members.ENDKEY_EXPRESSIONS.name());
        if ( m_endkeyExpressions.isEmpty()) {
            stringer.value(null);
        } else {
            stringer.array();
            for (AbstractExpression ae : m_endkeyExpressions) {
                assert (ae instanceof JSONString);
                stringer.value(ae);
            }
            stringer.endArray();
        }

        stringer.key(Members.SEARCHKEY_EXPRESSIONS.name()).array();
        for (AbstractExpression ae : m_searchkeyExpressions) {
            assert (ae instanceof JSONString);
            stringer.value(ae);
        }
        stringer.endArray();
    }

    @Override
    public void loadFromJSONObject( JSONObject jobj, Database db ) throws JSONException {
        super.loadFromJSONObject(jobj, db);
        m_keyIterate = jobj.getBoolean( Members.KEY_ITERATE.name() );

        m_lookupType = IndexLookupType.get( jobj.getString( Members.LOOKUP_TYPE.name() ) );
        m_endType = IndexLookupType.get( jobj.getString( Members.END_TYPE.name() ) );
        m_targetIndexName = jobj.getString(Members.TARGET_INDEX_NAME.name());
        m_catalogIndex = db.getTables().get(super.m_targetTableName).getIndexes().get(m_targetIndexName);
        JSONObject tempjobj = null;
        //load end_expression
        if( !jobj.isNull( Members.ENDKEY_EXPRESSIONS.name() ) ) {
            JSONArray jarray = jobj.getJSONArray(Members.ENDKEY_EXPRESSIONS.name());
            int size = jarray.length();
            for( int i = 0; i < size; i++ ){
                tempjobj = jarray.getJSONObject(i);
                m_endkeyExpressions.add( AbstractExpression.fromJSONObject( tempjobj, db) );
            }
        }
        JSONArray jarray = jobj.getJSONArray( Members.SEARCHKEY_EXPRESSIONS.name() );
        int size = jarray.length();
        for( int i = 0 ; i < size; i++ ) {
            tempjobj = jarray.getJSONObject( i );
            m_searchkeyExpressions.add( AbstractExpression.fromJSONObject(tempjobj, db));
        }
    }

    @Override
    protected String explainPlanForNode(String indent) {
        assert(m_catalogIndex != null);

        int indexSize = m_catalogIndex.getColumns().size();
        int keySize = m_searchkeyExpressions.size();

        String scanType = "tree-counter";
        if (m_lookupType != IndexLookupType.EQ)
            scanType = "tree-counter";

        String cover = "covering";
        if (indexSize > keySize)
            cover = String.format("%d/%d cols", keySize, indexSize);

        String usageInfo = String.format("(%s %s)", scanType, cover);
        if (keySize == 0)
            usageInfo = "(for sort order only)";

        String retval = "INDEX COUNT of \"" + m_targetTableName + "\"";
        retval += " using \"" + m_targetIndexName + "\"";
        retval += " " + usageInfo;
        return retval;
    }

    public ArrayList<AbstractExpression> getBindings() {
        return m_bindings;
    }
}<|MERGE_RESOLUTION|>--- conflicted
+++ resolved
@@ -28,6 +28,7 @@
 import org.json_voltpatches.JSONStringer;
 import org.voltdb.VoltType;
 import org.voltdb.catalog.Cluster;
+import org.voltdb.catalog.Column;
 import org.voltdb.catalog.ColumnRef;
 import org.voltdb.catalog.Database;
 import org.voltdb.catalog.Index;
@@ -36,7 +37,7 @@
 import org.voltdb.expressions.AbstractExpression;
 import org.voltdb.expressions.ConstantValueExpression;
 import org.voltdb.expressions.ExpressionUtil;
-import org.voltdb.expressions.ParameterValueExpression;
+import org.voltdb.expressions.TupleValueExpression;
 import org.voltdb.types.ExpressionType;
 import org.voltdb.types.IndexLookupType;
 import org.voltdb.types.PlanNodeType;
@@ -137,13 +138,10 @@
     // @return the IndexCountPlanNode or null if one is not possible.
     public static IndexCountPlanNode createOrNull(IndexScanPlanNode isp, AggregatePlanNode apn)
     {
-<<<<<<< HEAD
         boolean needPadding = false;
 
-=======
         // add support for reverse scan
         // for ASC scan, check endExpression; for DESC scan, need to check searchkeys
->>>>>>> f63052e3
         List<AbstractExpression> endKeys = new ArrayList<AbstractExpression>();
         // Initially assume that there will be an equality filter on all key components.
         IndexLookupType endType = IndexLookupType.EQ;
@@ -169,15 +167,32 @@
 
         // decide whether to pad last endKey to solve
         // SELECT COUNT(*) FROM T WHERE C1 = ? AND C2 > / >= ?
-        if (endType == IndexLookupType.EQ &&
+        if (isp.getSortDirection() != SortDirectionType.DESC &&
+                endType == IndexLookupType.EQ &&
+                endKeys.size() > 0 &&
                 endKeys.size() == isp.getCatalogIndex().getColumns().size() - 1 &&
                 isp.getSearchKeyExpressions().size() == isp.getCatalogIndex().getColumns().size()) {
+
+            // need to check the filter we are missing is the last indexable expr
+            // and find out missingKeyType
             Index index = isp.getCatalogIndex();
             String jsonstring = index.getExpressionsjson();
             VoltType missingKeyType = VoltType.INVALID;
+            needPadding = true;
+
             if (jsonstring.isEmpty()) {
                 List<ColumnRef> indexedColRefs = CatalogUtil.getSortedCatalogItems(index.getColumns(), "index");
-                missingKeyType = VoltType.get((byte)(indexedColRefs.get(indexedColRefs.size() - 1).getColumn().getType()));
+                Column lastIndexableCol = indexedColRefs.get(indexedColRefs.size() - 1).getColumn();
+                int lastIndex = lastIndexableCol.getIndex();
+                for (AbstractExpression expr : endComparisons) {
+                    if (((TupleValueExpression)(expr.getLeft())).getColumnIndex() == lastIndex) {
+                        needPadding = false;
+                        break;
+                    }
+                }
+                if (needPadding) {
+                    missingKeyType = VoltType.get((byte)(indexedColRefs.get(indexedColRefs.size() - 1).getColumn().getType()));
+                }
             } else {
                 List<AbstractExpression> exprs = null;
                 try {
@@ -186,15 +201,25 @@
                     // TODO Auto-generated catch block
                     e.printStackTrace();
                 }
-                missingKeyType = exprs.get(exprs.size() - 1).getLeft().getValueType();
-            }
-            if (missingKeyType.isInteger()) {
+                AbstractExpression lastIndexableExpr = exprs.get(exprs.size() - 1);
+                for (AbstractExpression expr : endComparisons) {
+                    if (expr.getLeft().bindingToIndexedExpression(lastIndexableExpr) != null) {
+                        needPadding = false;
+                        break;
+                    }
+                }
+                if (needPadding) {
+                    missingKeyType = lastIndexableExpr.getValueType();
+                }
+            }
+            if (needPadding && missingKeyType.isMaxValuePaddable()) {
                 ConstantValueExpression missingKey = new ConstantValueExpression();
                 missingKey.setValueType(missingKeyType);
                 missingKey.setValue(String.valueOf(VoltType.getMaxIntegralTypeValue(missingKeyType)));
                 endType = IndexLookupType.LTE;
                 endKeys.add(missingKey);
-                needPadding = true;
+            } else {
+                needPadding = false;
             }
         }
 
