--- conflicted
+++ resolved
@@ -506,19 +506,10 @@
         m_sortDirection = SortDirectionType.get( jobj.getString( Members.SORT_DIRECTION.name() ) );
         m_forDeterminismOnly = jobj.optBoolean(Members.DETERMINISM_ONLY.name());
         m_targetIndexName = jobj.getString(Members.TARGET_INDEX_NAME.name());
-<<<<<<< HEAD
-        JSONObject tempjobj = null;
-        //load end_expression
-        m_endExpression = AbstractExpression.fromJSONChild(jobj, Members.END_EXPRESSION.name());
-        // load initial_expression
-        m_initialExpression = AbstractExpression.fromJSONChild(tempjobj, Members.INITIAL_EXPRESSION.name());
-=======
-        m_catalogIndex = db.getTables().get(super.m_targetTableName).getIndexes().get(m_targetIndexName);
         //load end_expression
         m_endExpression = AbstractExpression.fromJSONChild(jobj, Members.END_EXPRESSION.name());
         // load initial_expression
         m_initialExpression = AbstractExpression.fromJSONChild(jobj, Members.INITIAL_EXPRESSION.name());
->>>>>>> 2e986cd0
         //load searchkey_expressions
         AbstractExpression.loadFromJSONArrayChild(m_searchkeyExpressions, jobj,
                 Members.SEARCHKEY_EXPRESSIONS.name());
