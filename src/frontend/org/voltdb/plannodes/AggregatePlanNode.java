/* This file is part of VoltDB.
 * Copyright (C) 2008-2018 VoltDB Inc.
 *
 * This program is free software: you can redistribute it and/or modify
 * it under the terms of the GNU Affero General Public License as
 * published by the Free Software Foundation, either version 3 of the
 * License, or (at your option) any later version.
 *
 * This program is distributed in the hope that it will be useful,
 * but WITHOUT ANY WARRANTY; without even the implied warranty of
 * MERCHANTABILITY or FITNESS FOR A PARTICULAR PURPOSE.  See the
 * GNU Affero General Public License for more details.
 *
 * You should have received a copy of the GNU Affero General Public License
 * along with VoltDB.  If not, see <http://www.gnu.org/licenses/>.
 */

package org.voltdb.plannodes;

import java.util.ArrayList;
import java.util.Collection;
import java.util.List;
import java.util.Set;

import org.json_voltpatches.JSONArray;
import org.json_voltpatches.JSONException;
import org.json_voltpatches.JSONObject;
import org.json_voltpatches.JSONStringer;
import org.voltdb.catalog.Column;
import org.voltdb.catalog.Database;
import org.voltdb.catalog.Table;
import org.voltdb.expressions.AbstractExpression;
import org.voltdb.expressions.AbstractSubqueryExpression;
import org.voltdb.expressions.AggregateExpression;
import org.voltdb.expressions.ExpressionUtil;
import org.voltdb.expressions.TupleValueExpression;
import org.voltdb.planner.AbstractParsedStmt;
import org.voltdb.planner.parseinfo.StmtTargetTableScan;
import org.voltdb.types.ExpressionType;
import org.voltdb.types.PlanNodeType;
import org.voltdb.types.SortDirectionType;

public class AggregatePlanNode extends AbstractPlanNode {

    public enum Members {
        PRE_PREDICATE,   // ENG-1565: to accelerate min() / max() using index purpose only
        POST_PREDICATE,
        AGGREGATE_COLUMNS,
        AGGREGATE_TYPE,
        AGGREGATE_DISTINCT,
        AGGREGATE_OUTPUT_COLUMN,
        AGGREGATE_EXPRESSION,
        GROUPBY_EXPRESSIONS,
        PARTIAL_GROUPBY_COLUMNS
        ;
    }

    protected List<ExpressionType> m_aggregateTypes = new ArrayList<>();
    // a list of whether the aggregate is over distinct elements
    // 0 is not distinct, 1 is distinct
    protected List<Integer> m_aggregateDistinct = new ArrayList<>();
    // a list of column offsets/indexes not plan column guids.
    protected List<Integer> m_aggregateOutputColumns = new ArrayList<>();
    // List of the input TVEs into the aggregates.  Maybe should become
    // a list of SchemaColumns someday
    protected List<AbstractExpression> m_aggregateExpressions =
        new ArrayList<>();

    // At the moment these are guaranteed to be TVES.  This might always be true
    protected List<AbstractExpression> m_groupByExpressions
        = new ArrayList<>();

    // This list is only used for the special case of instances of PartialAggregatePlanNode.
    protected List<Integer> m_partialGroupByColumns = null;

    // True if this aggregate node is the coordinator summary aggregator
    // for an aggregator that was pushed down. Must know to correctly
    // decide if other nodes can be pushed down / past this node.
    public boolean m_isCoordinatingAggregator = false;

    protected AbstractExpression m_prePredicate;
    protected AbstractExpression m_postPredicate;

    public AggregatePlanNode() {
        super();
    }

    @Override
    public PlanNodeType getPlanNodeType() {
        return PlanNodeType.AGGREGATE;
    }

    public List<ExpressionType> getAggregateTypes() {
        return m_aggregateTypes;
    }

    @Override
    public void validate() throws Exception {
        super.validate();
        //
        // We need to have an aggregate type and column
        // We're not checking that it's a valid ExpressionType because this plannode is a temporary hack
        //
        if (m_aggregateTypes.size() != m_aggregateDistinct.size() ||
            m_aggregateDistinct.size() != m_aggregateExpressions.size() ||
            m_aggregateExpressions.size() != m_aggregateOutputColumns.size()) {
            throw new Exception("ERROR: Mismatched number of aggregate expression column attributes for PlanNode '" + this + "'");
        }
        if (m_aggregateTypes.isEmpty()|| m_aggregateTypes.contains(ExpressionType.INVALID)) {
            throw new Exception("ERROR: Invalid Aggregate ExpressionType or No Aggregate Expression types for PlanNode '" + this + "'");
        }
        if (m_aggregateExpressions.isEmpty()) {
            throw new Exception("ERROR: No Aggregate Expressions for PlanNode '" + this + "'");
        }
    }

    public boolean isTableCountStar() {
        if (m_groupByExpressions.isEmpty() == false) {
            return false;
        }
        if (m_aggregateTypes.size() != 1) {
            return false;
        }
        if (m_aggregateTypes.get(0).equals(ExpressionType.AGGREGATE_COUNT_STAR) == false) {
            return false;
        }

        return true;
    }

    public boolean isTableNonDistinctCount() {
        if (m_groupByExpressions.isEmpty() == false) {
            return false;
        }
        if (m_aggregateTypes.size() != 1) {
            return false;
        }
        if (m_aggregateTypes.get(0).equals(ExpressionType.AGGREGATE_COUNT) == false) {
            return false;
        }
        // Does it have a distinct keyword?
        if (m_aggregateDistinct.get(0) == 1) {
            return false;
        }
        return true;
    }

    public boolean isTableNonDistinctCountConstant() {
        if (!isTableNonDistinctCount()) {
            return false;
        }
        AbstractExpression aggArgument = m_aggregateExpressions.get(0);
        ExpressionType argumentType = aggArgument.getExpressionType();
        // Is the expression a constant?
        return argumentType.equals(ExpressionType.VALUE_PARAMETER) ||
                argumentType.equals(ExpressionType.VALUE_CONSTANT);
    }

    public boolean isTableCountNonDistinctNullableColumn() {
        if (!isTableNonDistinctCount()) {
            return false;
        }
        // Is the expression a column?
        AbstractExpression aggArgument = m_aggregateExpressions.get(0);
        if (! aggArgument.getExpressionType().equals(ExpressionType.VALUE_TUPLE)) {
            return false;
        }
        // Need to go to its child node to see the table schema.
        // Normally it has to be a ScanPlanNode.
        // If the query is a join query then the child will be something like nested loop.
        assert (m_children.size() == 1);
        if (! (m_children.get(0) instanceof AbstractScanPlanNode) ) {
            return false;
        }
        AbstractScanPlanNode asp = (AbstractScanPlanNode)m_children.get(0);
        if ( ! (asp.getTableScan() instanceof StmtTargetTableScan)) {
            return false;
        }
        StmtTargetTableScan sttscan = (StmtTargetTableScan)asp.getTableScan();
        Table tbl = sttscan.getTargetTable();
        TupleValueExpression tve = (TupleValueExpression)aggArgument;
        String columnName = tve.getColumnName();
        Column col = tbl.getColumns().get(columnName);
        // Is the column nullable?
        if (col.getNullable()) {
            return false;
        }
        return true;
    }

    // single min() without GROUP BY?
    public boolean isTableMin() {
        // do not support GROUP BY for now
        if (m_groupByExpressions.isEmpty() == false) {
            return false;
        }
        if (m_aggregateTypes.size() != 1) {
            return false;
        }
        if (m_aggregateTypes.get(0).equals(ExpressionType.AGGREGATE_MIN) == false) {
            return false;
        }

        return true;
    }

    // single max() without GROUP BY?
    public boolean isTableMax() {
        // do not support GROUP BY for now
        if (m_groupByExpressions.isEmpty() == false) {
            return false;
        }
        if (m_aggregateTypes.size() != 1) {
            return false;
        }
        if (m_aggregateTypes.get(0).equals(ExpressionType.AGGREGATE_MAX) == false) {
            return false;
        }

        return true;
    }

    // set predicate for SELECT MAX(X) FROM T WHERE X > / >= ? case
    public void setPrePredicate(AbstractExpression predicate) {
        m_prePredicate = predicate;
    }

    public void setPostPredicate(AbstractExpression predicate) {
        m_postPredicate = predicate;
    }

    public AbstractExpression getPostPredicate() {
        return m_postPredicate;
    }

    // for single min() / max(), return the single aggregate expression
    public AbstractExpression getFirstAggregateExpression() {
        return m_aggregateExpressions.get(0);
    }

    public int getAggregateTypesSize () {
        return m_aggregateTypes.size();
    }

    public List<AbstractExpression> getGroupByExpressions() {
        return m_groupByExpressions;
    }

    public int getGroupByExpressionsSize () {
        return m_groupByExpressions.size();
    }

    public void setOutputSchema(NodeSchema schema) {
        // aggregates currently have their output schema specified
        m_outputSchema = schema.clone();
        m_hasSignificantOutputSchema = true;
    }

    @Override
    public void generateOutputSchema(Database db) {
        // aggregate's output schema is pre-determined
        if (m_children.size() == 1) {
            m_children.get(0).generateOutputSchema(db);

            assert(m_hasSignificantOutputSchema);
        }

        // Generate the output schema for subqueries
        Collection<AbstractExpression> subqueryExpressions = findAllSubquerySubexpressions();
        for (AbstractExpression subqueryExpression : subqueryExpressions) {
            assert(subqueryExpression instanceof AbstractSubqueryExpression);
            ((AbstractSubqueryExpression) subqueryExpression).generateOutputSchema(db);
        }
    }

    @Override
    public void resolveColumnIndexes() {
        // Aggregates need to resolve indexes for the output schema but don't need
        // to reorder it.  Some of the outputs may be local aggregate columns and
        // won't have a TVE to resolve.
        assert (m_children.size() == 1);
        m_children.get(0).resolveColumnIndexes();
        NodeSchema inputSchema = m_children.get(0).getOutputSchema();

        resolveColumnIndexesUsingSchema(inputSchema);
    }

    void resolveColumnIndexesUsingSchema(NodeSchema inputSchema) {
        Collection<TupleValueExpression> allTves;

        // get all the TVEs in the output columns
        for (SchemaColumn col : m_outputSchema) {
            AbstractExpression colExpr = col.getExpression();
            allTves = ExpressionUtil.getTupleValueExpressions(colExpr);
            for (TupleValueExpression tve : allTves) {
                int index = tve.setColumnIndexUsingSchema(inputSchema);
                if (index == -1) {
                    // check to see if this TVE is the aggregate output
                    if ( ! tve.getTableName().equals(AbstractParsedStmt.TEMP_TABLE_NAME)) {
                        throw new RuntimeException("Unable to find index for column: " +
                                tve.getColumnName());
                    }
                }
            }
        }

        // Aggregates also need to resolve indexes for aggregate inputs
        // Find the proper index for the sort columns.  Not quite
        // sure these should be TVEs in the long term.

        for (AbstractExpression agg_exp : m_aggregateExpressions) {
            allTves = ExpressionUtil.getTupleValueExpressions(agg_exp);
            for (TupleValueExpression tve : allTves) {
                tve.setColumnIndexUsingSchema(inputSchema);
            }
        }

        // Aggregates also need to resolve indexes for group_by inputs
        for (AbstractExpression group_exp : m_groupByExpressions) {
            allTves = ExpressionUtil.getTupleValueExpressions(group_exp);
            for (TupleValueExpression tve : allTves) {
                tve.setColumnIndexUsingSchema(inputSchema);
            }
        }

        // Post filter also needs to resolve indexes, but a little
        // differently since it applies to the OUTPUT tuple.
        allTves = ExpressionUtil.getTupleValueExpressions(m_postPredicate);
        for (TupleValueExpression tve : allTves) {
            int index = m_outputSchema.getIndexOfTve(tve);
            tve.setColumnIndex(index);
        }

        resolveSubqueryColumnIndexes();
    }

    @Override
    protected void resolveSubqueryColumnIndexes() {
        // Possible subquery expressions
        Collection<AbstractExpression> exprs = findAllSubquerySubexpressions();
        for (AbstractExpression expr: exprs) {
            ((AbstractSubqueryExpression) expr).resolveColumnIndexes();
        }
    }

    /**
     * Add an aggregate to this plan node.
     * @param aggType
     * @param isDistinct  Is distinct being applied to the argument of this aggregate?
     * @param aggOutputColumn  Which output column in the output schema this
     *        aggregate should occupy
     * @param aggInputExpr  The input expression which should get aggregated
     */
    public void addAggregate(ExpressionType aggType,
                             boolean isDistinct,
                             Integer aggOutputColumn,
                             AbstractExpression aggInputExpr)
    {
        m_aggregateTypes.add(aggType);
        if (isDistinct)
        {
            m_aggregateDistinct.add(1);
        }
        else
        {
            m_aggregateDistinct.add(0);
        }
        m_aggregateOutputColumns.add(aggOutputColumn);
        if (aggType.isNullary()) {
            assert(aggInputExpr == null);
            m_aggregateExpressions.add(null);
        } else {
            assert(aggInputExpr != null);
            m_aggregateExpressions.add(aggInputExpr.clone());
        }
    }

    public void updateAggregate(
            int index,
            ExpressionType aggType) {

        // Create a new aggregate expression which we'll use to update the
        // output schema (whose exprs are TVEs).
        AggregateExpression aggExpr = new AggregateExpression(aggType);
        aggExpr.finalizeValueTypes();

        int outputSchemaIndex = m_aggregateOutputColumns.get(index);
<<<<<<< HEAD
        SchemaColumn schemaCol = getOutputSchema().getColumns().get(outputSchemaIndex);
=======
        SchemaColumn schemaCol = m_outputSchema.getColumn(outputSchemaIndex);
>>>>>>> b5e0e03a
        AbstractExpression schemaExpr = schemaCol.getExpression();
        schemaExpr.setValueType(aggExpr.getValueType());
        schemaExpr.setValueSize(aggExpr.getValueSize());

        m_aggregateTypes.set(index, aggType);
    }

    public void addGroupByExpression(AbstractExpression expr)
    {
        if (expr == null) {
            return;
        }
        m_groupByExpressions.add(expr.clone());
    }

    @Override
    public void toJSONString(JSONStringer stringer) throws JSONException {
        super.toJSONString(stringer);

        stringer.key("AGGREGATE_COLUMNS");
        stringer.array();
        for (int ii = 0; ii < m_aggregateTypes.size(); ii++) {
            stringer.object();
            stringer.keySymbolValuePair(Members.AGGREGATE_TYPE.name(), m_aggregateTypes.get(ii).name());
            stringer.keySymbolValuePair(Members.AGGREGATE_DISTINCT.name(), m_aggregateDistinct.get(ii));
            stringer.keySymbolValuePair(Members.AGGREGATE_OUTPUT_COLUMN.name(), m_aggregateOutputColumns.get(ii));
            AbstractExpression ae = m_aggregateExpressions.get(ii);
            if (ae != null) {
                stringer.key(Members.AGGREGATE_EXPRESSION.name());
                stringer.object();
                ae.toJSONString(stringer);
                stringer.endObject();
            }
            stringer.endObject();
        }
        stringer.endArray();

        if (! m_groupByExpressions.isEmpty()) {
            stringer.key(Members.GROUPBY_EXPRESSIONS.name()).array();
            for (int i = 0; i < m_groupByExpressions.size(); i++) {
                stringer.object();
                m_groupByExpressions.get(i).toJSONString(stringer);
                stringer.endObject();
            }
            stringer.endArray();

            if (m_partialGroupByColumns != null) {
                assert(! m_partialGroupByColumns.isEmpty());
                stringer.key(Members.PARTIAL_GROUPBY_COLUMNS.name()).array();
                for (Integer ith: m_partialGroupByColumns) {
                    stringer.value(ith.longValue());
                }
                stringer.endArray();
            }
        }

        if (m_prePredicate != null) {
            stringer.key(Members.PRE_PREDICATE.name()).value(m_prePredicate);
        }
        if (m_postPredicate != null) {
            stringer.key(Members.POST_PREDICATE.name()).value(m_postPredicate);
        }
    }

    private static String planNodeTypeToAggDescString(PlanNodeType nodeType) {
        switch (nodeType) {
        case AGGREGATE:
            return "Serial";
        case PARTIALAGGREGATE:
            return "Partial";
        default:
            assert(nodeType == PlanNodeType.HASHAGGREGATE);
            return "Hash";
        }
    }

    @Override
    protected String explainPlanForNode(String indent) {
        StringBuilder sb = new StringBuilder();
        String optionalTableName = "*NO MATCH -- USE ALL TABLE NAMES*";
        String aggType = planNodeTypeToAggDescString(getPlanNodeType());

        sb.append(aggType + " AGGREGATION ops: ");
        String sep = "";
        int ii = 0;
        for (ExpressionType e : m_aggregateTypes) {
            sb.append(sep).append(e.symbol());
            sep = ", ";
            if (e != ExpressionType.AGGREGATE_COUNT_STAR) {
                if (m_aggregateDistinct.get(ii) == 1) {
                    sb.append(" DISTINCT");
                }
                AbstractExpression ae = m_aggregateExpressions.get(ii);
                assert(ae != null);
                sb.append("(");
                sb.append(ae.explain(optionalTableName));
                sb.append(")");
            }
            ++ii;
        }
        if (m_prePredicate != null) {
            sb.append(" ONLY IF " + m_prePredicate.explain(optionalTableName));
        }
        if (m_postPredicate != null) {
            // HAVING is always defined WRT to the current outputSchema (NOT inputschema).
            // This might be a little surprising to the user
            // -- maybe we can find some better way to describe the TVEs, here.
            sb.append(" HAVING " + m_postPredicate.explain(AbstractParsedStmt.TEMP_TABLE_NAME));
        }

        return sb.toString();
    }

    @Override
    public void loadFromJSONObject( JSONObject jobj, Database db ) throws JSONException {
        helpLoadFromJSONObject(jobj, db);
        JSONArray jarray = jobj.getJSONArray( Members.AGGREGATE_COLUMNS.name() );
        int size = jarray.length();
        for (int i = 0; i < size; i++) {
            JSONObject tempObj = jarray.getJSONObject( i );
            m_aggregateTypes.add( ExpressionType.get( tempObj.getString( Members.AGGREGATE_TYPE.name() )));
            m_aggregateDistinct.add( tempObj.getInt( Members.AGGREGATE_DISTINCT.name() ) );
            m_aggregateOutputColumns.add( tempObj.getInt( Members.AGGREGATE_OUTPUT_COLUMN.name() ));

            if (tempObj.isNull(Members.AGGREGATE_EXPRESSION.name())) {
                m_aggregateExpressions.add(null);
            }
            else {
                m_aggregateExpressions.add(
                    AbstractExpression.fromJSONChild(tempObj, Members.AGGREGATE_EXPRESSION.name()));
            }
        }
        AbstractExpression.loadFromJSONArrayChild(m_groupByExpressions, jobj,
                                                  Members.GROUPBY_EXPRESSIONS.name(), null);

        if ( ! jobj.isNull(Members.PARTIAL_GROUPBY_COLUMNS.name())) {
            JSONArray jarray2 = jobj.getJSONArray(Members.PARTIAL_GROUPBY_COLUMNS.name());
            int numCols = jarray2.length();
            m_partialGroupByColumns = new ArrayList<>(numCols);
            for (int ii = 0; ii < numCols; ++ii) {
                m_partialGroupByColumns.add(jarray2.getInt(ii));
            }
        }

        m_prePredicate = AbstractExpression.fromJSONChild(jobj, Members.PRE_PREDICATE.name());
        m_postPredicate = AbstractExpression.fromJSONChild(jobj, Members.POST_PREDICATE.name());
    }

    public static AggregatePlanNode getInlineAggregationNode(AbstractPlanNode node) {
        AggregatePlanNode aggNode =
                (AggregatePlanNode) (node.getInlinePlanNode(PlanNodeType.AGGREGATE));
        if (aggNode == null) {
            aggNode = (HashAggregatePlanNode) (node.getInlinePlanNode(PlanNodeType.HASHAGGREGATE));
        }
        if (aggNode == null) {
            aggNode = (PartialAggregatePlanNode) (node.getInlinePlanNode(PlanNodeType.PARTIALAGGREGATE));
        }

        return aggNode;
    }

    @Override
    public void findAllExpressionsOfClass(Class< ? extends AbstractExpression> aeClass, Set<AbstractExpression> collected) {
        super.findAllExpressionsOfClass(aeClass, collected);
        if (m_prePredicate != null) {
            collected.addAll(m_prePredicate.findAllSubexpressionsOfClass(aeClass));
        }
        if (m_postPredicate != null) {
            collected.addAll(m_postPredicate.findAllSubexpressionsOfClass(aeClass));
        }
        for (AbstractExpression ae : m_aggregateExpressions) {
            if (ae == null) {
                // This is a place-holder for the "*" in "COUNT(*)".
                // There are no subexpressions to find here.
                continue;
            }
            collected.addAll(ae.findAllSubexpressionsOfClass(aeClass));
        }
        for (AbstractExpression ae : m_groupByExpressions) {
            collected.addAll(ae.findAllSubexpressionsOfClass(aeClass));
        }
    }

    @Override
    public boolean isOutputOrdered (List<AbstractExpression> sortExpressions, List<SortDirectionType> sortDirections) {
        if (getPlanNodeType() == PlanNodeType.HASHAGGREGATE) {
            return false;
        } else {
            // the order for Serial and Partial aggregates is determined by the order
            // of the keys from the child node
            assert(getChildCount() == 1);
            AbstractPlanNode child = getChild(0);
            return child.isOutputOrdered(sortExpressions, sortDirections);
        }
    }

    /**
     * Convert HashAggregate into a Serialized Aggregate
     *
     * @param hashAggregateNode HashAggregatePlanNode
     * @return AggregatePlanNode
     */
    public static AggregatePlanNode convertToSerialAggregatePlanNode(HashAggregatePlanNode hashAggregateNode) {
        AggregatePlanNode serialAggr = new AggregatePlanNode();
        return setAggregatePlanNode(hashAggregateNode, serialAggr);
    }

    /**
     * Convert HashAggregate into a Partial Aggregate
     *
     * @param hashAggregateNode HashAggregatePlanNode
     * @param aggrColumnIdxs partial aggregate column indexes
     * @return AggregatePlanNode
     */
    public static AggregatePlanNode convertToPartialAggregatePlanNode(HashAggregatePlanNode hashAggregateNode,
            List<Integer> aggrColumnIdxs) {
        AggregatePlanNode partialAggr = new PartialAggregatePlanNode();
        partialAggr = setAggregatePlanNode(hashAggregateNode, partialAggr);
        partialAggr.m_partialGroupByColumns = aggrColumnIdxs;
        return partialAggr;
    }

    private static AggregatePlanNode setAggregatePlanNode(AggregatePlanNode origin, AggregatePlanNode destination) {
        destination.m_isCoordinatingAggregator = origin.m_isCoordinatingAggregator;
        destination.m_prePredicate = origin.m_prePredicate;
        destination.m_postPredicate = origin.m_postPredicate;
        for (AbstractExpression expr : origin.m_groupByExpressions) {
            destination.addGroupByExpression(expr);
        }

        List<ExpressionType> aggregateTypes = origin.m_aggregateTypes;
        List<Integer> aggregateDistinct = origin.m_aggregateDistinct;
        List<Integer> aggregateOutputColumns = origin.m_aggregateOutputColumns;
        List<AbstractExpression> aggregateExpressions = origin.m_aggregateExpressions;
        for (int i = 0; i < origin.getAggregateTypesSize(); i++) {
            destination.addAggregate(aggregateTypes.get(i),
                    aggregateDistinct.get(i) == 1 ? true : false,
                    aggregateOutputColumns.get(i),
                    aggregateExpressions.get(i));
        }
        destination.setOutputSchema(origin.getOutputSchema());
        return destination;
    }

    @Override
    /**
     * AggregatePlanNodes don't need projection nodes.
     */
    public boolean planNodeClassNeedsProjectionNode() {
        return false;
    }
}<|MERGE_RESOLUTION|>--- conflicted
+++ resolved
@@ -385,11 +385,7 @@
         aggExpr.finalizeValueTypes();
 
         int outputSchemaIndex = m_aggregateOutputColumns.get(index);
-<<<<<<< HEAD
-        SchemaColumn schemaCol = getOutputSchema().getColumns().get(outputSchemaIndex);
-=======
         SchemaColumn schemaCol = m_outputSchema.getColumn(outputSchemaIndex);
->>>>>>> b5e0e03a
         AbstractExpression schemaExpr = schemaCol.getExpression();
         schemaExpr.setValueType(aggExpr.getValueType());
         schemaExpr.setValueSize(aggExpr.getValueSize());
