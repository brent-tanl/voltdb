/* This file is part of VoltDB.
 * Copyright (C) 2008-2018 VoltDB Inc.
 *
 * This program is free software: you can redistribute it and/or modify
 * it under the terms of the GNU Affero General Public License as
 * published by the Free Software Foundation, either version 3 of the
 * License, or (at your option) any later version.
 *
 * This program is distributed in the hope that it will be useful,
 * but WITHOUT ANY WARRANTY; without even the implied warranty of
 * MERCHANTABILITY or FITNESS FOR A PARTICULAR PURPOSE.  See the
 * GNU Affero General Public License for more details.
 *
 * You should have received a copy of the GNU Affero General Public License
 * along with VoltDB.  If not, see <http://www.gnu.org/licenses/>.
 */

package org.voltdb.plannodes;

import java.util.ArrayList;
import java.util.List;

import org.json_voltpatches.JSONArray;
import org.json_voltpatches.JSONException;
import org.json_voltpatches.JSONObject;
import org.json_voltpatches.JSONStringer;
import org.voltdb.catalog.Database;
import org.voltdb.expressions.AbstractExpression;
import org.voltdb.expressions.ParameterValueExpression;
import org.voltdb.expressions.TupleValueExpression;
import org.voltdb.types.PlanNodeType;

/**
 * This type of plan node wraps a subquery expression for queries like this
 *
 *  SELECT * FROM T WHERE (T.f, T.f) > (SELECT R.f R.g FROM R LIMIT 1);
 *
 */
public class TupleScanPlanNode extends AbstractScanPlanNode {

    public enum Members {
        PARAM_IDX;
    }

    private List<AbstractExpression> m_columnList =
            new ArrayList<>();

    public TupleScanPlanNode() {
        super();
        m_isSubQuery = true;
        m_hasSignificantOutputSchema = true;
    }

    /*
     * @param
     * @param
     */
    public TupleScanPlanNode(String subqueryName,
            List<AbstractExpression> columnExprs) {
        super(subqueryName, subqueryName);
        m_isSubQuery = true;
        m_hasSignificantOutputSchema = true;
        // copy columns
        for (AbstractExpression columnExpr : columnExprs) {
            m_columnList.add(columnExpr.clone());
        }
    }

    @Override
    public PlanNodeType getPlanNodeType() {
        return PlanNodeType.TUPLESCAN;
    }

    @Override
    public void generateOutputSchema(Database db) {
        if (m_tableSchema == null) {
            m_tableSchema = new NodeSchema();
            int columnIdx = 1;
            for (AbstractExpression colExpr : m_columnList) {
                assert(colExpr instanceof ParameterValueExpression);
                ParameterValueExpression pve = (ParameterValueExpression) colExpr;
                // must produce a tuple value expression for this column.
                String columnName = "C" + Integer.toString(columnIdx);
                TupleValueExpression tve = new TupleValueExpression(
                        m_targetTableName, m_targetTableAlias,
                        columnName, columnName,
                        pve, columnIdx);
                m_tableSchema.addColumn(
                        m_targetTableName, m_targetTableAlias,
                        columnName, columnName,
                        tve);
                ++columnIdx;
            }
            setOutputSchema(m_tableSchema);
            m_hasSignificantOutputSchema = true;
        }
    }

    @Override
    public void resolveColumnIndexes() {
        // output columns
        for (SchemaColumn col : m_outputSchema) {
            AbstractExpression colExpr = col.getExpression();
            // At this point, they'd better all be TVEs.
            assert(colExpr instanceof TupleValueExpression);
            TupleValueExpression tve = (TupleValueExpression) colExpr;
            tve.setColumnIndexUsingSchema(m_tableSchema);
        }
        getOutputSchema().sortByTveIndex();
    }

    @Override
    public String explainPlanForNode(String indent) {
        String result = "(";
        String connector = "";
        for (AbstractExpression arg : m_columnList) {
            result += connector + arg.explain(indent);
            connector = ", ";
        }
        result += ")";
        return result;
    }

    @Override
    public void toJSONString(JSONStringer stringer) throws JSONException {
        super.toJSONString(stringer);
        // Output the correlated parameter ids
        stringer.key(Members.PARAM_IDX.name()).array();
        for (AbstractExpression colExpr : m_columnList) {
            assert(colExpr instanceof ParameterValueExpression);
            ParameterValueExpression pve = (ParameterValueExpression) colExpr;
            stringer.value(pve.getParameterIndex());
         }
        stringer.endArray();
    }

    @Override
    public void loadFromJSONObject( JSONObject jobj, Database db ) throws JSONException {
        super.loadFromJSONObject(jobj, db);
        if (jobj.has(Members.PARAM_IDX.name())) {
            JSONArray paramIdxArray = jobj.getJSONArray(Members.PARAM_IDX.name());
            int paramSize = paramIdxArray.length();
            assert(getOutputSchema() != null && paramSize == getOutputSchema().size());
            for (int i = 0; i < paramSize; ++i) {
                int paramIdx = paramIdxArray.getInt(i);
                ParameterValueExpression pve = new ParameterValueExpression();
                pve.setParameterIndex(paramIdx);
<<<<<<< HEAD
                AbstractExpression expr = getOutputSchema().getColumns().get(i).getExpression();
=======
                AbstractExpression expr = m_outputSchema.getColumn(i).getExpression();
>>>>>>> b5e0e03a
                pve.setValueSize(expr.getValueSize());
                pve.setValueType(expr.getValueType());
                m_columnList.add(pve);
            }
        }
    }

}<|MERGE_RESOLUTION|>--- conflicted
+++ resolved
@@ -91,7 +91,7 @@
                         tve);
                 ++columnIdx;
             }
-            setOutputSchema(m_tableSchema);
+            m_outputSchema = m_tableSchema;
             m_hasSignificantOutputSchema = true;
         }
     }
@@ -145,11 +145,7 @@
                 int paramIdx = paramIdxArray.getInt(i);
                 ParameterValueExpression pve = new ParameterValueExpression();
                 pve.setParameterIndex(paramIdx);
-<<<<<<< HEAD
-                AbstractExpression expr = getOutputSchema().getColumns().get(i).getExpression();
-=======
                 AbstractExpression expr = m_outputSchema.getColumn(i).getExpression();
->>>>>>> b5e0e03a
                 pve.setValueSize(expr.getValueSize());
                 pve.setValueType(expr.getValueType());
                 m_columnList.add(pve);
