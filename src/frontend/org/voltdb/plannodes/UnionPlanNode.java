/* This file is part of VoltDB.
 * Copyright (C) 2008-2018 VoltDB Inc.
 *
 * This program is free software: you can redistribute it and/or modify
 * it under the terms of the GNU Affero General Public License as
 * published by the Free Software Foundation, either version 3 of the
 * License, or (at your option) any later version.
 *
 * This program is distributed in the hope that it will be useful,
 * but WITHOUT ANY WARRANTY; without even the implied warranty of
 * MERCHANTABILITY or FITNESS FOR A PARTICULAR PURPOSE.  See the
 * GNU Affero General Public License for more details.
 *
 * You should have received a copy of the GNU Affero General Public License
 * along with VoltDB.  If not, see <http://www.gnu.org/licenses/>.
 */

package org.voltdb.plannodes;

import java.util.List;

import org.json_voltpatches.JSONException;
import org.json_voltpatches.JSONObject;
import org.json_voltpatches.JSONStringer;
import org.voltdb.catalog.Database;
import org.voltdb.expressions.AbstractExpression;
import org.voltdb.planner.ParsedUnionStmt;
import org.voltdb.planner.ParsedUnionStmt.UnionType;
import org.voltdb.planner.PlanningErrorException;
import org.voltdb.types.PlanNodeType;
import org.voltdb.types.SortDirectionType;

public class UnionPlanNode extends AbstractPlanNode {

    public enum Members {
        UNION_TYPE
    }

    // Union Type
    private ParsedUnionStmt.UnionType m_unionType;

    public UnionPlanNode() {
        super();
        m_unionType = ParsedUnionStmt.UnionType.NOUNION;
    }

    public UnionPlanNode(ParsedUnionStmt.UnionType unionType) {
        super();
        m_unionType = unionType;
    }

    @Override
    public PlanNodeType getPlanNodeType() {
        return PlanNodeType.UNION;
    }

    @Override
    public void resolveColumnIndexes()
    {
        // Should be at least two children in a union
        assert(m_children.size() > 1);
        for (AbstractPlanNode child : m_children)
        {
            child.resolveColumnIndexes();
        }
    }

    public ParsedUnionStmt.UnionType getUnionType() {
        return m_unionType;
    }

    @Override
    public void generateOutputSchema(Database db)
    {
        // Should be at least two selects in a join
        assert(m_children.size() > 1);
        // The output schema for the union is the output schema from the first expression
        m_children.get(0).generateOutputSchema(db);
<<<<<<< HEAD
        setOutputSchema(m_children.get(0).getOutputSchema());
        ArrayList<SchemaColumn> outputColumns = getOutputSchema().getColumns();
=======
        m_outputSchema = m_children.get(0).getOutputSchema();
>>>>>>> b5e0e03a

        // Then generate schemas for the remaining ones and make sure that they are identical
        for (int i = 1; i < m_children.size(); ++i)
        {
            AbstractPlanNode child = m_children.get(i);
            child.generateOutputSchema(db);
            NodeSchema schema = child.getOutputSchema();
            if (schema.size() != m_outputSchema.size()) {
                throw new RuntimeException("Column number mismatch detected in rows of UNION");
            }
            for (int j = 0; j < m_outputSchema.size(); ++j) {
                if (m_outputSchema.getColumn(j).getValueType() != schema.getColumn(j).getValueType()) {
                    throw new PlanningErrorException("Incompatible data types in UNION");
                }
            }
        }

        assert(! hasInlineVarcharOrVarbinary());

        setOutputSchema(m_children.get(0).getOutputSchema());
        m_hasSignificantOutputSchema = false; // It's just the first child's
        // Then check that they have the same types
   }

    private boolean hasInlineVarcharOrVarbinary() {
        for (AbstractPlanNode child : m_children) {
            for (SchemaColumn scol : child.getOutputSchema()) {
                if (AbstractExpression.hasInlineVarType(scol.getExpression())) {
                    return true;
                }
            }
        }
        return false;
    }

    @Override
    public void toJSONString(JSONStringer stringer) throws JSONException {
        super.toJSONString(stringer);
        stringer.keySymbolValuePair(Members.UNION_TYPE.name(), m_unionType.name());
    }

    @Override
    protected String explainPlanForNode(String indent) {
        return "UNION " + m_unionType.name();
    }

    @Override
    public void loadFromJSONObject( JSONObject jobj, Database db ) throws JSONException {
        helpLoadFromJSONObject(jobj, db);
        m_unionType = UnionType.valueOf(jobj.getString(Members.UNION_TYPE.name()));
    }

    @Override
    public boolean isOutputOrdered (List<AbstractExpression> sortExpressions, List<SortDirectionType> sortDirections) {
        return false;
    }

    @Override
    public boolean isOrderDeterministic() {
        return false;
    }
}<|MERGE_RESOLUTION|>--- conflicted
+++ resolved
@@ -76,12 +76,7 @@
         assert(m_children.size() > 1);
         // The output schema for the union is the output schema from the first expression
         m_children.get(0).generateOutputSchema(db);
-<<<<<<< HEAD
-        setOutputSchema(m_children.get(0).getOutputSchema());
-        ArrayList<SchemaColumn> outputColumns = getOutputSchema().getColumns();
-=======
         m_outputSchema = m_children.get(0).getOutputSchema();
->>>>>>> b5e0e03a
 
         // Then generate schemas for the remaining ones and make sure that they are identical
         for (int i = 1; i < m_children.size(); ++i)
@@ -101,7 +96,7 @@
 
         assert(! hasInlineVarcharOrVarbinary());
 
-        setOutputSchema(m_children.get(0).getOutputSchema());
+        m_outputSchema = m_children.get(0).getOutputSchema();
         m_hasSignificantOutputSchema = false; // It's just the first child's
         // Then check that they have the same types
    }
