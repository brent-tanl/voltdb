/* This file is part of VoltDB.
 * Copyright (C) 2008-2012 VoltDB Inc.
 *
 * VoltDB is free software: you can redistribute it and/or modify
 * it under the terms of the GNU General Public License as published by
 * the Free Software Foundation, either version 3 of the License, or
 * (at your option) any later version.
 *
 * VoltDB is distributed in the hope that it will be useful,
 * but WITHOUT ANY WARRANTY; without even the implied warranty of
 * MERCHANTABILITY or FITNESS FOR A PARTICULAR PURPOSE.  See the
 * GNU General Public License for more details.
 *
 * You should have received a copy of the GNU General Public License
 * along with VoltDB.  If not, see <http://www.gnu.org/licenses/>.
 */

package org.voltdb;

import java.io.File;
import java.nio.ByteBuffer;
import java.text.SimpleDateFormat;
import java.util.ArrayList;
import java.util.Date;
import java.util.HashMap;
import java.util.Iterator;
import java.util.LinkedList;
import java.util.Map;
import java.util.TreeMap;
import java.util.concurrent.Callable;
import java.util.concurrent.CountDownLatch;
import java.util.concurrent.Future;
import java.util.concurrent.ScheduledThreadPoolExecutor;
import java.util.concurrent.ThreadFactory;
import java.util.concurrent.TimeUnit;

import org.apache.zookeeper_voltpatches.CreateMode;
import org.apache.zookeeper_voltpatches.KeeperException;
import org.apache.zookeeper_voltpatches.KeeperException.NodeExistsException;
import org.apache.zookeeper_voltpatches.WatchedEvent;
import org.apache.zookeeper_voltpatches.Watcher;
import org.apache.zookeeper_voltpatches.Watcher.Event.EventType;
import org.apache.zookeeper_voltpatches.Watcher.Event.KeeperState;
import org.apache.zookeeper_voltpatches.ZooDefs.Ids;
import org.apache.zookeeper_voltpatches.ZooKeeper;
import org.apache.zookeeper_voltpatches.data.Stat;
import org.json_voltpatches.JSONObject;
import org.voltcore.logging.VoltLogger;
import org.voltcore.network.Connection;
import org.voltcore.utils.CoreUtils;
import org.voltdb.catalog.SnapshotSchedule;
import org.voltdb.client.ClientResponse;
import org.voltdb.client.ProcedureCallback;
import org.voltdb.sysprocs.SnapshotSave;

/**
 * A scheduler of automated snapshots and manager of archived and retained snapshots.
 * The new functionality for handling truncation snapshots operates separately from
 * the old automated snapshots. They just share the same event processing threads. Future work
 * should merge them.
 *
 */
public class SnapshotDaemon implements SnapshotCompletionInterest {
    private class TruncationSnapshotAttempt {
        private String path;
        private String nonce;
        private boolean finished;
    }

    static int m_periodicWorkInterval = 2000;
    public static volatile int m_userSnapshotRetryInterval = 30;

    /*
     * Something that initiates procedures for the snapshot daemon.
     */
    public interface DaemonInitiator {
        public void initiateSnapshotDaemonWork(final String procedureName, long clientData, Object params[]);
    };

    private static final VoltLogger hostLog = new VoltLogger("HOST");
    private static final VoltLogger loggingLog = new VoltLogger("LOGGING");
    private final ScheduledThreadPoolExecutor m_es = new ScheduledThreadPoolExecutor( 1, new ThreadFactory() {
            @Override
            public Thread newThread(Runnable r) {
                return new Thread(null, r, "SnapshotDaemon", 131072);
            }
        },
        new java.util.concurrent.ThreadPoolExecutor.DiscardPolicy());

    private ZooKeeper m_zk;
    private DaemonInitiator m_initiator;
    private long m_nextCallbackHandle;
    private String m_truncationSnapshotPath;

    /*
     * Before doing truncation snapshot operations, wait a few seconds
     * to give a few nodes a chance to get into the same state WRT to truncation
     * so that a truncation snapshot will can service multiple truncation requests
     * that arrive at the same time.
     */
    int m_truncationGatheringPeriod = 10;

    private final TreeMap<Long, TruncationSnapshotAttempt> m_truncationSnapshotAttempts =
        new TreeMap<Long, TruncationSnapshotAttempt>();
    private Future<?> m_truncationSnapshotScanTask;

    private TimeUnit m_frequencyUnit;
    private long m_frequencyInMillis;
    private int m_frequency;
    private int m_retain;
    private String m_path;
    private String m_prefix;
    private String m_prefixAndSeparator;
    private Future<?> m_snapshotTask;

    private final HashMap<Long, ProcedureCallback> m_procedureCallbacks = new HashMap<Long, ProcedureCallback>();

    private final SimpleDateFormat m_dateFormat = new SimpleDateFormat("'_'yyyy.MM.dd.HH.mm.ss");

    // true if this SnapshotDaemon is the one responsible for generating
    // snapshots
    private boolean m_isActive = false;
    private long m_nextSnapshotTime;

    /**
     * Don't invoke sysprocs too close together.
     * Keep track of the last call and only do it after
     * enough time has passed.
     */
    private long m_lastSysprocInvocation = System.currentTimeMillis();
    static long m_minTimeBetweenSysprocs = 3000;

    /**
     * List of snapshots on disk sorted by creation time
     */
    final LinkedList<Snapshot> m_snapshots = new LinkedList<Snapshot>();

    /**
     * States the daemon can be in
     *
     */
    enum State {
        /*
         * Initial state
         */
        STARTUP,
        /*
         * Invoked @SnapshotScan, waiting for results.
         * Done once on startup to find number of snapshots on disk
         * at path with prefix
         */
        SCANNING,
        /*
         * Waiting in between snapshots
         */
        WAITING,
        /*
         * Deleting snapshots that are no longer going to be retained.
         */
        DELETING,
        /*
         * Initiated a snapshot. Will call snapshot scan occasionally to find out
         * when it completes.
         */
        SNAPSHOTTING,

        /*
         * Failure state. This state is entered when a sysproc
         * fails and the snapshot Daemon can't recover. An error is logged
         * and the Daemon stops working
         */
        FAILURE;
    }

    private State m_state = State.STARTUP;

    SnapshotDaemon() {
        m_es.setContinueExistingPeriodicTasksAfterShutdownPolicy(false);
        m_es.setExecuteExistingDelayedTasksAfterShutdownPolicy(false);

        m_frequencyUnit = null;
        m_retain = 0;
        m_frequency = 0;
        m_frequencyInMillis = 0;
        m_prefix = null;
        m_path = null;
        m_prefixAndSeparator = null;



        // Register the snapshot status to the StatsAgent
        SnapshotStatus snapshotStatus = new SnapshotStatus();
        VoltDB.instance().getStatsAgent().registerStatsSource(SysProcSelector.SNAPSHOTSTATUS,
                                                              0,
                                                              snapshotStatus);
        VoltDB.instance().getSnapshotCompletionMonitor().addInterest(this);
    }

    public void init(DaemonInitiator initiator, ZooKeeper zk) {
        m_initiator = initiator;
        m_zk = zk;

        try {
            zk.create(VoltZK.nodes_currently_snapshotting, null, Ids.OPEN_ACL_UNSAFE, CreateMode.PERSISTENT);
        } catch (Exception e) {}
        try {
            zk.create(VoltZK.completed_snapshots, null, Ids.OPEN_ACL_UNSAFE, CreateMode.PERSISTENT);
        } catch (Exception e) {}

        // Really shouldn't leak this from a constructor, and twice to boot
        m_es.execute(new Runnable() {
            @Override
            public void run() {
                leaderElection();
            }
        });
    }

    /*
     *  Search for truncation snapshots, after a failure there may be
     *  ones we don't know about, there may be ones from a previous instance etc.
     *  Do this every five minutes as an easy hack to make sure we don't leak them.
     *  Next time groom is called it will delete the old ones after a success.
     */
    private void scanTruncationSnapshots() {
        if (m_truncationSnapshotPath == null) {
            try {
                m_truncationSnapshotPath = new String(m_zk.getData(VoltZK.test_scan_path, false, null), "UTF-8");
            } catch (Exception e) {
                return;
            }
        }

        Object params[] = new Object[1];
        params[0] = m_truncationSnapshotPath;
        long handle = m_nextCallbackHandle++;
        m_procedureCallbacks.put(handle, new ProcedureCallback() {

            @Override
            public void clientCallback(final ClientResponse clientResponse)
                    throws Exception {
                if (clientResponse.getStatus() != ClientResponse.SUCCESS){
                    hostLog.error(clientResponse.getStatusString());
                    return;
                }

                final VoltTable results[] = clientResponse.getResults();
                if (results.length == 1) {
                    setState(State.FAILURE);
                    final VoltTable result = results[0];
                    boolean advanced = result.advanceRow();
                    assert(advanced);
                    assert(result.getColumnCount() == 1);
                    assert(result.getColumnType(0) == VoltType.STRING);
                    loggingLog.error("Snapshot scan failed with failure response: " + result.getString("ERR_MSG"));
                    return;
                }
                assert(results.length == 3);

                final VoltTable snapshots = results[0];
                assert(snapshots.getColumnCount() == 9);

                TreeMap<Long, TruncationSnapshotAttempt> foundSnapshots =
                    new TreeMap<Long, TruncationSnapshotAttempt>();
                while (snapshots.advanceRow()) {
                    final String path = snapshots.getString("PATH");
                    final String nonce = snapshots.getString("NONCE");
                    final Long txnId = snapshots.getLong("TXNID");
                    TruncationSnapshotAttempt snapshotAttempt = new TruncationSnapshotAttempt();
                    snapshotAttempt.path = path;
                    snapshotAttempt.nonce = nonce;
                    foundSnapshots.put(txnId, snapshotAttempt);
                }

                for (Map.Entry<Long, TruncationSnapshotAttempt> entry : foundSnapshots.entrySet()) {
                    if (!m_truncationSnapshotAttempts.containsKey(entry.getKey())) {
                        loggingLog.info("Truncation snapshot scan discovered new snapshot txnid " + entry.getKey() +
                                " path " + entry.getValue().path + " nonce " + entry.getValue().nonce);
                        m_truncationSnapshotAttempts.put(entry.getKey(), entry.getValue());
                    }
                }
            }

        });
        m_initiator.initiateSnapshotDaemonWork("@SnapshotScan", handle, params);
    }

    /*
     * Delete all snapshots older then the last successful snapshot.
     * This only effects snapshots used for log truncation
     */
    private void groomTruncationSnapshots() {
        ArrayList<TruncationSnapshotAttempt> toDelete = new ArrayList<TruncationSnapshotAttempt>();
        boolean foundMostRecentSuccess = false;
        Iterator<Map.Entry<Long, TruncationSnapshotAttempt>> iter =
            m_truncationSnapshotAttempts.descendingMap().entrySet().iterator();
        loggingLog.info("Snapshot daemon grooming truncation snapshots");
        while (iter.hasNext()) {
            Map.Entry<Long, TruncationSnapshotAttempt> entry = iter.next();
            TruncationSnapshotAttempt snapshotAttempt = entry.getValue();
            if (!foundMostRecentSuccess) {
                if (snapshotAttempt.finished) {
                    loggingLog.info("Found most recent successful snapshot txnid " + entry.getKey()
                            + " path " + entry.getValue().path + " nonce " + entry.getValue().nonce);
                    foundMostRecentSuccess = true;
                } else {
                    loggingLog.info("Retaining possible partial snapshot txnid " + entry.getKey()
                            + " path " + entry.getValue().path + " nonce " + entry.getValue().nonce);
                }
            } else {
                loggingLog.info("Deleting old unecessary snapshot txnid " + entry.getKey()
                        + " path " + entry.getValue().path + " nonce " + entry.getValue().nonce);
                toDelete.add(entry.getValue());
                iter.remove();
            }
        }

        String paths[] = new String[toDelete.size()];
        String nonces[] = new String[toDelete.size()];

        int ii = 0;
        for (TruncationSnapshotAttempt attempt : toDelete) {
            paths[ii] = attempt.path;
            nonces[ii++] = attempt.nonce;
        }

        Object params[] =
            new Object[] {
                paths,
                nonces,
                };
        long handle = m_nextCallbackHandle++;
        m_procedureCallbacks.put(handle, new ProcedureCallback() {

            @Override
            public void clientCallback(ClientResponse clientResponse)
                    throws Exception {
                if (clientResponse.getStatus() != ClientResponse.SUCCESS) {
                    hostLog.error(clientResponse.getStatusString());
                }
            }

        });
        m_initiator.initiateSnapshotDaemonWork("@SnapshotDelete", handle, params);
    }

    /**
     * Leader election for snapshots.
     * Leader will watch for truncation and user snapshot requests
     */
    private void leaderElection() {
        loggingLog.info("Starting leader election for snapshot truncation daemon");
        try {
            while (true) {
                Stat stat = m_zk.exists(VoltZK.snapshot_truncation_master, new Watcher() {
                    @Override
                    public void process(WatchedEvent event) {
                        switch(event.getType()) {
                        case NodeDeleted:
                            loggingLog.info("Detected the snapshot truncation leader's ephemeral node deletion");
                            m_es.execute(new Runnable() {
                                @Override
                                public void run() {
                                    leaderElection();
                                }
                            });
                            break;
                            default:
                                break;
                        }
                    }
                });
                if (stat == null) {
                    try {
                        m_zk.create(VoltZK.snapshot_truncation_master, null, Ids.OPEN_ACL_UNSAFE, CreateMode.EPHEMERAL);
                        loggingLog.info("This node was selected as the leader for snapshot truncation");
                        m_truncationSnapshotScanTask = m_es.scheduleWithFixedDelay(new Runnable() {
                            @Override
                            public void run() {
                                try {
                                    scanTruncationSnapshots();
                                } catch (Exception e) {
                                    loggingLog.error("Error during scan and group of truncation snapshots");
                                }
                            }
                        }, 0, 1, TimeUnit.HOURS);
                        truncationRequestExistenceCheck();
                        userSnapshotRequestExistenceCheck();
                        return;
                    } catch (NodeExistsException e) {
                    }
                } else {
                    loggingLog.info("Leader election concluded, a leader already exists");
                    break;
                }
            }
        } catch (Exception e) {
            VoltDB.crashLocalVoltDB("Exception in snapshot daemon electing master via ZK", true, e);
        }
    }

    /*
     * Process the event generated when the node for a truncation request
     * is created, reschedules it for a few seconds later
     */
    private void processTruncationRequestEvent(final WatchedEvent event) {
        if (event.getType() == EventType.NodeCreated) {
            /*
             * Do it 10 seconds later because these requests tend to come in bunches
             * and we want one truncation snapshot to do truncation for all nodes
             * so we don't get them back to back
             */
            m_es.schedule(new Runnable() {
                @Override
                public void run() {
                    processSnapshotTruncationRequestCreated(event);
                }
            }, m_truncationGatheringPeriod, TimeUnit.SECONDS);
            return;
        }
    }

    /*
     * A ZK event occured requestion a truncation snapshot be taken
     */
    private void processSnapshotTruncationRequestCreated(
            final WatchedEvent event) {
        loggingLog.info("Snapshot truncation leader received snapshot truncation request");
        String snapshotPathTemp;
        try {
            snapshotPathTemp = new String(m_zk.getData(VoltZK.truncation_snapshot_path, false, null), "UTF-8");
        } catch (Exception e) {
            loggingLog.error("Unable to retrieve truncation snapshot path from ZK, log can't be truncated");
            return;
        }
        m_truncationSnapshotPath = snapshotPathTemp;
        final String snapshotPath = snapshotPathTemp;
        final long now = System.currentTimeMillis();
        final String nonce = Long.toString(now);
        //Allow nodes to check and see if the nonce incoming for a snapshot is
        //for a truncation snapshot. In that case they will mark the completion node
        //to be for a truncation snapshot. SnapshotCompletionMonitor notices the mark.
        try {
            ByteBuffer payload = ByteBuffer.allocate(8);
            payload.putLong(0, now);
            m_zk.setData(VoltZK.request_truncation_snapshot, payload.array(), -1);
        } catch (Exception e) {
            //Cause a cascading failure?
            VoltDB.crashLocalVoltDB("Setting data on the truncation snapshot request in ZK should never fail", true, e);
        }
        final Object params[] = new Object[3];
        params[0] = snapshotPath;
        params[1] = nonce;
        params[2] = 0;//don't block
        long handle = m_nextCallbackHandle++;

        m_procedureCallbacks.put(handle, new ProcedureCallback() {

            @Override
            public void clientCallback(ClientResponse clientResponse)
                    throws Exception {
                if (clientResponse.getStatus() != ClientResponse.SUCCESS){
                    loggingLog.warn(
                            "Attempt to initiate a truncation snapshot was not successful: " +
                            clientResponse.getStatusString());
                    loggingLog.warn("Retrying log truncation snapshot in 5 minutes");
                    /*
                     * Try again in a few minute
                     */
                    m_es.schedule(new Runnable() {
                        @Override
                        public void run() {
                            processTruncationRequestEvent(event);
                        }
                    }, 5, TimeUnit.MINUTES);
                    return;
                }

                final VoltTable results[] = clientResponse.getResults();
                final VoltTable result = results[0];
                boolean success = true;
                if (result.getColumnCount() == 1) {
                    boolean advanced = result.advanceRow();
                    assert(advanced);
                    assert(result.getColumnCount() == 1);
                    assert(result.getColumnType(0) == VoltType.STRING);
                    loggingLog.error("Snapshot failed with failure response: " + result.getString(0));
                    success = false;
                }

                //assert(result.getColumnName(1).equals("TABLE"));
                if (success) {
                    while (result.advanceRow()) {
                        if (!result.getString("RESULT").equals("SUCCESS")) {
                            success = false;
                            loggingLog.warn("Snapshot save feasibility test failed for host "
                                    + result.getLong("HOST_ID") + " table " + result.getString("TABLE") +
                                    " with error message " + result.getString("ERR_MSG"));
                        }
                    }
                }

                if (success) {
                    /*
                     * Race to create the completion node before deleting
                     * the request node so that we can guarantee that the
                     * completion node will have the correct information
                     */
                    JSONObject obj = new JSONObject(clientResponse.getAppStatusString());
                    final long snapshotTxnId = Long.valueOf(obj.getLong("txnId"));
                    int hosts = VoltDB.instance().getSiteTracker()
                                      .getAllHosts().size();
                    try {
                        m_zk.delete(VoltZK.request_truncation_snapshot, -1);
                    } catch (Exception e) {
                        VoltDB.crashLocalVoltDB(
                                "Unexpected error deleting truncation snapshot request", true, e);
                    }
                    SnapshotSaveAPI.createSnapshotCompletionNode(nonce, snapshotTxnId,
                                                                 true, hosts);
                    try {
                        TruncationSnapshotAttempt snapshotAttempt =
                            m_truncationSnapshotAttempts.get(snapshotTxnId);
                        if (snapshotAttempt == null) {
                            snapshotAttempt = new TruncationSnapshotAttempt();
                            m_truncationSnapshotAttempts.put(snapshotTxnId, snapshotAttempt);
                        }
                        snapshotAttempt.nonce = nonce;
                        snapshotAttempt.path = snapshotPath;
                    } finally {
                        try {
                            truncationRequestExistenceCheck();
                        } catch (Exception e) {
                            VoltDB.crashLocalVoltDB(
                                    "Unexpected error checking for existence of truncation snapshot request"
                                    , true, e);
                        }
                    }
                } else {
                    loggingLog.info("Retrying log truncation snapshot in 60 seconds");
                    /*
                     * Try again in a few minutes
                     */
                    m_es.schedule(new Runnable() {
                        @Override
                        public void run() {
                            processTruncationRequestEvent(event);
                        }
                    }, 1, TimeUnit.MINUTES);
                }
            }

        });
        m_initiator.initiateSnapshotDaemonWork("@SnapshotSave", handle, params);
        return;
    }

    /*
     * Watcher that handles changes to the ZK node for
     * internal truncation snapshot requests
     */
    private final Watcher m_truncationRequestExistenceWatcher = new Watcher() {

        @Override
        public void process(final WatchedEvent event) {
            if (event.getState() == KeeperState.Disconnected) return;

            m_es.execute(new Runnable() {
                @Override
                public void run() {
                    processTruncationRequestEvent(event);
                }
            });
        }
    };

    /*
     * Watcher that handles events to the user snapshot request node
     * in ZK
     */
    private final Watcher m_userSnapshotRequestExistenceWatcher = new Watcher() {

        @Override
        public void process(final WatchedEvent event) {
            if (event.getState() == KeeperState.Disconnected) return;

            m_es.execute(new Runnable() {
                @Override
                public void run() {
                    try {
                        processUserSnapshotRequestEvent(event);
                    } catch (Exception e) {
                        VoltDB.crashLocalVoltDB("Error processing user snapshot request event", false, e);
                    }
                }
            });
        }
    };

    /*
     * Process the event generated when the node for a user snapshot request
     * is created.
     */
    private void processUserSnapshotRequestEvent(final WatchedEvent event) throws Exception {
        if (event.getType() == EventType.NodeCreated) {
            byte data[] = m_zk.getData(event.getPath(), false, null);
            String jsonString = new String(data, "UTF-8");
            final JSONObject jsObj = new JSONObject(jsonString);
            final String requestId = jsObj.getString("requestId");
            /*
             * Going to reuse the request object, remove the requestId
             * field now that it is consumed
             */
            jsObj.remove("requestId");
            final long handle = m_nextCallbackHandle++;
            m_procedureCallbacks.put(handle, new ProcedureCallback() {

                @Override
                public void clientCallback(ClientResponse clientResponse)
                        throws Exception {
                    /*
                     * If there is an error then we are done.
                     */
                    if (clientResponse.getStatus() != ClientResponse.SUCCESS) {
                        ClientResponseImpl rimpl = (ClientResponseImpl)clientResponse;
                        ByteBuffer buf = ByteBuffer.allocate(rimpl.getSerializedSize());
                        m_zk.create(
                                VoltZK.user_snapshot_response + requestId,
                                rimpl.flattenToBuffer(buf).array(),
                                Ids.OPEN_ACL_UNSAFE,
                                CreateMode.PERSISTENT);
                        //Reset the watch
                        userSnapshotRequestExistenceCheck();
                    }

                    /*
                     * Now analyze the response. If a snapshot was in progress
                     * we have to reattempt it later, and send a response to the client
                     * saying it was queued. Otherwise, forward the response
                     * failure/success to the client.
                     */
                    if (isSnapshotInProgressResponse(clientResponse)) {
                        scheduleSnapshotForLater( jsObj.toString(4), requestId, true);
                    } else {
                        ClientResponseImpl rimpl = (ClientResponseImpl)clientResponse;
                        ByteBuffer buf = ByteBuffer.allocate(rimpl.getSerializedSize());
                        m_zk.create(
                                VoltZK.user_snapshot_response + requestId,
                                rimpl.flattenToBuffer(buf).array(),
                                Ids.OPEN_ACL_UNSAFE,
                                CreateMode.PERSISTENT);
                        //Reset the watch
                        userSnapshotRequestExistenceCheck();
                    }
                }
            });
            m_initiator.initiateSnapshotDaemonWork(
                    "@SnapshotSave",
                    handle,
                    new Object[] { jsObj.toString(4) });
            return;
        }
    }

    /*
     * Schedule a user snapshot request for later since the database was busy.
     * Continue doing this as long as the error response returned by the DB is snapshot in progress.
     * Since the snapshot is being scheduled for later we will send an immediate response to the client
     * via ZK relay.
     */
    private void scheduleSnapshotForLater(
            final String requestObj,
            final String requestId,
            final boolean isFirstAttempt
            ) throws Exception {
        /*
         * Only need to send the queue response the first time we attempt to schedule the snapshot
         * for later. It may be necessary to reschedule via this function multiple times.
         */
        if (isFirstAttempt) {
            hostLog.info("A user snapshot request could not be immediately fulfilled and will be reattempted later");
            /*
             * Construct a result to send to the client right now via ZK
             * saying we queued it to run later
             */
            VoltTable result = SnapshotSave.constructNodeResultsTable();
            result.addRow(-1,
                    CoreUtils.getHostnameOrAddress(),
                    "",
                    "SUCCESS",
                    "SNAPSHOT REQUEST QUEUED");
            final ClientResponseImpl queuedResponse =
                new ClientResponseImpl(ClientResponseImpl.SUCCESS,
                                       new VoltTable[] { result },
                                       "Snapshot request could not be fulfilled because a snapshot " +
                                         "is in progress. It was queued for execution",
                                       0);
            ByteBuffer buf = ByteBuffer.allocate(queuedResponse.getSerializedSize());
            m_zk.create(VoltZK.user_snapshot_response + requestId,
                        queuedResponse.flattenToBuffer(buf).array(),
                        Ids.OPEN_ACL_UNSAFE,
                        CreateMode.PERSISTENT);
        }

        /*
         * Now queue the request for later
         */
        final Runnable r = new Runnable() {
            @Override
            public void run() {
                try {
                    /*
                     * Construct a callback to handle the response to the
                     * @SnapshotSave invocation that will reattempt the user snapshot
                     */
                    final long handle = m_nextCallbackHandle++;
                    m_procedureCallbacks.put(handle, new ProcedureCallback() {
                        @Override
                        public void clientCallback(ClientResponse clientResponse)
                                throws Exception {
                            /*
                             * If there is an error then we are done
                             * attempting this user snapshot. The params must be bad
                             * or things are broken.
                             */
                            if (clientResponse.getStatus() != ClientResponse.SUCCESS) {
                                hostLog.error(clientResponse.getStatusString());
                                //Reset the watch, in case this is recoverable
                                userSnapshotRequestExistenceCheck();
                            }

                            VoltTable results[] = clientResponse.getResults();
                            //Do this check to avoid an NPE
                            if (results == null || results.length == 0 || results[0].getRowCount() < 1) {
                                hostLog.error("Queued user snapshot request reattempt received an unexpected response" +
                                        " and will not be reattempted");
                                /*
                                 * Don't think this should happen, reset the watch to allow later requests
                                 */
                                userSnapshotRequestExistenceCheck();
                            }

                            VoltTable result = results[0];
                            boolean snapshotInProgress = false;
                            boolean haveFailure = false;
                            while (result.advanceRow()) {
                                if (result.getString("RESULT").equals("FAILURE")) {
                                    if (result.getString("ERR_MSG").equals("SNAPSHOT IN PROGRESS")) {
                                        snapshotInProgress = true;
                                    } else {
                                        haveFailure = true;
                                    }
                                }
                            }

                            /*
                             * If a snapshot was in progress, reattempt later, otherwise,
                             * if there was a failure, abort the attempt and log.
                             */
                            if (snapshotInProgress) {
                                hostLog.info("Queued user snapshot was reattempted, but a snapshot was " +
                                        " still in progress. It will be reattempted.");
                                //Turtles all the way down
                                scheduleSnapshotForLater(
                                        requestObj,
                                        null,//null because it shouldn't be used, request already responded to
                                        false);
                            } else if (haveFailure) {
                                hostLog.info("Queued user snapshot was attempted, but there was a failure.");
                                //Reset the watch, in case this is recoverable
                                userSnapshotRequestExistenceCheck();
                                //Log the details of the failure, after resetting the watch in case of some odd NPE
                                result.resetRowPosition();
                                hostLog.info(result);
                            } else {
                            /*
                             * Snapshot was started no problem, reset the watch for new requests
                             */
                                userSnapshotRequestExistenceCheck();
                            }
                        }
                    });

                    m_initiator.initiateSnapshotDaemonWork("@SnapshotSave", handle,
                            new Object[] { requestObj });
                } catch (Exception e) {
                }
            }
        };
        m_es.schedule(r, m_userSnapshotRetryInterval, TimeUnit.SECONDS);
    }

    /*
     * Check a client response to and determine if it is a snapshot in progress response
     * to a snapshot request
     */
    private boolean isSnapshotInProgressResponse(
            ClientResponse response) {
        if (response.getStatus() != ClientResponse.SUCCESS) {
            return false;
        }

        if (response.getResults() == null) {
            return false;
        }

        if (response.getResults().length < 1) {
            return false;
        }

        VoltTable results = response.getResults()[0];
        if (results.getRowCount() < 1) {
            return false;
        }

        boolean snapshotInProgress = false;
        while (results.advanceRow()) {
            if (results.getString("RESULT").equals("FAILURE")) {
                if (results.getString("ERR_MSG").equals("SNAPSHOT IN PROGRESS")) {
                    snapshotInProgress = true;
                }
            }
        }
        return snapshotInProgress;
    }

    /*
     * Set the watch in ZK on the node that represents an internal request
     * for a truncation snapshot
     */
    void truncationRequestExistenceCheck() throws KeeperException, InterruptedException {
        if (m_zk.exists(VoltZK.request_truncation_snapshot, m_truncationRequestExistenceWatcher) != null) {
            processTruncationRequestEvent(new WatchedEvent(
                    EventType.NodeCreated,
                    KeeperState.SyncConnected,
                    VoltZK.snapshot_truncation_master));
        }
    }

    /*
     * Set the watch in ZK on the node that represents a user
     * request for a snapshot
     */
    void userSnapshotRequestExistenceCheck() throws Exception {
        m_zk.delete(VoltZK.user_snapshot_request, -1, null, null);
        if (m_zk.exists(VoltZK.user_snapshot_request, m_userSnapshotRequestExistenceWatcher) != null) {
            processUserSnapshotRequestEvent(new WatchedEvent(
                    EventType.NodeCreated,
                    KeeperState.SyncConnected,
                    VoltZK.user_snapshot_request));
        }
    }

    /**
     * Make this SnapshotDaemon responsible for generating snapshots
     */
    public Future<Void> makeActive(final SnapshotSchedule schedule)
    {
        return m_es.submit(new Callable<Void>() {
            @Override
            public Void call() throws Exception {
                makeActivePrivate(schedule);
                return null;
            }
        });
    }

    private void makeActivePrivate(final SnapshotSchedule schedule) {
        m_isActive = true;
        m_frequency = schedule.getFrequencyvalue();
        m_retain = schedule.getRetain();
        m_path = schedule.getPath();
        m_prefix = schedule.getPrefix();
        m_prefixAndSeparator = m_prefix + "_";
        final String frequencyUnitString = schedule.getFrequencyunit().toLowerCase();
        assert(frequencyUnitString.length() == 1);
        final char frequencyUnit = frequencyUnitString.charAt(0);

        switch (frequencyUnit) {
        case 's':
            m_frequencyUnit = TimeUnit.SECONDS;
            break;
        case 'm':
            m_frequencyUnit = TimeUnit.MINUTES;
            break;
        case 'h':
            m_frequencyUnit = TimeUnit.HOURS;
            break;
            default:
                throw new RuntimeException("Frequency unit " + frequencyUnitString + "" +
                        " in snapshot schedule is not one of d,m,h");
        }
        m_frequencyInMillis = TimeUnit.MILLISECONDS.convert( m_frequency, m_frequencyUnit);
        m_nextSnapshotTime = System.currentTimeMillis() + m_frequencyInMillis;
        m_es.scheduleAtFixedRate(new Runnable() {
            @Override
            public void run() {
                try {
                    doPeriodicWork(System.currentTimeMillis());
                } catch (Exception e) {

                }
            }
        }, 0, m_periodicWorkInterval, TimeUnit.MILLISECONDS);
    }

    public void makeInactive() {
        m_es.execute(new Runnable() {
            @Override
            public void run() {
                m_isActive = false;
                m_snapshots.clear();
            }
        });
    }

    private class Snapshot implements Comparable<Snapshot> {
        private final String path;
        private final String nonce;
        private final Long txnId;

        private Snapshot (String path, String nonce, Long txnId) {
            this.path = path;
            this.nonce = nonce;
            this.txnId = txnId;
        }

        @Override
        public int compareTo(Snapshot o) {
            return txnId.compareTo(o.txnId);
        }

        @Override
        public String toString() {
            return path + "/" + nonce;
        }
    }

    /**
     * Invoked by the client interface occasionally. Returns null
     * if nothing needs to be done or the name of a sysproc along with procedure parameters
     * if there is work to be done. Responses come back later via invocations
     * of processClientResponse
     * @param now Current time
     * @return null if there is no work to do or a sysproc with parameters if there is work
     */
    private void doPeriodicWork(final long now) {
        if (!m_isActive)
        {
            setState(State.STARTUP);
            return;
        }

        if (m_frequencyUnit == null) {
            return;
        }

        if (m_state == State.STARTUP) {
            initiateSnapshotScan();
        } else if (m_state == State.SCANNING) {
            return;
        } else if (m_state == State.FAILURE) {
            return;
        } else if (m_state == State.WAITING){
            processWaitingPeriodicWork(now);
        } else if (m_state == State.SNAPSHOTTING) {
            return;
        } else if (m_state == State.DELETING){
            return;
        }
    }

    /**
     * Do periodic work when the daemon is in the waiting state. The
     * daemon paces out sysproc invocations over time
     * to avoid disrupting regular work. If the time for the next
     * snapshot has passed it attempts to initiate a new snapshot.
     * If there are too many snapshots being retains it attempts to delete
     * the extras. Then it attempts to initiate a new snapshot if
     * one is due
     */
    private void processWaitingPeriodicWork(long now) {
        if (now - m_lastSysprocInvocation < m_minTimeBetweenSysprocs) {
            return;
        }

        if (m_snapshots.size() > m_retain) {
            //Quick hack to make sure we don't delete while the snapshot is running.
            //Deletes work really badly during a snapshot because the FS is occupied
            if (SnapshotSiteProcessor.ExecutionSitesCurrentlySnapshotting.get() > 0) {
                m_lastSysprocInvocation = System.currentTimeMillis() + 3000;
                return;
            }
            deleteExtraSnapshots();
            return;
        }

        if (m_nextSnapshotTime < now) {
            initiateNextSnapshot(now);
            return;
        }
    }

    private void initiateNextSnapshot(long now) {
        setState(State.SNAPSHOTTING);
        m_lastSysprocInvocation = now;
        final Date nowDate = new Date(now);
        final String dateString = m_dateFormat.format(nowDate);
        final String nonce = m_prefix + dateString;
        Object params[] = new Object[3];
        params[0] = m_path;
        params[1] = nonce;
        params[2] = 0;//don't block
        m_snapshots.offer(new Snapshot(m_path, nonce, now));
        long handle = m_nextCallbackHandle++;
        m_procedureCallbacks.put(handle, new ProcedureCallback() {

            @Override
            public void clientCallback(final ClientResponse clientResponse)
                    throws Exception {
                processClientResponsePrivate(clientResponse);
            }

        });
        m_initiator.initiateSnapshotDaemonWork("@SnapshotSave", handle, params);
    }

    /**
     * Invoke the @SnapshotScan system procedure to discover
     * snapshots on disk that are managed by this daemon
     * @return
     */
    private void initiateSnapshotScan() {
        m_lastSysprocInvocation = System.currentTimeMillis();
        Object params[] = new Object[1];
        params[0] = m_path;
        setState(State.SCANNING);
        long handle = m_nextCallbackHandle++;
        m_procedureCallbacks.put(handle, new ProcedureCallback() {

            @Override
            public void clientCallback(final ClientResponse clientResponse)
                    throws Exception {
                processClientResponsePrivate(clientResponse);
            }

        });
        m_initiator.initiateSnapshotDaemonWork("@SnapshotScan", handle, params);
    }

    /**
     * Process responses to sysproc invocations generated by this daemon
     * via processPeriodicWork
     * @param response
     * @return
     */
    public Future<Void> processClientResponse(final ClientResponse response, final long handle) {
        return m_es.submit(new Callable<Void>() {
            @Override
            public Void call() throws Exception {
                try {
                    m_procedureCallbacks.remove(handle).clientCallback(response);
                } catch (Exception e) {
                    hostLog.warn("Error when SnapshotDaemon invoked callback for a procedure invocation", e);
                    throw e;
                }
                return null;
            }
        });
    }

    private void processClientResponsePrivate(ClientResponse response) {
        if (m_frequencyUnit == null) {
            throw new RuntimeException("SnapshotDaemon received a response when it has not been configured to run");
        }

        if (m_state == State.STARTUP) {
            throw new RuntimeException("SnapshotDaemon received a response in the startup state");
        } else if (m_state == State.SCANNING) {
            processScanResponse(response);
        } else if (m_state == State.FAILURE) {
            return;
        } else if (m_state == State.DELETING){
            processDeleteResponse(response);
            return;
        } else if (m_state == State.SNAPSHOTTING){
            processSnapshotResponse(response);
            return;
        }
    }

    /**
     * Confirm and log that the snapshot was a success
     * @param response
     */
    private void processSnapshotResponse(ClientResponse response) {
        setState(State.WAITING);
        final long now = System.currentTimeMillis();
        m_nextSnapshotTime += m_frequencyInMillis;
        if (m_nextSnapshotTime < now) {
            m_nextSnapshotTime = now - 1;
        }

        if (response.getStatus() != ClientResponse.SUCCESS){
            setState(State.FAILURE);
            logFailureResponse("Snapshot failed", response);
            return;
        }

        final VoltTable results[] = response.getResults();
        final VoltTable result = results[0];

        if (result.getColumnCount() == 1) {
            boolean advanced = result.advanceRow();
            assert(advanced);
            assert(result.getColumnCount() == 1);
            assert(result.getColumnType(0) == VoltType.STRING);
            hostLog.error("Snapshot failed with failure response: " + result.getString(0));
            m_snapshots.removeLast();
            return;
        }

        //assert(result.getColumnName(1).equals("TABLE"));
        boolean success = true;
        while (result.advanceRow()) {
            if (!result.getString("RESULT").equals("SUCCESS")) {
                success = false;
                hostLog.warn("Snapshot save feasibility test failed for host "
                        + result.getLong("HOST_ID") + " table " + result.getString("TABLE") +
                        " with error message " + result.getString("ERR_MSG"));
            }
        }
        if (!success) {
            m_snapshots.removeLast();
        }
    }

    /**
     * Process a response to a request to delete snapshots.
     * Always transitions to the waiting state even if the delete
     * fails. This ensures the system will continue to snapshot
     * until the disk is full in the event that there is an administration
     * error or a bug.
     * @param response
     */
    private void processDeleteResponse(ClientResponse response) {
        //Continue snapshotting even if a delete fails.
        setState(State.WAITING);
        if (response.getStatus() != ClientResponse.SUCCESS){
            /*
             * The delete may fail but the procedure should at least return success...
             */
            setState(State.FAILURE);
            logFailureResponse("Delete of snapshots failed", response);
            return;
        }

        final VoltTable results[] = response.getResults();
        assert(results.length > 0);
        if (results[0].getColumnCount() == 1) {
            final VoltTable result = results[0];
            boolean advanced = result.advanceRow();
            assert(advanced);
            assert(result.getColumnCount() == 1);
            assert(result.getColumnType(0) == VoltType.STRING);
            hostLog.error("Snapshot delete failed with failure response: " + result.getString("ERR_MSG"));
            return;
        }
    }

    /**
     * Process the response to a snapshot scan. Find the snapshots
     * that are managed by this daemon by path and nonce
     * and add it the list. Initiate a delete of any that should
     * not be retained
     * @param response
     * @return
     */
    private void processScanResponse(ClientResponse response) {
        if (response.getStatus() != ClientResponse.SUCCESS){
            setState(State.FAILURE);
            logFailureResponse("Initial snapshot scan failed", response);
            return;
        }

        final VoltTable results[] = response.getResults();
        if (results.length == 1) {
            setState(State.FAILURE);
            final VoltTable result = results[0];
            boolean advanced = result.advanceRow();
            assert(advanced);
            assert(result.getColumnCount() == 1);
            assert(result.getColumnType(0) == VoltType.STRING);
            hostLog.error("Initial snapshot scan failed with failure response: " + result.getString("ERR_MSG"));
            return;
        }
        assert(results.length == 3);

        final VoltTable snapshots = results[0];
        assert(snapshots.getColumnCount() == 9);

        final File myPath = new File(m_path);
        while (snapshots.advanceRow()) {
            final String path = snapshots.getString("PATH");
            final File pathFile = new File(path);
            if (pathFile.equals(myPath)) {
                final String nonce = snapshots.getString("NONCE");
                if (nonce.startsWith(m_prefixAndSeparator)) {
                    final Long txnId = snapshots.getLong("TXNID");
                    m_snapshots.add(new Snapshot(path, nonce, txnId));
                }
            }
        }

        java.util.Collections.sort(m_snapshots);

        deleteExtraSnapshots();
    }

    /**
     * Check if there are extra snapshots and initiate deletion
     * @return
     */
    private void deleteExtraSnapshots() {
        if (m_snapshots.size() <= m_retain) {
            setState(State.WAITING);
        } else {
            m_lastSysprocInvocation = System.currentTimeMillis();
            setState(State.DELETING);
            final int numberToDelete = m_snapshots.size() - m_retain;
            String pathsToDelete[] = new String[numberToDelete];
            String noncesToDelete[] = new String[numberToDelete];
            for (int ii = 0; ii < numberToDelete; ii++) {
                final Snapshot s = m_snapshots.poll();
                pathsToDelete[ii] = s.path;
                noncesToDelete[ii] = s.nonce;
                hostLog.info("Snapshot daemon deleting " + s.nonce);
            }
            Object params[] =
                new Object[] {
                    pathsToDelete,
                    noncesToDelete,
                    };
            long handle = m_nextCallbackHandle++;
            m_procedureCallbacks.put(handle, new ProcedureCallback() {

                @Override
                public void clientCallback(final ClientResponse clientResponse)
                        throws Exception {
                    processClientResponsePrivate(clientResponse);
                }

            });
            m_initiator.initiateSnapshotDaemonWork("@SnapshotDelete", handle, params);
        }
    }

    private void logFailureResponse(String message, ClientResponse response) {
        hostLog.error(message, response.getException());
        if (response.getStatusString() != null) {
            hostLog.error(response.getStatusString());
        }
    }

    State getState() {
        return m_state;
    }

    void setState(State state) {
        m_state = state;
    }

    public void shutdown() throws InterruptedException {
        if (m_snapshotTask != null) {
            m_snapshotTask.cancel(false);
        }
        if (m_truncationSnapshotScanTask != null) {
            m_truncationSnapshotScanTask.cancel(false);
        }

        m_es.shutdown();
        m_es.awaitTermination(Long.MAX_VALUE, TimeUnit.DAYS);
    }

    /*
     * If we are the leader, go ahead an create the procedure invocation to do the work.
     * We aren't going to journal this in ZK. if the leader dies there will be no
     * one to try and complete the work. C'est la vie.
     */
    public void requestUserSnapshot(final StoredProcedureInvocation invocation, final Connection c) {
        m_es.submit(new Runnable() {
            @Override
            public void run() {
                submitUserSnapshotRequest(invocation, c);
            }
        });
    }

    private void submitUserSnapshotRequest(final StoredProcedureInvocation invocation, final Connection c) {
        Object params[] = invocation.getParams().toArray();

        /*
         * Dang it, have to parse the params here to validate
         */
        if (params.length != 3 && params.length != 1) {
            final ClientResponseImpl errorResponse =
                new ClientResponseImpl(ClientResponseImpl.GRACEFUL_FAILURE,
                                       new VoltTable[0],
                                       "@SnapshotSave requires 3 parameters or alternatively a single JSON blob. " +
                                       "Path, nonce, and blocking",
                                       invocation.clientHandle);
            ByteBuffer buf = ByteBuffer.allocate(errorResponse.getSerializedSize() + 4);
            buf.putInt(buf.capacity() - 4);
            errorResponse.flattenToBuffer(buf).flip();
            c.writeStream().enqueue(buf);
            return;
        }

        if (params[0] == null) {
            final ClientResponseImpl errorResponse =
                new ClientResponseImpl(ClientResponseImpl.GRACEFUL_FAILURE,
                                       new VoltTable[0],
                                       "@SnapshotSave path is null",
                                       invocation.clientHandle);
            ByteBuffer buf = ByteBuffer.allocate(errorResponse.getSerializedSize() + 4);
            buf.putInt(buf.capacity() - 4);
            errorResponse.flattenToBuffer(buf).flip();
            c.writeStream().enqueue(buf);
            return;
        }

<<<<<<< HEAD
        if (params.length == 3) {
            if (params[1] == null) {
                final ClientResponseImpl errorResponse =
                    new ClientResponseImpl(ClientResponseImpl.GRACEFUL_FAILURE,
                                           new VoltTable[0],
                                           "@SnapshotSave nonce is null",
                                           invocation.clientHandle);
                c.writeStream().enqueue(errorResponse);
                return;
            }

            if (params[2] == null) {
                final ClientResponseImpl errorResponse =
                    new ClientResponseImpl(ClientResponseImpl.GRACEFUL_FAILURE,
                                           new VoltTable[0],
                                           "@SnapshotSave blocking is null",
                                           invocation.clientHandle);
                c.writeStream().enqueue(errorResponse);
                return;
            }
=======
        if (params[1] == null) {
            final ClientResponseImpl errorResponse =
                new ClientResponseImpl(ClientResponseImpl.GRACEFUL_FAILURE,
                                       new VoltTable[0],
                                       "@SnapshotSave nonce is null",
                                       invocation.clientHandle);
            ByteBuffer buf = ByteBuffer.allocate(errorResponse.getSerializedSize() + 4);
            buf.putInt(buf.capacity() - 4);
            errorResponse.flattenToBuffer(buf).flip();
            c.writeStream().enqueue(buf);
            return;
        }

        if (params[2] == null) {
            final ClientResponseImpl errorResponse =
                new ClientResponseImpl(ClientResponseImpl.GRACEFUL_FAILURE,
                                       new VoltTable[0],
                                       "@SnapshotSave blocking is null",
                                       invocation.clientHandle);
            ByteBuffer buf = ByteBuffer.allocate(errorResponse.getSerializedSize() + 4);
            buf.putInt(buf.capacity() - 4);
            errorResponse.flattenToBuffer(buf).flip();
            c.writeStream().enqueue(buf);
            return;
>>>>>>> 3eeb230f
        }

        if (!(params[0] instanceof String)) {
            final ClientResponseImpl errorResponse =
                new ClientResponseImpl(ClientResponseImpl.GRACEFUL_FAILURE,
                                       new VoltTable[0],
                                       "@SnapshotSave path param is a " + params[0].getClass().getSimpleName() +
                                           " and should be a java.lang.String",
                                       invocation.clientHandle);
            ByteBuffer buf = ByteBuffer.allocate(errorResponse.getSerializedSize() + 4);
            buf.putInt(buf.capacity() - 4);
            errorResponse.flattenToBuffer(buf).flip();
            c.writeStream().enqueue(buf);
            return;
        }

<<<<<<< HEAD
        if (params.length == 3) {
            if (!(params[1] instanceof String)) {
                final ClientResponseImpl errorResponse =
                    new ClientResponseImpl(ClientResponseImpl.GRACEFUL_FAILURE,
                                           new VoltTable[0],
                                           "@SnapshotSave nonce param is a " + params[0].getClass().getSimpleName() +
                                               " and should be a java.lang.String",
                                           invocation.clientHandle);
                c.writeStream().enqueue(errorResponse);
                return;
            }

            if (!(params[2] instanceof Byte ||
                    params[2] instanceof Short ||
                    params[2] instanceof Integer ||
                    params[2] instanceof Long)) {
                final ClientResponseImpl errorResponse =
                    new ClientResponseImpl(ClientResponseImpl.GRACEFUL_FAILURE,
                                           new VoltTable[0],
                                           "@SnapshotSave blocking param is a " + params[0].getClass().getSimpleName() +
                                               " and should be a java.lang.[Byte|Short|Integer|Long]",
                                           invocation.clientHandle);
                c.writeStream().enqueue(errorResponse);
                return;
            }
=======
        if (!(params[1] instanceof String)) {
            final ClientResponseImpl errorResponse =
                new ClientResponseImpl(ClientResponseImpl.GRACEFUL_FAILURE,
                                       new VoltTable[0],
                                       "@SnapshotSave nonce param is a " + params[0].getClass().getSimpleName() +
                                           " and should be a java.lang.String",
                                       invocation.clientHandle);
            ByteBuffer buf = ByteBuffer.allocate(errorResponse.getSerializedSize() + 4);
            buf.putInt(buf.capacity() - 4);
            errorResponse.flattenToBuffer(buf).flip();
            c.writeStream().enqueue(buf);
            return;
        }

        if (!(params[2] instanceof Byte ||
                params[2] instanceof Short ||
                params[2] instanceof Integer ||
                params[2] instanceof Long)) {
            final ClientResponseImpl errorResponse =
                new ClientResponseImpl(ClientResponseImpl.GRACEFUL_FAILURE,
                                       new VoltTable[0],
                                       "@SnapshotSave blocking param is a " + params[0].getClass().getSimpleName() +
                                           " and should be a java.lang.[Byte|Short|Integer|Long]",
                                       invocation.clientHandle);
            ByteBuffer buf = ByteBuffer.allocate(errorResponse.getSerializedSize() + 4);
            buf.putInt(buf.capacity() - 4);
            errorResponse.flattenToBuffer(buf).flip();
            c.writeStream().enqueue(buf);
            return;
>>>>>>> 3eeb230f
        }

        boolean requestExists = false;
        try {
            String path;
            String nonce;
            byte blocking;
            if (params.length == 1) {
                JSONObject jsObj = new JSONObject((String)params[0]);
                path = jsObj.getString("path");
                nonce = jsObj.getString("nonce");
                blocking = (byte)(jsObj.optBoolean("block", false) ? 1 : 0);
            } else {
                path = (String)params[0];
                nonce = (String)params[1];
                blocking = ((Number)params[2]).byteValue();
            }
            final JSONObject jsObj = new JSONObject();
            jsObj.put("path", path);
            jsObj.put("nonce", nonce);
            jsObj.put("block", blocking == 1 ? true: false);
            final String requestId = java.util.UUID.randomUUID().toString();
            jsObj.put("requestId", requestId);
            String zkString = jsObj.toString(4);
            byte zkBytes[] = zkString.getBytes("UTF-8");
            m_zk.create(VoltZK.user_snapshot_request, zkBytes, Ids.OPEN_ACL_UNSAFE, CreateMode.PERSISTENT);
            registerUserSnapshotResponseWatch(requestId, invocation, c);
        } catch (KeeperException.NodeExistsException e) {
            requestExists = true;
        } catch (Exception e) {
            VoltDB.crashLocalVoltDB("Exception while attempting to create user snapshot request in ZK", true, e);
        }

        if (requestExists) {
            VoltTable result = org.voltdb.sysprocs.SnapshotSave.constructNodeResultsTable();
            result.addRow(-1,
                    CoreUtils.getHostnameOrAddress(),
                    "",
                    "FAILURE",
                    "SNAPSHOT IN PROGRESS");
            final ClientResponseImpl errorResponse =
                new ClientResponseImpl(ClientResponseImpl.SUCCESS,
                                       new VoltTable[] { result },
                                       "A request to perform a user snapshot already exists",
                                       invocation.clientHandle);
            ByteBuffer buf = ByteBuffer.allocate(errorResponse.getSerializedSize() + 4);
            buf.putInt(buf.capacity() - 4);
            errorResponse.flattenToBuffer(buf).flip();
            c.writeStream().enqueue(buf);
            return;
        }
    }

    private void registerUserSnapshotResponseWatch(
            final String requestId,
            final StoredProcedureInvocation invocation,
            final Connection c
            ) throws Exception {
        final String responseNode = VoltZK.user_snapshot_response + requestId;
        Stat exists = m_zk.exists(responseNode, new Watcher() {
            @Override
            public void process(final WatchedEvent event) {
                if (event.getState() == KeeperState.Disconnected) return;
                switch (event.getType()) {
                case NodeCreated:
                    m_es.submit(new Runnable() {
                        @Override
                        public void run() {
                            try {
                                processUserSnapshotRequestResponse(
                                            event,
                                            invocation,
                                            c);
                            } catch (Exception e) {
                                VoltDB.crashLocalVoltDB(
                                        "Error retrieving user snapshot request response from ZK",
                                        true,
                                        e);
                            }
                        }
                    });
                    break;
                    default:
                }
            }
        });

        if (exists != null) {
            processUserSnapshotRequestResponse(
                    new WatchedEvent(
                        EventType.NodeCreated,
                        KeeperState.SyncConnected,
                        responseNode),
                        invocation,
                        c);
        }
    }

    void processUserSnapshotRequestResponse(
            final WatchedEvent event,
            final StoredProcedureInvocation invocation,
            final Connection c) throws Exception {
        byte responseBytes[] = m_zk.getData(event.getPath(), false, null);
        try {
            m_zk.delete(event.getPath(), -1, null, null);
        } catch (Exception e) {
            hostLog.error("Error cleaning up user snapshot request response in ZK", e);
        }
        ByteBuffer buf = ByteBuffer.wrap(responseBytes);
        ClientResponseImpl response = new ClientResponseImpl();
        response.initFromBuffer(buf);
        response.setClientHandle(invocation.clientHandle);
        // Not sure if we need to preserve the original byte buffer here, playing it safe
        ByteBuffer buf2 = ByteBuffer.allocate(response.getSerializedSize() + 4);
        buf2.putInt(buf2.capacity() - 4);
        response.flattenToBuffer(buf2).flip();
        c.writeStream().enqueue(buf2);
    }

    @Override
    public CountDownLatch snapshotCompleted(final String nonce, final long txnId, final boolean truncation) {
        if (!truncation) {
            return new CountDownLatch(0);
        }
        final CountDownLatch latch = new CountDownLatch(1);
        m_es.execute(new Runnable() {
            @Override
            public void run() {
                try {
                    TruncationSnapshotAttempt snapshotAttempt = m_truncationSnapshotAttempts.get(txnId);
                    if (snapshotAttempt == null) {
                        snapshotAttempt = new TruncationSnapshotAttempt();
                        m_truncationSnapshotAttempts.put(txnId, snapshotAttempt);
                    }
                    snapshotAttempt.finished = true;
                    groomTruncationSnapshots();
                } finally {
                    latch.countDown();
                }
            }
        });
        return latch;
    }

}<|MERGE_RESOLUTION|>--- conflicted
+++ resolved
@@ -1329,7 +1329,6 @@
             return;
         }
 
-<<<<<<< HEAD
         if (params.length == 3) {
             if (params[1] == null) {
                 final ClientResponseImpl errorResponse =
@@ -1337,7 +1336,10 @@
                                            new VoltTable[0],
                                            "@SnapshotSave nonce is null",
                                            invocation.clientHandle);
-                c.writeStream().enqueue(errorResponse);
+                ByteBuffer buf = ByteBuffer.allocate(errorResponse.getSerializedSize() + 4);
+                buf.putInt(buf.capacity() - 4);
+                errorResponse.flattenToBuffer(buf).flip();
+                c.writeStream().enqueue(buf);
                 return;
             }
 
@@ -1347,35 +1349,12 @@
                                            new VoltTable[0],
                                            "@SnapshotSave blocking is null",
                                            invocation.clientHandle);
-                c.writeStream().enqueue(errorResponse);
+                ByteBuffer buf = ByteBuffer.allocate(errorResponse.getSerializedSize() + 4);
+                buf.putInt(buf.capacity() - 4);
+                errorResponse.flattenToBuffer(buf).flip();
+                c.writeStream().enqueue(buf);
                 return;
             }
-=======
-        if (params[1] == null) {
-            final ClientResponseImpl errorResponse =
-                new ClientResponseImpl(ClientResponseImpl.GRACEFUL_FAILURE,
-                                       new VoltTable[0],
-                                       "@SnapshotSave nonce is null",
-                                       invocation.clientHandle);
-            ByteBuffer buf = ByteBuffer.allocate(errorResponse.getSerializedSize() + 4);
-            buf.putInt(buf.capacity() - 4);
-            errorResponse.flattenToBuffer(buf).flip();
-            c.writeStream().enqueue(buf);
-            return;
-        }
-
-        if (params[2] == null) {
-            final ClientResponseImpl errorResponse =
-                new ClientResponseImpl(ClientResponseImpl.GRACEFUL_FAILURE,
-                                       new VoltTable[0],
-                                       "@SnapshotSave blocking is null",
-                                       invocation.clientHandle);
-            ByteBuffer buf = ByteBuffer.allocate(errorResponse.getSerializedSize() + 4);
-            buf.putInt(buf.capacity() - 4);
-            errorResponse.flattenToBuffer(buf).flip();
-            c.writeStream().enqueue(buf);
-            return;
->>>>>>> 3eeb230f
         }
 
         if (!(params[0] instanceof String)) {
@@ -1392,7 +1371,6 @@
             return;
         }
 
-<<<<<<< HEAD
         if (params.length == 3) {
             if (!(params[1] instanceof String)) {
                 final ClientResponseImpl errorResponse =
@@ -1401,7 +1379,10 @@
                                            "@SnapshotSave nonce param is a " + params[0].getClass().getSimpleName() +
                                                " and should be a java.lang.String",
                                            invocation.clientHandle);
-                c.writeStream().enqueue(errorResponse);
+                ByteBuffer buf = ByteBuffer.allocate(errorResponse.getSerializedSize() + 4);
+                buf.putInt(buf.capacity() - 4);
+                errorResponse.flattenToBuffer(buf).flip();
+                c.writeStream().enqueue(buf);
                 return;
             }
 
@@ -1415,40 +1396,12 @@
                                            "@SnapshotSave blocking param is a " + params[0].getClass().getSimpleName() +
                                                " and should be a java.lang.[Byte|Short|Integer|Long]",
                                            invocation.clientHandle);
-                c.writeStream().enqueue(errorResponse);
+                ByteBuffer buf = ByteBuffer.allocate(errorResponse.getSerializedSize() + 4);
+                buf.putInt(buf.capacity() - 4);
+                errorResponse.flattenToBuffer(buf).flip();
+                c.writeStream().enqueue(buf);
                 return;
             }
-=======
-        if (!(params[1] instanceof String)) {
-            final ClientResponseImpl errorResponse =
-                new ClientResponseImpl(ClientResponseImpl.GRACEFUL_FAILURE,
-                                       new VoltTable[0],
-                                       "@SnapshotSave nonce param is a " + params[0].getClass().getSimpleName() +
-                                           " and should be a java.lang.String",
-                                       invocation.clientHandle);
-            ByteBuffer buf = ByteBuffer.allocate(errorResponse.getSerializedSize() + 4);
-            buf.putInt(buf.capacity() - 4);
-            errorResponse.flattenToBuffer(buf).flip();
-            c.writeStream().enqueue(buf);
-            return;
-        }
-
-        if (!(params[2] instanceof Byte ||
-                params[2] instanceof Short ||
-                params[2] instanceof Integer ||
-                params[2] instanceof Long)) {
-            final ClientResponseImpl errorResponse =
-                new ClientResponseImpl(ClientResponseImpl.GRACEFUL_FAILURE,
-                                       new VoltTable[0],
-                                       "@SnapshotSave blocking param is a " + params[0].getClass().getSimpleName() +
-                                           " and should be a java.lang.[Byte|Short|Integer|Long]",
-                                       invocation.clientHandle);
-            ByteBuffer buf = ByteBuffer.allocate(errorResponse.getSerializedSize() + 4);
-            buf.putInt(buf.capacity() - 4);
-            errorResponse.flattenToBuffer(buf).flip();
-            c.writeStream().enqueue(buf);
-            return;
->>>>>>> 3eeb230f
         }
 
         boolean requestExists = false;
