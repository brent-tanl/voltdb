// JavaScript Document

$( document ).ready(function() {

    var adminEditObjects = {
        //Edit Security objects
        btnEditSecurityOk: $("#btnEditSecurityOk"),
        btnEditSecurityCancel: $("#btnEditSecurityCancel"),
        LinkSecurityEdit: $("#securityEdit"),
        chkSecurity: $("#chkSecurity"),
        chkSecurityValue: $("#chkSecurity").is(":checked"),
        iconSecurityOption: $("#securityOptionIcon"),

        //Edit Auto Snapshot objects
        btnEditAutoSnapshotOk: $("#btnEditAutoSnapshotOk"),
        btnEditAutoSnapshotCancel: $("#btnEditAutoSnapshotCancel"),
        LinkAutoSnapshotEdit: $("#autoSnapshotEdit"),
        chkAutoSnapsot: $("#chkAutoSnapshot"),
        chkAutoSnapshotValue: $("#chkAutoSnapshot").is(":checked"),
        iconAutoSnapshotOption: $("#autoSnapshotIcon"),
        txtAutoSnapshot: $("#txtAutoSnapshot"),
        //Frequency objects
        tBoxAutoSnapshotFreq: $("#txtFrequency"),
        tBoxAutoSnapshotFreqValue: $("#frequencySpan").text(),
        spanAutoSnapshotFreq: $("#frequencySpan"),
        ddlAutoSnapshotFreqUnit: $("#ddlfrequencyUnit"),
        ddlAutoSnapshotFreqUnitValue: $("#spanFrequencyUnit").text(),
        spanAutoSnapshotFreqUnit: $("#spanFrequencyUnit"),
        //Retained objects
        tBoxAutoSnapshotRetained: $("#txtRetained"),
        tBoxAutoSnapshotRetainedValue: $("#retainedSpan").text(),
        spanAutoSnapshotRetained: $("#retainedSpan"),
        
        //Heartbeat Timeout
        btnEditHeartbeatTimeoutOk: $("#btnEditHeartbeatTimeoutOk"),
        btnEditHeartbeatTimeoutCancel: $("#btnEditHeartbeatTimeoutCancel"),
        LinkHeartbeatEdit: $("#btnEditHrtTimeOut"),
        tBoxHeartbeatTimeout: $("#txtHrtTimeOut"),
        tBoxHeartbeatTimeoutValue: $("#hrtTimeOutSpan").text(),
        spanHeartbeatTimeOut: $("#hrtTimeOutSpan"),
        
        //Query Timeout
        btnEditQueryTimeoutOk: $("#btnEditQueryTimeoutOk"),
        btnEditQueryTimeoutCancel: $("#btnEditQueryTimeoutCancel"),
        LinkQueryTimeoutEdit: $("#btnEditQueryTimeout"),
        tBoxQueryTimeout: $("#txtQueryTimeout"),
        tBoxQueryTimeoutValue: $("#queryTimeOutSpan").text(),
        spanqueryTimeOut: $("#queryTimeOutSpan"),
    };

    $(".tblshutdown").find(".edit").on("click", function() {
        var $this = $(this).closest("tr");

        var tdVal = $this.find("td:nth-child(3)");
        var val = tdVal.text();

        if (val == "On") {
            $this.find("td:nth-child(2)").find("div").removeClass("onIcon").addClass("offIcon");
            tdVal.text("Off");
        } else {
            $this.find("td:nth-child(2)").find("div").removeClass("offIcon").addClass("onIcon");
            tdVal.text("On");
        }
    });
	
	
   // Make Expandable Rows.
    $('tr.parent > td:first-child' || 'tr.parent > td:fourth-child')
        .css("cursor", "pointer")
        .attr("title", "Click to expand/collapse")
        .click(function() {
            var parent = $(this).parent();
            parent.siblings('.child-' + parent.attr("id")).toggle();
            parent.find(".labelCollapsed").toggleClass("labelExpanded");
        });
   $('tr[class^=child-]').hide().children('td');
	
	// btnServerConfigAdmin
	$('#btnServerConfigAdmin').click(function(){
			$('#serverConfigAdmin').slideToggle("slide");
		});
		
		$('#serverName').click(function(){
			$('#serverConfigAdmin').slideToggle("slide");
		});
		
	// Implements Scroll in Server List div
		$('#serverListWrapperAdmin').slimscroll({
		  disableFadeOut: true,
		  height:'225px'	  
		});
		
		$('#shutDownConfirmation').popup();

		$('#pauseConfirmation').popup({
		    open: function (event, ui, ele) {
		    },
		    afterOpen: function() {

		        $("#btnPauseConfirmationOk").unbind("click");
		        $("#btnPauseConfirmationOk").on("click", function() {

		            $("#pauseConfirmation").hide();
		            $("#resumeConfirmation").show();

		            //Close the popup
		            $($(this).siblings()[0]).trigger("click");
		        });
		    }
		});

        $('#resumeConfirmation').popup({
            open: function(event, ui, ele) {
            },
            afterOpen: function() {

                $("#btnResumeConfirmationOk").unbind("click");
                $("#btnResumeConfirmationOk").on("click", function() {

                    $("#resumeConfirmation").hide();
                    $("#pauseConfirmation").show();

                    //Close the popup
                    $($(this).siblings()[0]).trigger("click");
                });
            }
        });
    
        var toggleSecurityEdit = function (showEdit) {

            if (adminEditObjects.chkSecurityValue) {
                adminEditObjects.chkSecurity.iCheck('check');
            } else {
                adminEditObjects.chkSecurity.iCheck('uncheck');
            }
            
            if (showEdit) {
                adminEditObjects.chkSecurity.parent().removeClass("customCheckbox");
                adminEditObjects.btnEditSecurityOk.hide();
                adminEditObjects.btnEditSecurityCancel.hide();
                adminEditObjects.LinkSecurityEdit.show();
                adminEditObjects.iconSecurityOption.show();
            } else {
                adminEditObjects.iconSecurityOption.hide();
                adminEditObjects.LinkSecurityEdit.hide();
                adminEditObjects.btnEditSecurityOk.show();
                adminEditObjects.btnEditSecurityCancel.show();
                adminEditObjects.chkSecurity.parent().addClass("customCheckbox");
            }
        };

        adminEditObjects.LinkSecurityEdit.on("click", function () {
            toggleSecurityEdit(false);
        });
    
        adminEditObjects.btnEditSecurityCancel.on("click", function () {
            toggleSecurityEdit(true);
        });
		
        adminEditObjects.btnEditSecurityOk.popup({
		     open: function (event, ui, ele) {
		     },
		     afterOpen: function () {

		         $("#btnSecurityOk").unbind("click");
		         $("#btnSecurityOk").on("click", function() {

		             var securityRow = $("tr.security");
		             var tdVal = securityRow.find("td:nth-child(3)");

		             if (adminEditObjects.chkSecurity.is(':checked')) {
		                 tdVal.text("On");
		                 adminEditObjects.iconSecurityOption.removeClass().addClass("onIcon");
		                 adminEditObjects.chkSecurityValue = true;
		             } else {
		                 tdVal.text("Off");
		                 adminEditObjects.iconSecurityOption.removeClass().addClass("offIcon");
		                 adminEditObjects.chkSecurityValue = false;
		             }
		             
		             //Close the popup
		             $($(this).siblings()[0]).trigger("click");
		         });
		         
		         $("#btnPopupSecurityCancel").on("click", function () {
		             toggleSecurityEdit(true);
		         });

		         $(".popup_back").on("click", function () {
		             toggleSecurityEdit(true);
		         });
		         
		         $(".popup_close").on("click", function () {
		             toggleSecurityEdit(true);
		         });
		     }
		 });
        
    
		 $('#saveConfirmation').popup();
		 $('#restoreConfirmation').popup();
		 $('#shutdownPopupPopConfirmation').popup();
		  $('#shutdownPopupPopConfirmation1').popup();
		  $('#shutdownClusterPopupPopConfirmation').popup();
<<<<<<< HEAD
		 $('#stopConfirmation').popup({
		    open: function (event, ui, ele) {
		    },
		    afterOpen: function() {

		        $("#StoptConfirmOK").unbind("click");
		        $("#StoptConfirmOK").on("click", function() {

		            $("#stopConfirmation").hide();
		            $("#startConfirmation").show();

		            //Close the popup
		            $($(this).siblings()[0]).trigger("click");
		        });
		    }
		});
		
		
		$('#startConfirmation').popup({
            open: function(event, ui, ele) {
            },
            afterOpen: function() {

                $("#startConfirmOk").unbind("click");
                $("#startConfirmOk").on("click", function() {

                    $("#startConfirmation").hide();
                    $("#stopConfirmation").show();

                    //Close the popup
                    $($(this).siblings()[0]).trigger("click");
                });
            }
        });
		 // $('.saveConfirmation').popup();
		 // $('.restoreConfirmation').popup();

=======
		   $('#stopConfirmation').popup();
>>>>>>> 0713dee8

    var toggleAutoSnapshotEdit = function(showEdit) {

        if (adminEditObjects.chkAutoSnapshotValue) {
            adminEditObjects.chkAutoSnapsot.iCheck('check');
        } else {
            adminEditObjects.chkAutoSnapsot.iCheck('uncheck');
        }
        
        adminEditObjects.tBoxAutoSnapshotFreq.val(adminEditObjects.tBoxAutoSnapshotFreqValue);
        adminEditObjects.tBoxAutoSnapshotRetained.val(adminEditObjects.tBoxAutoSnapshotRetainedValue);
        adminEditObjects.ddlAutoSnapshotFreqUnit.val(adminEditObjects.ddlAutoSnapshotFreqUnitValue);

        if (showEdit) {
            adminEditObjects.chkAutoSnapsot.parent().removeClass("customCheckbox");
            adminEditObjects.btnEditAutoSnapshotOk.hide();
            adminEditObjects.btnEditAutoSnapshotCancel.hide();
            adminEditObjects.LinkAutoSnapshotEdit.show();
            adminEditObjects.iconAutoSnapshotOption.show();

            adminEditObjects.tBoxAutoSnapshotFreq.hide();
            adminEditObjects.ddlAutoSnapshotFreqUnit.hide();
            adminEditObjects.tBoxAutoSnapshotRetained.hide();
            adminEditObjects.spanAutoSnapshotFreq.show();
            adminEditObjects.spanAutoSnapshotFreqUnit.show();
            adminEditObjects.spanAutoSnapshotRetained.show();
        } else {
            adminEditObjects.iconAutoSnapshotOption.hide();
            adminEditObjects.LinkAutoSnapshotEdit.hide();
            adminEditObjects.btnEditAutoSnapshotOk.show();
            adminEditObjects.btnEditAutoSnapshotCancel.show();
            adminEditObjects.chkAutoSnapsot.parent().addClass("customCheckbox");
            
            adminEditObjects.spanAutoSnapshotFreqUnit.hide();
            adminEditObjects.spanAutoSnapshotFreq.hide();
            adminEditObjects.spanAutoSnapshotRetained.hide();
            adminEditObjects.tBoxAutoSnapshotFreq.show();
            adminEditObjects.ddlAutoSnapshotFreqUnit.show();
            adminEditObjects.tBoxAutoSnapshotRetained.show();
        }
    };

    adminEditObjects.btnEditAutoSnapshotCancel.on("click", function () {
        toggleAutoSnapshotEdit(true);
    });

    adminEditObjects.btnEditAutoSnapshotOk.popup({
        open: function (event, ui, ele) {
        },
        afterOpen: function () {

            $("#btnSaveSnapshot").unbind("click");
            $("#btnSaveSnapshot").on("click", function () {

                if (adminEditObjects.chkAutoSnapsot.is(':checked')) {
                    adminEditObjects.txtAutoSnapshot.text("On");
                    adminEditObjects.iconAutoSnapshotOption.removeClass().addClass("onIcon");
                    adminEditObjects.chkAutoSnapshotValue = true;
                } else {
                    adminEditObjects.txtAutoSnapshot.text("Off");
                    adminEditObjects.iconAutoSnapshotOption.removeClass().addClass("offIcon");
                    adminEditObjects.chkAutoSnapshotValue = false;
                }
                
                adminEditObjects.tBoxAutoSnapshotFreqValue = adminEditObjects.tBoxAutoSnapshotFreq.val();
                adminEditObjects.ddlAutoSnapshotFreqUnitValue = adminEditObjects.ddlAutoSnapshotFreqUnit.val();
                adminEditObjects.tBoxAutoSnapshotRetainedValue = adminEditObjects.tBoxAutoSnapshotRetained.val();
                
                adminEditObjects.spanAutoSnapshotFreq.html(adminEditObjects.tBoxAutoSnapshotFreqValue);
                adminEditObjects.spanAutoSnapshotFreqUnit.html(adminEditObjects.ddlAutoSnapshotFreqUnitValue);
                adminEditObjects.spanAutoSnapshotRetained.html(adminEditObjects.tBoxAutoSnapshotRetainedValue);

                //Close the popup
                $($(this).siblings()[0]).trigger("click");
            });

            $("#btnPopupAutoSnapshotCancel").on("click", function () {
                toggleAutoSnapshotEdit(true);
            });

            $(".popup_back").on("click", function () {
                toggleAutoSnapshotEdit(true);
            });

            $(".popup_close").on("click", function () {
                toggleAutoSnapshotEdit(true);
            });
        }
    });

    adminEditObjects.LinkAutoSnapshotEdit.click(function () {
        var parent = $(this).parent().parent();
        parent.siblings('.child-' + parent.attr("id")).show();
        parent.find(".labelCollapsed").addClass("labelExpanded");
        toggleAutoSnapshotEdit(false);
    });
    
    //Heartbeat time out
    var toggleHeartbeatTimeoutEdit = function (showEdit) {
        
        adminEditObjects.tBoxHeartbeatTimeout.val(adminEditObjects.tBoxHeartbeatTimeoutValue);

        if (showEdit) {
            adminEditObjects.btnEditHeartbeatTimeoutOk.hide();
            adminEditObjects.btnEditHeartbeatTimeoutCancel.hide();
            adminEditObjects.LinkHeartbeatEdit.show();

            adminEditObjects.tBoxHeartbeatTimeout.hide();
            adminEditObjects.spanHeartbeatTimeOut.show();
        } else {
            adminEditObjects.LinkHeartbeatEdit.hide();
            adminEditObjects.btnEditHeartbeatTimeoutOk.show();
            adminEditObjects.btnEditHeartbeatTimeoutCancel.show();
            
            adminEditObjects.spanHeartbeatTimeOut.hide();
            adminEditObjects.tBoxHeartbeatTimeout.show();
        }
    };
    
    adminEditObjects.LinkHeartbeatEdit.on("click", function () {
        toggleHeartbeatTimeoutEdit(false);
        $("td.heartbeattd span").toggleClass("unit");
    });

    adminEditObjects.btnEditHeartbeatTimeoutCancel.on("click", function () {
        toggleHeartbeatTimeoutEdit(true);
    });
    
    adminEditObjects.btnEditHeartbeatTimeoutOk.popup({
        open: function (event, ui, ele) {
        },
        afterOpen: function () {

            $("#btnPopupHeartbeatTimeoutOk").unbind("click");
            $("#btnPopupHeartbeatTimeoutOk").on("click", function () {

                adminEditObjects.tBoxHeartbeatTimeoutValue = adminEditObjects.tBoxHeartbeatTimeout.val();
                adminEditObjects.spanHeartbeatTimeOut.html(adminEditObjects.tBoxHeartbeatTimeoutValue);

                //Close the popup
                $($(this).siblings()[0]).trigger("click");
            });

            $("#btnPopupHeartbeatTimeoutCancel").on("click", function () {
                toggleHeartbeatTimeoutEdit(true);
            });

            $(".popup_back").on("click", function () {
                toggleHeartbeatTimeoutEdit(true);
            });

            $(".popup_close").on("click", function () {
                toggleHeartbeatTimeoutEdit(true);
            });
        }
    });
    
    //Query time out
    var toggleQueryTimeoutEdit = function (showEdit) {

        adminEditObjects.tBoxQueryTimeout.val(adminEditObjects.tBoxQueryTimeoutValue);

        if (showEdit) {
            adminEditObjects.btnEditQueryTimeoutOk.hide();
            adminEditObjects.btnEditQueryTimeoutCancel.hide();
            adminEditObjects.LinkQueryTimeoutEdit.show();

            adminEditObjects.tBoxQueryTimeout.hide();
            adminEditObjects.spanqueryTimeOut.show();
        } else {
            adminEditObjects.LinkQueryTimeoutEdit.hide();
            adminEditObjects.btnEditQueryTimeoutOk.show();
            adminEditObjects.btnEditQueryTimeoutCancel.show();

            adminEditObjects.spanqueryTimeOut.hide();
            adminEditObjects.tBoxQueryTimeout.show();
        }
    };
    
    adminEditObjects.LinkQueryTimeoutEdit.on("click", function () {
        toggleQueryTimeoutEdit(false);
        $("td.queryTimeOut span").toggleClass("unit");
    });

    adminEditObjects.btnEditQueryTimeoutCancel.on("click", function () {
        toggleQueryTimeoutEdit(true);
    });
    
    adminEditObjects.btnEditQueryTimeoutOk.popup({
        open: function (event, ui, ele) {
        },
        afterOpen: function () {

            $("#btnPopupQueryTimeoutOk").unbind("click");
            $("#btnPopupQueryTimeoutOk").on("click", function () {

                adminEditObjects.tBoxQueryTimeoutValue= adminEditObjects.tBoxQueryTimeout.val();
                adminEditObjects.spanqueryTimeOut.html(adminEditObjects.tBoxQueryTimeoutValue);

                //Close the popup
                $($(this).siblings()[0]).trigger("click");
            });

            $("#btnPopupQueryTimeoutCancel").on("click", function () {
                toggleQueryTimeoutEdit(true);
            });

            $(".popup_back").on("click", function () {
                toggleQueryTimeoutEdit(true);
            });

            $(".popup_close").on("click", function () {
                toggleQueryTimeoutEdit(true);
            });
        }
    });
		
	 // Filters servers list
    $('#popServerSearchAdmin').keyup(function () {
        var that = this;
        $.each($('.tblshutdown tbody tr'),
        function (i, val) {
            if ($(val).text().indexOf($(that).val().toLowerCase()) == -1) {
                $('.tblshutdown tbody tr').eq(i).hide();
            } else {
                $('.tblshutdown tbody tr').eq(i).show();
            }
        });
    });	
	
	// Hides opened serverlist
		$(document).on('click', function (e) {
			if ( !$(event.target).hasClass('adminIcons') && !$(event.target).hasClass('serverName')) {
				if ($(e.target).closest("#serverConfigAdmin").length === 0) {
					$("#serverConfigAdmin").hide();
				}
			}
		});
		
	// Checkbox style
	
	
	  $('input.snapshot').iCheck({
		checkboxClass: 'icheckbox_square-aero',
		increaseArea: '20%' // optional
	
		});

	  $('#chkSecurity').iCheck({
	      checkboxClass: 'icheckbox_square-aero',
	      increaseArea: '20%' // optional
	  });
});
<|MERGE_RESOLUTION|>--- conflicted
+++ resolved
@@ -202,8 +202,7 @@
 		 $('#shutdownPopupPopConfirmation').popup();
 		  $('#shutdownPopupPopConfirmation1').popup();
 		  $('#shutdownClusterPopupPopConfirmation').popup();
-<<<<<<< HEAD
-		 $('#stopConfirmation').popup({
+		  $('#stopConfirmation').popup({
 		    open: function (event, ui, ele) {
 		    },
 		    afterOpen: function() {
@@ -237,12 +236,7 @@
                 });
             }
         });
-		 // $('.saveConfirmation').popup();
-		 // $('.restoreConfirmation').popup();
-
-=======
-		   $('#stopConfirmation').popup();
->>>>>>> 0713dee8
+
 
     var toggleAutoSnapshotEdit = function(showEdit) {
 
