--- conflicted
+++ resolved
@@ -7,11 +7,7 @@
     localStorage.clear(); //clear the localStorage for DataTables in DR Section
 
     var rv = -1;
-<<<<<<< HEAD
     if (VoltDbUI.getCookie("username") != undefined && VoltDbUI.getCookie("username") != 'null') {
-=======
-    if ($.cookie("username") != undefined && $.cookie("username") != 'null') {
->>>>>>> 0e235377
         $("#logOut").css('display', 'block');
     } else {
         $("#logOut").css('display', 'none');
@@ -344,13 +340,8 @@
     $(".drShowHide").show();
     $("#showHideDrBlock").removeClass('collapsed');
     $("#showHideDrBlock").addClass('expanded');
-<<<<<<< HEAD
     var userName = VoltDbUI.getCookie('username') != undefined ? VoltDbUI.getCookie('username') : "";
     var password = VoltDbUI.getCookie('password') != undefined ? VoltDbUI.getCookie('password') : "";
-=======
-    var userName = $.cookie('username') != undefined ? $.cookie('username') : "";
-    var password = $.cookie('password') != undefined ? $.cookie('password') : "";
->>>>>>> 0e235377
 
     voltDbRenderer.ChangeServerConfiguration(serverName, portid, userName, password, true, true);
     voltDbRenderer.ShowUsername(userName);
@@ -372,11 +363,7 @@
         if (!VoltDbAdminConfig.isAdmin) {
             VoltDbAdminConfig.isAdmin = true;
 
-<<<<<<< HEAD
             if (VoltDbUI.getCookie("sql_port_for_paused_db") == sqlPortForPausedDB.UseAdminPort) {
-=======
-            if ($.cookie("sql_port_for_paused_db") == sqlPortForPausedDB.UseAdminPort) {
->>>>>>> 0e235377
                 VoltDBService.SetConnectionForSQLExecution(true);
                 SQLQueryRender.saveConnectionKey(true);
             }
@@ -392,12 +379,7 @@
 
         if (!(securityChecks.securityChecked && securityChecks.previlegesChecked))
             return;
-<<<<<<< HEAD
         var curTab = VoltDbUI.getCookie("current-tab");
-=======
-
-        var curTab = $.cookie("current-tab");
->>>>>>> 0e235377
         if (curTab != undefined) {
             curTab = curTab * 1;
             if (curTab == NavigationTabs.Schema) {
@@ -551,19 +533,11 @@
                 }
                 var data = {
                     CurrentServer: clickedServer,
-<<<<<<< HEAD
                     GraphView: VoltDbUI.getCookie("graph-view"),
                     DisplayPreferences: VoltDbUI.getCookie("user-preferences"),
                     AlertThreshold: VoltDbUI.getCookie("alert-threshold"),
                     username: VoltDbUI.getCookie("username"),
                     password: VoltDbUI.getCookie("password"),
-=======
-                    GraphView: $.cookie("graph-view"),
-                    DisplayPreferences: $.cookie("user-preferences"),
-                    AlertThreshold: $.cookie("alert-threshold"),
-                    username: $.cookie("username"),
-                    password: $.cookie("password"),
->>>>>>> 0e235377
                 };
 
                 var win = window.open(newUrl + '?data=' + encodeURIComponent(JSON.stringify(data)), '_parent');
@@ -599,19 +573,11 @@
 
                 var data = {
                     CurrentServer: clickedServer,
-<<<<<<< HEAD
                     GraphView: VoltDbUI.getCookie("graph-view"),
                     DisplayPreferences: VoltDbUI.getCookie("user-preferences"),
                     AlertThreshold: VoltDbUI.getCookie("alert-threshold"),
                     username: VoltDbUI.getCookie("username"),
                     password: VoltDbUI.getCookie("password"),
-=======
-                    GraphView: $.cookie("graph-view"),
-                    DisplayPreferences: $.cookie("user-preferences"),
-                    AlertThreshold: $.cookie("alert-threshold"),
-                    username: $.cookie("username"),
-                    password: $.cookie("password"),
->>>>>>> 0e235377
                     tab: 'admin'
                 };
 
@@ -1483,11 +1449,7 @@
             thresholdInput.val(defaultThreshold);
         }
 
-<<<<<<< HEAD
         if (VoltDbUI.getCookie("alert-threshold") == undefined || VoltDbUI.getCookie("alert-threshold") == null) {
-=======
-        if ($.cookie("alert-threshold") == undefined || $.cookie("alert-threshold") == null) {
->>>>>>> 0e235377
             saveCookie("alert-threshold", defaultThreshold);
         }
 
@@ -1517,7 +1479,6 @@
         });
 
         //Set the value of threshold
-<<<<<<< HEAD
         $("#threshold").val(VoltDbUI.getCookie("alert-threshold"));
 
     };
@@ -1527,17 +1488,6 @@
 
     $("#graphView").val(VoltDbUI.getCookie("graph-view"));
     MonitorGraphUI.AddGraph(VoltDbUI.getCookie("graph-view"), $('#chartServerCPU'), $('#chartServerRAM'), $('#chartClusterLatency'), $('#chartClusterTransactions'), $('#chartPartitionIdleTime'), $('#ChartDrReplicationRate'));
-=======
-        $("#threshold").val($.cookie("alert-threshold"));
-
-    };
-
-    if ($.cookie("graph-view") == undefined || $.cookie("graph-view") == null)
-        saveCookie("graph-view", $("#graphView").val());
-
-    $("#graphView").val($.cookie("graph-view"));
-    MonitorGraphUI.AddGraph($.cookie("graph-view"), $('#chartServerCPU'), $('#chartServerRAM'), $('#chartClusterLatency'), $('#chartClusterTransactions'), $('#chartPartitionIdleTime'), $('#ChartDrReplicationRate'));
->>>>>>> 0e235377
 
     $('#PROCEDURE,#INVOCATIONS,#MIN_LATENCY,#MAX_LATENCY,#AVG_LATENCY,#AVG_LATENCY,#PERC_EXECUTION').unbind('click');
     $('#PROCEDURE,#INVOCATIONS,#MIN_LATENCY,#MAX_LATENCY,#AVG_LATENCY,#PERC_EXECUTION').on('click', function () {
@@ -1791,25 +1741,14 @@
     });
 
     refreshClusterHealth();
-<<<<<<< HEAD
     refreshGraphAndData(VoltDbUI.getCookie("graph-view"), VoltDbUI.CurrentTab);
     setInterval(refreshClusterHealth, 5000);
     setInterval(function () {
         refreshGraphAndData(VoltDbUI.getCookie("graph-view"), VoltDbUI.CurrentTab);
     }, 5000);
 
-
     //refreshGraphAndDataInLoop(getRefreshTime(), VoltDbUI.getCookie("graph-view"));
-=======
-    refreshGraphAndData($.cookie("graph-view"), VoltDbUI.CurrentTab);
-    setInterval(refreshClusterHealth, 5000);
-    setInterval(function () {
-        refreshGraphAndData($.cookie("graph-view"), VoltDbUI.CurrentTab);
-    }, 5000);
-
-
-    //refreshGraphAndDataInLoop(getRefreshTime(), $.cookie("graph-view"));
->>>>>>> 0e235377
+
     configureUserPreferences();
     adjustGraphSpacing();
     saveThreshold();
@@ -1903,19 +1842,11 @@
 }
 
 var saveCookie = function (name, value) {
-<<<<<<< HEAD
     $.cookie(name + "_" + VoltDBConfig.GetPortId(), value, { expires: 365 });
 };
 
 var saveSessionCookie = function (name, value) {
     $.cookie(name + "_" + VoltDBConfig.GetPortId(), value);
-=======
-    $.cookie(name, value, { expires: 365 });
-};
-
-var saveSessionCookie = function (name, value) {
-    $.cookie(name, value);
->>>>>>> 0e235377
 };
 
 var saveUserPreferences = function (preferences) {
@@ -1952,11 +1883,7 @@
 
 var getUserPreferences = function () {
     try {
-<<<<<<< HEAD
         voltDbRenderer.userPreferences = $.parseJSON(VoltDbUI.getCookie("user-preferences"));
-=======
-        voltDbRenderer.userPreferences = $.parseJSON($.cookie("user-preferences"));
->>>>>>> 0e235377
     } catch (e) {
 
         voltDbRenderer.userPreferences = {};
@@ -1973,12 +1900,7 @@
 };
 
 var getCurrentServer = function () {
-<<<<<<< HEAD
     return VoltDbUI.getCookie("currentServer");
-=======
-    return $.cookie("currentServer");
-
->>>>>>> 0e235377
 };
 
 var showHideGraph = function (userpreferences) {
@@ -2039,13 +1961,9 @@
 };
 
 function ChangeGraphLabelColor() {
-<<<<<<< HEAD
     if (VoltDbUI.getCookie("user-preferences") != undefined) {
         var userPreferences = $.parseJSON(VoltDbUI.getCookie("user-preferences"));
-=======
-    if ($.cookie("user-preferences") != undefined) {
-        var userPreferences = $.parseJSON($.cookie("user-preferences"));
->>>>>>> 0e235377
+
         if (userPreferences['ClusterLatency'] != false || userPreferences['ClusterTransactions'] != false || userPreferences['ServerCPU'] != false || userPreferences['ServerRAM'] != false || userPreferences["PartitionIdleTime"] != false || userPreferences["DrReplicationRate"] != false) {
             $('#showHideGraphBlock').css('color', '#000000');
             $("#GraphBlock").removeClass("graphOpacity");
@@ -2057,13 +1975,8 @@
 }
 
 function ChangeTableProcedureLabelColor() {
-<<<<<<< HEAD
     if (VoltDbUI.getCookie("user-preferences") != undefined) {
         var userPreferences = $.parseJSON(VoltDbUI.getCookie("user-preferences"));
-=======
-    if ($.cookie("user-preferences") != undefined) {
-        var userPreferences = $.parseJSON($.cookie("user-preferences"));
->>>>>>> 0e235377
         if (userPreferences['DatabaseTables'] != false || userPreferences['StoredProcedures'] != false || userPreferences['DRTables'] != false) {
             $('#ShowHideBlock').css('color', '#000000');
         } else {
@@ -2152,13 +2065,10 @@
             SQLQueryRender.populateTablesAndViews();
         };
         this.hasPermissionToView = true;
-<<<<<<< HEAD
         
         this.getCookie = function(name) {
             return $.cookie(name + "_" + VoltDBConfig.GetPortId());
         },
-=======
->>>>>>> 0e235377
 
         this.refreshConnectionTime = function (seconds) {
             if (VoltDbUI.connectionTimeInterval != null)
@@ -2257,8 +2167,4 @@
         return "";
     else
         return decodeURIComponent(results[1].replace(/\+/g, " "));
-<<<<<<< HEAD
 }
-=======
-}
->>>>>>> 0e235377
