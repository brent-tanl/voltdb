--- conflicted
+++ resolved
@@ -1640,19 +1640,12 @@
                 if (this.isTableSearch == false) voltDbRenderer.tableDataSize = Object.keys(tableData).length;
 
                 voltDbRenderer.replicatedTablesArray = [];
-<<<<<<< HEAD
 
                 $.each(lTableData, function (id, val) {
                     if (val['drEnabled'] == "true") {
                         voltDbRenderer.replicatedTablesArray.push(val['TABLE_NAME']);
                     }
-=======
-                $.each(lTableData, function (id, val) {
-                    if (val['TABLE_TYPE'] == "REPLICATED") {
-                        voltDbRenderer.replicatedTablesArray.push(val['TABLE_NAME']);
-                    }
-                    //console.log(JSON.stringify(replicatedTablesArray));
->>>>>>> 8ef1dd5e
+
                     if (lTableData)
                         if (currentAction == VoltDbUI.ACTION_STATES.NEXT && (voltDbRenderer.isTableSearch == false || voltDbRenderer.isTableSearch == undefined)) {
                             if (counter >= tablePageStartIndex && counter <= (voltDbRenderer.tableIndex + 2) * voltDbRenderer.maxVisibleRows - 1) {
