--- conflicted
+++ resolved
@@ -1473,18 +1473,13 @@
         }
 
         this.RefreshPartitionIdleTime = function (partitionDetails, currentServer, graphView, currentTab) {
-<<<<<<< HEAD
-            debugger;
-=======
->>>>>>> 89ee306e
+
             var monitor = MonitorGraphUI.Monitors;
 
             if (monitor.partitionData.length < 1 || monitor.partitionDataMin.length < 1 || monitor.partitionDataDay.length < 1) {
                 getPartitionData();
             }
 
-<<<<<<< HEAD
-=======
             if (dataMapperSec == undefined || $.isEmptyObject(dataMapperSec))
                 return
 
@@ -1494,7 +1489,6 @@
             if (dataMapperMin == undefined || $.isEmptyObject(dataMapperMin))
                 return
 
->>>>>>> 89ee306e
             var partitionData = monitor.partitionData;
             var partitionDataMin = monitor.partitionDataMin;
             var partitionDataDay = monitor.partitionDataDay;
@@ -1530,13 +1524,7 @@
                         monitor.partitionData[keyIndexSec]["values"].push({"x": new Date(partitionDetailsArr[i]["values"][b].x), "y": partitionDetailsArr[i]["values"][b].y})
                     }
                 }
-<<<<<<< HEAD
-                 for(var j = 0; j< partitionDetailsArrMin.length; j++){
-                    sliceFirstData(monitor.partitionDataMin, dataView.Minutes);
-                    monitor.partitionDataMin.push({"x": new Date(partitionDetailsArrMin[j].timestamp),
-                        "y": partitionDetailsArrMin[j].percentUsed
-                    })
-=======
+
                 if(typeof(partitionDetailsArrMin) != "object" )
                     partitionDetailsArrMin = JSON.parse(partitionDetailsArrMin)
                 for(var j = 0; j< partitionDetailsArrMin.length; j++){
@@ -1546,7 +1534,6 @@
                     for(var a = 0; a < partitionDetailsArrMin[j]["values"].length; a++){
                         monitor.partitionDataMin[keyIndexMin]["values"].push({"x": new Date(partitionDetailsArrMin[j]["values"][a].x), "y": partitionDetailsArrMin[j]["values"][a].y})
                     }
->>>>>>> 89ee306e
                 }
                 if(typeof(partitionDetailsArrDay) != "object" )
                     partitionDetailsArrDay = JSON.parse(partitionDetailsArrDay)
