/* This file is part of VoltDB.
 * Copyright (C) 2008-2019 VoltDB Inc.
 *
 * This program is free software: you can redistribute it and/or modify
 * it under the terms of the GNU Affero General Public License as
 * published by the Free Software Foundation, either version 3 of the
 * License, or (at your option) any later version.
 *
 * This program is distributed in the hope that it will be useful,
 * but WITHOUT ANY WARRANTY; without even the implied warranty of
 * MERCHANTABILITY or FITNESS FOR A PARTICULAR PURPOSE.  See the
 * GNU Affero General Public License for more details.
 *
 * You should have received a copy of the GNU Affero General Public License
 * along with VoltDB.  If not, see <http://www.gnu.org/licenses/>.
 */

package org.voltdb.utils;

import java.io.File;
import java.io.IOException;
import java.nio.ByteBuffer;
import java.nio.charset.Charset;
import java.nio.file.Files;
import java.nio.file.attribute.UserDefinedFileAttributeView;
import java.util.List;

import org.voltcore.utils.DBBPool;
import org.voltcore.utils.DeferredSerialization;

public abstract class PBDSegment {
    private static final String IS_FINAL_ATTRIBUTE = "VoltDB.PBDSegment.isFinal";

    // Has to be able to hold at least one object (compressed or not)
    public static final int CHUNK_SIZE = Integer.getInteger("PBDSEGMENT_CHUNK_SIZE", 1024 * 1024 * 64);

    // Segment Header layout:
    // - version of segment headers (4 bytes)
    //  - crc of segment header (4 bytes),
    //  - total number of entries (4 bytes),
    //  - total bytes of data (4 bytes, uncompressed size),
    //  - random id assigned to segment ( 4 bytes )
    //  - size in bytes of extra header ( 4 bytes )
    //  - crc for the extra header ( 4 bytes )
    public static final int HEADER_START_OFFSET = 0;
    public static final int HEADER_VERSION_OFFSET = HEADER_START_OFFSET;
    public static final int HEADER_CRC_OFFSET = HEADER_VERSION_OFFSET + 4;
    public static final int HEADER_NUM_OF_ENTRY_OFFSET = HEADER_CRC_OFFSET + 4;
    public static final int HEADER_TOTAL_BYTES_OFFSET = HEADER_NUM_OF_ENTRY_OFFSET + 4;
    public static final int HEADER_RANDOM_ID_OFFSET = HEADER_TOTAL_BYTES_OFFSET + 4;
    public static final int HEADER_EXTRA_HEADER_SIZE_OFFSET = HEADER_RANDOM_ID_OFFSET + 4;
    public static final int HEADER_EXTRA_HEADER_CRC_OFFSET = HEADER_EXTRA_HEADER_SIZE_OFFSET + 4;
    static final int SEGMENT_HEADER_BYTES = HEADER_EXTRA_HEADER_CRC_OFFSET + 4;
    static final int HEADER_EXTRA_HEADER_OFFSET = SEGMENT_HEADER_BYTES;

    static final char NO_FLAGS = 0;
    static final char FLAG_COMPRESSED = 1;

    // Export Segment Entry Header layout (each segment has multiple entries):
    //  - crc of segment entry (4 bytes),
    //  - total bytes of the entry (4 bytes, compressed size if compression is enable),
    //  - entry id (random segment id + entry number) (4 bytes),
    //  - entry flag (2 bytes)
    public static final int ENTRY_HEADER_START_OFFSET = 0;
    public static final int ENTRY_HEADER_CRC_OFFSET = ENTRY_HEADER_START_OFFSET;
    public static final int ENTRY_HEADER_TOTAL_BYTES_OFFSET = ENTRY_HEADER_CRC_OFFSET + 4;
    public static final int ENTRY_HEADER_ENTRY_ID_OFFSET = ENTRY_HEADER_TOTAL_BYTES_OFFSET + 4;
    public static final int ENTRY_HEADER_FLAG_OFFSET = ENTRY_HEADER_ENTRY_ID_OFFSET + 4;
    public static final int ENTRY_HEADER_BYTES = ENTRY_HEADER_FLAG_OFFSET + 2;

    final File m_file;
    // Index of this segment in the in-memory segment map
    final long m_index;
    // Persistent ID of this segment, based on managing a monotonic counter
    final long m_id;

    PBDSegment(File file, long index, long id) {
        super();
        m_file = file;
        m_index = index;
        m_id = id;
    }

    long segmentIndex() {
        return m_index;
    }

    long segmentId() {
        return m_id;
    }

    File file() {
        return m_file;
    }

    abstract int getNumEntries() throws IOException;

    abstract boolean isBeingPolled();

    abstract boolean isOpenForReading(String cursorId);

    abstract PBDSegmentReader openForRead(String cursorId) throws IOException;

    /**
     * Returns the reader opened for the given cursor id. This may return a closed reader if the reader has already
     * finished reading this segment.
     */
    abstract PBDSegmentReader getReader(String cursorId);

    /**
     * Open and initialize this segment as a new segment
     *
     * @param compress whether or not entries should be compressed by default
     * @throws IOException
     */
    abstract void openNewSegment(boolean compress) throws IOException;

    /**
     * Open the segment for read and possible truncation
     *
     * @throws IOException
     */
    abstract void openForTruncate() throws IOException;

    abstract void closeAndDelete() throws IOException;

    abstract boolean isClosed();

    abstract void close() throws IOException;

    abstract void sync() throws IOException;

    abstract boolean hasAllFinishedReading() throws IOException;

    abstract boolean offer(DBBPool.BBContainer cont) throws IOException;

    abstract int offer(DeferredSerialization ds) throws IOException;

    // TODO: javadoc
    abstract int size();

    abstract void writeExtraHeader(DeferredSerialization ds) throws IOException;

    /**
     * Update the segment to be read only
     *
     * @throws IOException If there was an error updating the segment to read only
     */
    abstract void setReadOnly() throws IOException;

    /**
     * Parse the segment and truncate the file if necessary.
     *
     * @param truncator A caller-supplied truncator that decides where in the segment to truncate
     * @return The number of objects that was truncated. This number will be subtracted from the total number of
     *         available objects in the PBD. {@link Integer#MAX_VALUE} means that this whole segment should be removed.
     *         A negative value means that the entries were truncated because of corruption and not {@code truncator}
     * @throws IOException
     */
<<<<<<< HEAD
    int parseAndTruncate(BinaryDeque.BinaryDequeTruncator truncator) throws IOException {
        if (!m_closed) {
            close();
        }
        openForTruncate();
        PBDSegmentReader reader = openForRead(TRUNCATOR_CURSOR);

        // Do stuff
        validateHeader();
        final int initialEntryCount = getNumEntries();
        int entriesTruncated = 0;
        // Zero entry count means the segment is empty or corrupted, in both cases
        // the segment can be deleted.
        if (initialEntryCount == 0) {
            reader.close();
            close();
            return -1;
        }
        int sizeInBytes = 0;

        DBBPool.BBContainer cont;
        boolean isFinal = isFinal();
        while (true) {
            final long beforePos = reader.readOffset();
            cont = reader.poll(PersistentBinaryDeque.UNSAFE_CONTAINER_FACTORY, !isFinal);
            if (cont == null) {
                break;
            }

            final int compressedLength = (int) (reader.readOffset() - beforePos - ENTRY_HEADER_BYTES);
            final int uncompressedLength = cont.b().limit();

            try {
                //Handoff the object to the truncator and await a decision
                BinaryDeque.TruncatorResponse retval = truncator.parse(cont);
                if (retval == null) {
                    //Nothing to do, leave the object alone and move to the next
                    sizeInBytes += uncompressedLength;
                } else {
                    //If the returned bytebuffer is empty, remove the object and truncate the file
                    if (retval.status == BinaryDeque.TruncatorResponse.Status.FULL_TRUNCATE) {
                        if (reader.readIndex() == 1) {
                            /*
                             * If truncation is occurring at the first object
                             * Whammo! Delete the file.
                             */
                            entriesTruncated = -1;
                        } else {
                            entriesTruncated = initialEntryCount - (reader.readIndex() - 1);

                            //Don't forget to update the number of entries in the file
                            initNumEntries(reader.readIndex() - 1, sizeInBytes);
                            m_fc.truncate(reader.readOffset() - (compressedLength + ENTRY_HEADER_BYTES));
                        }
                    } else {
                        assert retval.status == BinaryDeque.TruncatorResponse.Status.PARTIAL_TRUNCATE;
                        entriesTruncated = initialEntryCount - reader.readIndex();
                        //Partial object truncation
                        reader.rewindReadOffset(compressedLength + ENTRY_HEADER_BYTES);
                        final long partialEntryBeginOffset = reader.readOffset();
                        m_fc.position(partialEntryBeginOffset);

                        final int written = writeTruncatedEntry(retval, reader.readIndex());
                        sizeInBytes += written;
                        initNumEntries(reader.readIndex(), sizeInBytes);
                        m_fc.truncate(partialEntryBeginOffset + written + ENTRY_HEADER_BYTES);
                    }

                    break;
                }
            } finally {
                cont.discard();
            }
        }
        int entriesScanned = reader.readIndex();
        reader.close();

        if (entriesTruncated == 0) {
            int entriesNotScanned = initialEntryCount - entriesScanned;
            // If we checksum the file and it looks good, mark as final
            if (!isFinal() && entriesNotScanned == 0) {
                finalize(true);
            }
            return entriesNotScanned;
        }

        close();

        return entriesTruncated;
    }
=======
    abstract int parseAndTruncate(BinaryDeque.BinaryDequeTruncator truncator) throws IOException;
>>>>>>> 25311c8d

    /**
     * Scan over all entries in a segment possibly truncating the segment if corruption is detected
     *
     * @param truncator A caller-supplied {@link BinaryDeque.BinaryDequeScanner} to scan the individual entries
     * @return The number of objects that was truncated. This number will be subtracted from the total number of
     *         available objects in the PBD.
     * @throws IOException
     */
    abstract int scan(BinaryDeque.BinaryDequeScanner scanner) throws IOException;

    /**
     * Returns whether the file is final
     *
     * @see notes on {@code setFinal}
     * @return true if file is final, false otherwise
     */
    abstract boolean isFinal();

    /**
     * If this segment is in a good condition the data will be flushed to disk and the segment will either be closed or
     * converted to read only depending on the argument {@code close}
     *
     * @param close If {@code true} this segment will be closed otherwise it will be made read only
     * @throws IOException
     */
    abstract void finalize(boolean close) throws IOException;

    public static boolean setFinal(File file, boolean isFinal) {

        try {
            UserDefinedFileAttributeView view = getFileAttributeView(file);
            if (view != null) {
                view.write(IS_FINAL_ATTRIBUTE, Charset.defaultCharset().encode(Boolean.toString(isFinal)));
                return true;
            }
        } catch (IOException e) {
            // No-op
        }
        return false;
    }

    public static boolean isFinal(File file) {

        boolean ret = false;
        try {
            UserDefinedFileAttributeView view = getFileAttributeView(file);

            if (view != null) {
                List<String> attrList = view.list();
                if (attrList.contains(IS_FINAL_ATTRIBUTE)) {
                    ByteBuffer buf = ByteBuffer.allocate(view.size(IS_FINAL_ATTRIBUTE));
                    view.read(IS_FINAL_ATTRIBUTE, buf);
                    buf.flip();
                    ret = Boolean.parseBoolean(Charset.defaultCharset().decode(buf).toString());
                }
            }
        } catch (IOException e) {
            // No-op
        }
        return ret;
    }

    static UserDefinedFileAttributeView getFileAttributeView(File file) {
        return Files.getFileAttributeView(file.toPath(), UserDefinedFileAttributeView.class);
    }
}<|MERGE_RESOLUTION|>--- conflicted
+++ resolved
@@ -157,100 +157,7 @@
      *         A negative value means that the entries were truncated because of corruption and not {@code truncator}
      * @throws IOException
      */
-<<<<<<< HEAD
-    int parseAndTruncate(BinaryDeque.BinaryDequeTruncator truncator) throws IOException {
-        if (!m_closed) {
-            close();
-        }
-        openForTruncate();
-        PBDSegmentReader reader = openForRead(TRUNCATOR_CURSOR);
-
-        // Do stuff
-        validateHeader();
-        final int initialEntryCount = getNumEntries();
-        int entriesTruncated = 0;
-        // Zero entry count means the segment is empty or corrupted, in both cases
-        // the segment can be deleted.
-        if (initialEntryCount == 0) {
-            reader.close();
-            close();
-            return -1;
-        }
-        int sizeInBytes = 0;
-
-        DBBPool.BBContainer cont;
-        boolean isFinal = isFinal();
-        while (true) {
-            final long beforePos = reader.readOffset();
-            cont = reader.poll(PersistentBinaryDeque.UNSAFE_CONTAINER_FACTORY, !isFinal);
-            if (cont == null) {
-                break;
-            }
-
-            final int compressedLength = (int) (reader.readOffset() - beforePos - ENTRY_HEADER_BYTES);
-            final int uncompressedLength = cont.b().limit();
-
-            try {
-                //Handoff the object to the truncator and await a decision
-                BinaryDeque.TruncatorResponse retval = truncator.parse(cont);
-                if (retval == null) {
-                    //Nothing to do, leave the object alone and move to the next
-                    sizeInBytes += uncompressedLength;
-                } else {
-                    //If the returned bytebuffer is empty, remove the object and truncate the file
-                    if (retval.status == BinaryDeque.TruncatorResponse.Status.FULL_TRUNCATE) {
-                        if (reader.readIndex() == 1) {
-                            /*
-                             * If truncation is occurring at the first object
-                             * Whammo! Delete the file.
-                             */
-                            entriesTruncated = -1;
-                        } else {
-                            entriesTruncated = initialEntryCount - (reader.readIndex() - 1);
-
-                            //Don't forget to update the number of entries in the file
-                            initNumEntries(reader.readIndex() - 1, sizeInBytes);
-                            m_fc.truncate(reader.readOffset() - (compressedLength + ENTRY_HEADER_BYTES));
-                        }
-                    } else {
-                        assert retval.status == BinaryDeque.TruncatorResponse.Status.PARTIAL_TRUNCATE;
-                        entriesTruncated = initialEntryCount - reader.readIndex();
-                        //Partial object truncation
-                        reader.rewindReadOffset(compressedLength + ENTRY_HEADER_BYTES);
-                        final long partialEntryBeginOffset = reader.readOffset();
-                        m_fc.position(partialEntryBeginOffset);
-
-                        final int written = writeTruncatedEntry(retval, reader.readIndex());
-                        sizeInBytes += written;
-                        initNumEntries(reader.readIndex(), sizeInBytes);
-                        m_fc.truncate(partialEntryBeginOffset + written + ENTRY_HEADER_BYTES);
-                    }
-
-                    break;
-                }
-            } finally {
-                cont.discard();
-            }
-        }
-        int entriesScanned = reader.readIndex();
-        reader.close();
-
-        if (entriesTruncated == 0) {
-            int entriesNotScanned = initialEntryCount - entriesScanned;
-            // If we checksum the file and it looks good, mark as final
-            if (!isFinal() && entriesNotScanned == 0) {
-                finalize(true);
-            }
-            return entriesNotScanned;
-        }
-
-        close();
-
-        return entriesTruncated;
-    }
-=======
     abstract int parseAndTruncate(BinaryDeque.BinaryDequeTruncator truncator) throws IOException;
->>>>>>> 25311c8d
 
     /**
      * Scan over all entries in a segment possibly truncating the segment if corruption is detected
