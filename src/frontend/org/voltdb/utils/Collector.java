--- conflicted
+++ resolved
@@ -30,11 +30,8 @@
 import java.util.Arrays;
 import java.util.HashMap;
 import java.util.List;
-<<<<<<< HEAD
 import java.util.regex.Pattern;
 import java.util.regex.Matcher;
-=======
->>>>>>> 97b4240c
 
 import org.hsqldb_voltpatches.lib.tar.TarGenerator;
 import org.hsqldb_voltpatches.lib.tar.TarMalformatException;
@@ -42,22 +39,15 @@
 import org.json_voltpatches.JSONException;
 import org.json_voltpatches.JSONObject;
 import org.json_voltpatches.JSONStringer;
-<<<<<<< HEAD
+
 import org.voltdb.processtools.SFTPSession;
 import org.voltdb.processtools.SFTPSession.SFTPException;
-=======
-import org.voltcore.logging.VoltLogger;
-import org.voltdb.processtools.SFTPSession;
->>>>>>> 97b4240c
 import org.voltdb.processtools.SSHTools;
 import org.voltdb.types.TimestampType;
 
 import com.google.common.base.Charsets;
 import com.google.common.base.Throwables;
-<<<<<<< HEAD
 import com.google.common.net.HostAndPort;
-=======
->>>>>>> 97b4240c
 
 public class Collector {
     private static String m_voltDbRootPath = null;
@@ -78,8 +68,6 @@
     private static int m_pid = 0;
     private static String m_workingDir = null;
     private static List<String> m_logPaths = new ArrayList<String>();
-
-    public static String[] cmdFilenames = {"sardata", "dmesgdata"};
 
     public static String[] cmdFilenames = {"sardata", "dmesgdata"};
 
@@ -198,11 +186,7 @@
 
             jsonObject = new JSONObject(builder.toString());
         } catch (FileNotFoundException e) {
-<<<<<<< HEAD
             System.err.println("config log file '" + configInfoPath + "' could not be found.");
-=======
-            m_log.error("config log file '" + configInfoPath + "' could not be found.");
->>>>>>> 97b4240c
         } catch (IOException e) {
             System.err.println(e.getMessage());
         } catch (JSONException e) {
@@ -280,11 +264,7 @@
                 }
             }
         } catch (IOException e) {
-<<<<<<< HEAD
             System.err.println(e.getMessage());
-=======
-            m_log.error(e.getMessage());
->>>>>>> 97b4240c
         }
 
         return collectionFilesList;
@@ -302,12 +282,9 @@
                 TimestampType ts = new TimestampType(new java.util.Date());
                 timestamp = ts.toString().replace(' ', '-');
 
-<<<<<<< HEAD
                 // get rid of microsecond part
                 timestamp = timestamp.substring(0, "YYYY-mm-DD-HH:MM:ss".length());
 
-=======
->>>>>>> 97b4240c
                 rootpath = System.getProperty("user.dir");
             }
 
@@ -350,19 +327,11 @@
             String[] dmesgCmd = {"bash", "-c", "/bin/dmesg"};
             cmd(tarGenerator, dmesgCmd, "dmesgdata");
 
-<<<<<<< HEAD
             tarGenerator.write(false, true);
 
             long sizeInByte = collectionFile.length();
             String sizeStringInKB = String.format("%5.2f", (double)sizeInByte / 1000);
             System.out.println("Collection file created at " + collectionFilePath + " size: " + sizeStringInKB + " KB");
-=======
-            tarGenerator.write();
-
-            long sizeInByte = collectionFile.length();
-            String sizeStringInKB = String.format("%5.2f", (double)sizeInByte / 1000);
-            m_log.info("Collection file created at " + collectionFilePath + " size: " + sizeStringInKB + " KB");
->>>>>>> 97b4240c
 
             boolean upload = false;
             if (!m_host.isEmpty()) {
@@ -385,16 +354,10 @@
                         m_password = new String(System.console().readPassword());
                     }
 
-<<<<<<< HEAD
                     try {
                         uploadToServer(collectionFilePath, m_host, m_username, m_password);
 
                         System.out.println("Uploaded " + new File(collectionFilePath).getName() + " via SFTP");
-=======
-                    boolean res = uploadToServer(collectionFilePath, m_host, m_username, m_password);
-                    if (res) {
-                        m_log.info("Uploaded " + new File(collectionFilePath).getName() + " via SFTP");
->>>>>>> 97b4240c
 
                         boolean delLocalCopy = false;
                         if (m_noPrompt) {
@@ -407,7 +370,6 @@
                         if (delLocalCopy) {
                             try {
                                 collectionFile.delete();
-<<<<<<< HEAD
                                 System.out.println("Local copy "  + collectionFilePath + " deleted");
                             } catch (SecurityException e) {
                                 System.out.println("Failed to delete local copy " + collectionFilePath + ". " + e.getMessage());
@@ -497,63 +459,8 @@
             if (sftp != null) {
                 sftp.terminate();
             }
-=======
-                                m_log.info("Local copy "  + collectionFilePath + " deleted");
-                            } catch (SecurityException e) {
-                                m_log.info("Failed to delete local copy " + collectionFilePath + ". " + e.getMessage());
-                            }
-                        }
-                    }
-                    else {
-                        m_log.info("Failed to upload. Probably due to wrong credential provided. "
-                                + "Local copy could be found at " + collectionFilePath);
-                    }
-                }
-                else {
-                    m_log.info("Uploading is only available in the Enterprise Edition");
-                }
-            }
-        } catch (IOException e) {
-            m_log.error(e.getMessage());
-        } catch (TarMalformatException e) {
-            m_log.error(e.getMessage());
-        }
-    }
-
-    private static boolean getUserResponse(String prompt) {
-        while (true) {
-            System.out.print(prompt + " [y/n]? ");
-            switch (System.console().readLine().charAt(0)) {
-            case 'Y':
-            case 'y':
-                return true;
-            case 'N':
-            case 'n':
-                return false;
-            default:
-                break;
-            }
-        }
-    }
-
-    private static void cmd(TarGenerator tarGenerator, String[] command, String resFilename)
-            throws IOException, TarMalformatException {
-        File tempFile = File.createTempFile(resFilename, null);
-        tempFile.deleteOnExit();
-
-        Process p = Runtime.getRuntime().exec(command);
-        BufferedReader reader = new BufferedReader(new InputStreamReader(p.getInputStream()));
-        BufferedWriter writer = new BufferedWriter(new FileWriter(tempFile));
-
-        String line = null;
-        while ((line = reader.readLine()) != null) {
-            writer.write(line);
-            writer.newLine();
->>>>>>> 97b4240c
-        }
-        writer.close();
-
-<<<<<<< HEAD
+        }
+
         return true;
     }
 
@@ -600,39 +507,5 @@
 
             throw new Exception(errorMsg.substring(0, 1).toUpperCase() + errorMsg.substring(1));
         }
-=======
-        if (tempFile.length() > 0) {
-            tarGenerator.queueEntry(resFilename, tempFile);
-        }
-    }
-
-    public static boolean uploadToServer(String collectionFilePath, String host, String username, String password) {
-        SSHTools ssh = new SSHTools(username, null);
-
-        String rootpath = ssh.cmdSSH(username, password, null, host, "pwd").trim();
-        if (rootpath.isEmpty()) {
-            // SSH cannot connect
-            return false;
-        }
-
-        HashMap<File, File> files = new HashMap<File, File>();
-        File src = new File(collectionFilePath);
-        File dest = new File(rootpath + File.separator + new File(collectionFilePath).getName());
-        files.put(src, dest);
-
-        SFTPSession sftp = null;
-        try {
-            sftp = ssh.getSftpSession(username, password, null, host, null);
-
-            sftp.ensureDirectoriesExistFor(files.values());
-            sftp.copyOverFiles(files);
-        } finally {
-            if (sftp != null) {
-                sftp.terminate();
-            }
-        }
-
-        return true;
->>>>>>> 97b4240c
     }
 }