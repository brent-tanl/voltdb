/* This file is part of VoltDB.
 * Copyright (C) 2008-2013 VoltDB Inc.
 *
 * This program is free software: you can redistribute it and/or modify
 * it under the terms of the GNU Affero General Public License as
 * published by the Free Software Foundation, either version 3 of the
 * License, or (at your option) any later version.
 *
 * This program is distributed in the hope that it will be useful,
 * but WITHOUT ANY WARRANTY; without even the implied warranty of
 * MERCHANTABILITY or FITNESS FOR A PARTICULAR PURPOSE.  See the
 * GNU Affero General Public License for more details.
 *
 * You should have received a copy of the GNU Affero General Public License
 * along with VoltDB.  If not, see <http://www.gnu.org/licenses/>.
 */

package org.voltdb.messaging;

import java.io.IOException;
import java.nio.ByteBuffer;
import java.security.MessageDigest;
import java.security.NoSuchAlgorithmException;
import java.util.ArrayList;
import java.util.List;

import org.voltcore.logging.Level;
import org.voltcore.logging.VoltLogger;
import org.voltcore.messaging.Subject;
import org.voltcore.messaging.TransactionInfoBaseMessage;
import org.voltcore.utils.CoreUtils;
import org.voltdb.ParameterSet;
import org.voltdb.VoltDB;
import org.voltdb.common.Constants;
import org.voltdb.utils.Encoder;
import org.voltdb.utils.LogKeys;

/**
 * Message from a stored procedure coordinator to an execution site
 * which is participating in the transaction. This message specifies
 * which planfragment to run and with which parameters.
 *
 */
public class FragmentTaskMessage extends TransactionInfoBaseMessage
{
    protected static final VoltLogger hostLog = new VoltLogger("HOST");

    public static final byte USER_PROC = 0;
    public static final byte SYS_PROC_PER_PARTITION = 1;
    public static final byte SYS_PROC_PER_SITE = 2;

    public static final byte[] EMPTY_HASH;
    static {
        MessageDigest md = null;
        try {
            md = MessageDigest.getInstance("SHA-1");
        } catch (NoSuchAlgorithmException e) {
            e.printStackTrace();
            System.exit(-1); // this means the jvm is broke
        }
        md.update("".getBytes(Constants.UTF8ENCODING));
        EMPTY_HASH = md.digest();
    }

    private static class FragmentData {
        byte[] m_planHash = null;
        ByteBuffer m_parameterSet = null;
        Integer m_outputDepId = null;
        ArrayList<Integer> m_inputDepIds = null;
        // For unplanned item
        byte[] m_fragmentPlan = null;

        public FragmentData() {
        }

        @Override
        public String toString() {
            StringBuilder sb = new StringBuilder();
            sb.append(String.format("FRAGMENT PLAN HASH: %s\n", Encoder.hexEncode(m_planHash)));
            if (m_parameterSet != null) {
                FastDeserializer fds = new FastDeserializer(m_parameterSet.asReadOnlyBuffer());
                ParameterSet pset = null;
                try {
                    pset = ParameterSet.fromFastDeserializer(fds);
                } catch (IOException e) {
                    e.printStackTrace();
                }
                assert(pset != null);
                sb.append("\n  ").append(pset.toString());
            }
            if (m_outputDepId != null) {
                sb.append("\n");
                sb.append("  OUTPUT_DEPENDENCY_ID ");
                sb.append(m_outputDepId);
            }
            if ((m_inputDepIds != null) && (m_inputDepIds.size() > 0)) {
                sb.append("\n");
                sb.append("  INPUT_DEPENDENCY_IDS ");
                for (long id : m_inputDepIds)
                    sb.append(id).append(", ");
                sb.setLength(sb.lastIndexOf(", "));
            }
            if ((m_fragmentPlan != null) && (m_fragmentPlan.length != 0)) {
                sb.append("\n");
                sb.append("  FRAGMENT_PLAN ");
                sb.append(m_fragmentPlan);
            }
            return sb.toString();
        }
    }

    List<FragmentData> m_items = new ArrayList<FragmentData>();

    boolean m_isFinal = false;
    byte m_taskType = 0;
    // We use this flag to generate a null FragmentTaskMessage that returns a
    // response for a dependency but doesn't try to execute anything on the EE.
    // This is a hack to serialize CompleteTransactionMessages and
    // BorrowTaskMessages when the first fragment of the restarting transaction
    // is a short-circuited replicated table read.
    // If this flag is set, the message should contain a single fragment with the
    // desired output dep ID, but no real work to do.
    boolean m_emptyForRestart = false;
    int m_inputDepCount = 0;
    Iv2InitiateTaskMessage m_initiateTask;
    ByteBuffer m_initiateTaskBuffer;

    byte[] m_procNameInBytes = "".getBytes();
    short m_voltExecuteSQLIndex;
    short m_batchIndexBase;
    public void setRunningProcedureContext(String procName, short voltExecuteSQLIndex, short batchIndexBase) {
        m_procNameInBytes = procName.getBytes();
        m_voltExecuteSQLIndex = voltExecuteSQLIndex;
        m_batchIndexBase = batchIndexBase;
    }
    public byte[] getProcNameInBytes() {
        return m_procNameInBytes;
    }
    public short getVoltExecuteSQLIndex() {
        return m_voltExecuteSQLIndex;
    }
    public short getBatchIndexBase() {
        return m_batchIndexBase;
    }

    String[] m_batchSQLStmts;
    public void setBatchSQLStmts(String[] batchSQLStmts) {
        m_batchSQLStmts = batchSQLStmts;
    }
    public String[] getBatchSQLStmts() {
        return m_batchSQLStmts;
    }

    /** Empty constructor for de-serialization */
    FragmentTaskMessage() {
        m_subject = Subject.DEFAULT.getId();
    }

    /**
     *
     * @param initiatorHSId
     * @param coordinatorHSId
     * @param txnId
     * @param isReadOnly
     * @param isFinal
     */
    public FragmentTaskMessage(long initiatorHSId,
                               long coordinatorHSId,
                               long txnId,
                               long uniqueId,
                               boolean isReadOnly,
                               boolean isFinal,
                               boolean isForReplay) {
        super(initiatorHSId, coordinatorHSId, txnId, uniqueId, isReadOnly, isForReplay);
        m_isFinal = isFinal;
        m_subject = Subject.DEFAULT.getId();
        assert(selfCheck());
    }

    // If you add a new field to the message and you don't want to lose information at all point,
    // remember to add it to the constructor below, Because this constructor is used to copy a message at some place.
    // for example, in SpScheduler.handleFragmentTaskMessage()
    // The parameter sets are .duplicate()'d in flattenToBuffer,
    // so we can make a shallow copy here and still be thread-safe
    // when we serialize the copy.
    public FragmentTaskMessage(long initiatorHSId,
            long coordinatorHSId,
            FragmentTaskMessage ftask)
    {
        super(initiatorHSId, coordinatorHSId, ftask);

        setSpHandle(ftask.getSpHandle());
        m_taskType = ftask.m_taskType;
        m_isFinal = ftask.m_isFinal;
        m_subject = ftask.m_subject;
        m_inputDepCount = ftask.m_inputDepCount;
        m_items = ftask.m_items;
        m_initiateTask = ftask.m_initiateTask;
        m_emptyForRestart = ftask.m_emptyForRestart;
        m_procNameInBytes = ftask.m_procNameInBytes;
<<<<<<< HEAD
        m_batchSQLStmts = ftask.m_batchSQLStmts;
=======
        m_voltExecuteSQLIndex = ftask.m_voltExecuteSQLIndex;
        m_batchIndexBase = ftask.m_batchIndexBase;
>>>>>>> d7897131
        if (ftask.m_initiateTaskBuffer != null) {
            m_initiateTaskBuffer = ftask.m_initiateTaskBuffer.duplicate();
        }
        assert(selfCheck());
    }

    /**
     * Add a pre-planned fragment.
     *
     * @param fragmentId
     * @param outputDepId
     * @param parameterSet
     */
    public void addFragment(byte[] planHash, int outputDepId, ByteBuffer parameterSet) {
        FragmentData item = new FragmentData();
        item.m_planHash = planHash;
        item.m_outputDepId = outputDepId;
        item.m_parameterSet = parameterSet;
        m_items.add(item);
    }

    /**
     * Add an unplanned fragment.
     *
     * @param fragmentId
     * @param outputDepId
     * @param parameterSet
     * @param fragmentPlan
     */
    public void addCustomFragment(byte[] planHash, int outputDepId, ByteBuffer parameterSet, byte[] fragmentPlan) {
        FragmentData item = new FragmentData();
        item.m_planHash = planHash;
        item.m_outputDepId = outputDepId;
        item.m_parameterSet = parameterSet;
        item.m_fragmentPlan = fragmentPlan;
        m_items.add(item);
    }


    /**
     * Convenience factory method to replace constructory that includes arrays of stuff.
     *
     * @param initiatorHSId
     * @param coordinatorHSId
     * @param txnId
     * @param isReadOnly
     * @param fragmentId
     * @param outputDepId
     * @param parameterSet
     * @param isFinal
     *
     * @return new FragmentTaskMessage
     */
    public static FragmentTaskMessage createWithOneFragment(long initiatorHSId,
                                                            long coordinatorHSId,
                                                            long txnId,
                                                            long uniqueId,
                                                            boolean isReadOnly,
                                                            byte[] planHash,
                                                            int outputDepId,
                                                            ByteBuffer parameterSet,
                                                            boolean isFinal,
                                                            boolean isForReplay) {
        FragmentTaskMessage ret = new FragmentTaskMessage(initiatorHSId, coordinatorHSId,
                                                          txnId, uniqueId, isReadOnly, isFinal, isForReplay);
        ret.addFragment(planHash, outputDepId, parameterSet);
        return ret;
    }

    private boolean selfCheck() {
        for (FragmentData item : m_items) {
            if (item == null) {
                return false;
            }
            if (item.m_parameterSet == null) {
                return false;
            }
        }
        return true;
    }

    public void addInputDepId(int index, int depId) {
        assert(index >= 0 && index < m_items.size());
        FragmentData item = m_items.get(index);
        assert(item != null);
        if (item.m_inputDepIds == null)
            item.m_inputDepIds = new ArrayList<Integer>();
        item.m_inputDepIds.add(depId);
        m_inputDepCount++;
    }

    public ArrayList<Integer> getInputDepIds(int index) {
        assert(index >= 0 && index < m_items.size());
        FragmentData item = m_items.get(index);
        assert(item != null);
        return item.m_inputDepIds;
    }

    public int getOnlyInputDepId(int index) {
        assert(index >= 0 && index < m_items.size());
        FragmentData item = m_items.get(index);
        assert(item != null);
        if (item.m_inputDepIds == null)
            return -1;
        assert(item.m_inputDepIds.size() == 1);
        return item.m_inputDepIds.get(0);
    }

    public int[] getAllUnorderedInputDepIds() {
        int[] retval = new int[m_inputDepCount];
        int i = 0;
        for (FragmentData item : m_items) {
            if (item.m_inputDepIds != null) {
                for (int depId : item.m_inputDepIds) {
                    retval[i++] = depId;
                }
            }
        }
        assert(i == m_inputDepCount);
        return retval;
    }

    public void setFragmentTaskType(byte value) {
        m_taskType = value;
    }

    public boolean isFinalTask() {
        return m_isFinal;
    }

    public boolean isSysProcTask() {
        return (m_taskType != USER_PROC);
    }

    public byte getFragmentTaskType() {
        return m_taskType;
    }

    public int getFragmentCount() {
        return m_items.size();
    }

    // We're going to use this fragment task to generate a null distributed
    // fragment to serialize Completion and Borrow messages.  Create an empty
    // fragment with the provided outputDepId
    public void setEmptyForRestart(int outputDepId) {
        m_emptyForRestart = true;
        addFragment(EMPTY_HASH, outputDepId, ByteBuffer.allocate(0));
    }

    public boolean isEmptyForRestart() {
        return m_emptyForRestart;
    }

    /*
     * The first fragment contains the initiate task for a multi-part txn for command logging
     */
    public void setInitiateTask(Iv2InitiateTaskMessage initiateTask) {
        m_initiateTask = initiateTask;
        m_initiateTaskBuffer = ByteBuffer.allocate(initiateTask.getSerializedSize());
        try {
            initiateTask.flattenToBuffer(m_initiateTaskBuffer);
            m_initiateTaskBuffer.flip();
        } catch (IOException e) {
            //Executive decision, don't throw a checked exception. Let it burn.
            throw new RuntimeException(e);
        }
    }

    public Iv2InitiateTaskMessage getInitiateTask() {
        return m_initiateTask;
    }

    public byte[] getPlanHash(int index) {
        assert(index >= 0 && index < m_items.size());
        FragmentData item = m_items.get(index);
        assert(item != null);
        return item.m_planHash;
    }

    public int getOutputDepId(int index) {
        assert(index >= 0 && index < m_items.size());
        FragmentData item = m_items.get(index);
        assert(item != null);
        return item.m_outputDepId;
    }

    public ByteBuffer getParameterDataForFragment(int index) {
        assert(index >= 0 && index < m_items.size());
        FragmentData item = m_items.get(index);
        assert(item != null);
        return item.m_parameterSet.asReadOnlyBuffer();
    }

    public ParameterSet getParameterSetForFragment(int index) {
        ParameterSet params = null;
        final ByteBuffer paramData = m_items.get(index).m_parameterSet.asReadOnlyBuffer();
        if (paramData != null) {
            final FastDeserializer fds = new FastDeserializer(paramData);
            try {
                params = ParameterSet.fromFastDeserializer(fds);
            }
            catch (final IOException e) {
                hostLog.l7dlog(Level.FATAL,
                        LogKeys.host_ExecutionSite_FailedDeserializingParamsForFragmentTask.name(), e);
                VoltDB.crashLocalVoltDB(e.getMessage(), true, e);
            }
        }
        else {
            params = ParameterSet.emptyParameterSet();
        }
        return params;
    }

    public byte[] getFragmentPlan(int index) {
        assert(index >= 0 && index < m_items.size());
        FragmentData item = m_items.get(index);
        assert(item != null);
        return item.m_fragmentPlan;
    }

    /*
     * Serialization Format [description: type: byte count]
     *
     * Fixed header:
     *     item count (nitems): short: 2
     *     unplanned item count (nunplanned): short: 2
     *     final flag: byte: 1
     *     task type: byte: 1
     *     should undo flag: byte: 1
     *     output dependencies flag (outdep): byte: 1
     *     input dependencies flag (indep): byte: 1
     *
     * Fragment ID block (1 per item):
     *     fragment ID: long: 8 * nitems
     *
     * Porcedure name: byte: length of the name string.
     *
     * voltExecuteIndex: short: 2
     *
     * batchIndexBase: short: 2
     *
     * Parameter set block (1 per item):
     *     parameter buffer size: int: 4 * nitems
     *     parameter buffer: bytes: ? * nitems
     *
     * Output dependency block (1 per item if outdep == 1):
     *     output dependency ID: int: 4 * nitems
     *
     * Input dependency block (1 per item if indep == 1):
     *     ID count: short: 2 * nitems
     *     input dependency ID sub-block (1 per ID):
     *         input dependency ID: int: 4 * ? * nitems
     *
     * Unplanned block (1 of each per unplanned item):
     *    item index: short: 2 * nunplanned
     *    fragment plan string length: int: 4 * nunplanned
     *    fragment plan string: bytes: ? * nunplanned
     */

    @Override
    public int getSerializedSize()
    {
        assert(m_items != null);
        assert(!m_items.isEmpty());

        int msgsize = super.getSerializedSize();

        // Fixed header
        msgsize += 2 + 2 + 1 + 1 + 1 + 1 + 1;

        // Fragment ID block (20 bytes per sha1-hash)
        msgsize += 20 * m_items.size();

        // Procedure name gets an length (4) and the name (.length)
        msgsize += 2;
        if(m_procNameInBytes.length != 0)
            msgsize += m_procNameInBytes.length;

<<<<<<< HEAD
        // BatchSQLStmts get a length (4) and length (4) and content of each SQL stmt
        msgsize += 4;
        if(m_batchSQLStmts != null) {
            for(String stmt: this.m_batchSQLStmts) {
                msgsize += 4 + stmt.length();
            }
        }
=======
        // voltDBExecuteSQLIndex gets an length (2)
        msgsize += 2;

        // batchIndexBase gets an length (2)
        msgsize += 2;
>>>>>>> d7897131

        //nested initiate task message length prefix
        msgsize += 4;
        if (m_initiateTaskBuffer != null) {
            msgsize += m_initiateTaskBuffer.remaining();
        }

        // Make a pass through the fragment data items to account for the
        // optional output and input dependency blocks, plus the unplanned block.
        boolean foundOutputDepId = false;
        boolean foundInputDepIds = false;
        for (FragmentData item : m_items) {
            // Account for parameter sets
            msgsize += 4 + item.m_parameterSet.remaining();

            // Account for the optional output dependency block, if needed.
            if (!foundOutputDepId && item.m_outputDepId != null) {
                msgsize += 4 * m_items.size();
                foundOutputDepId = true;
            }

            // Account for the optional input dependency block, if needed.
            if (item.m_inputDepIds != null) {
                if (!foundInputDepIds) {
                    // Account for the size short for each item now that we know
                    // that the optional block is needed.
                    msgsize += 2 * m_items.size();
                    foundInputDepIds = true;
                }
                // Account for the input dependency IDs themselves, if any.
                msgsize += 4 * item.m_inputDepIds.size();
            }

            // Each unplanned item gets an index (2) and a size (4) and buffer for
            // the fragment plan string.
            if (item.m_fragmentPlan != null) {
                msgsize += 2 + 4 + item.m_fragmentPlan.length;
            }
        }

        return msgsize;
    }

    @Override
    public void flattenToBuffer(ByteBuffer buf) throws IOException
    {
        flattenToSubMessageBuffer(buf);
        assert(buf.capacity() == buf.position());
        buf.limit(buf.position());
    }

    /**
     * Used directly by {@link FragmentTaskLogMessage} to embed FTMs
     */
    void flattenToSubMessageBuffer(ByteBuffer buf) throws IOException
    {
        // See Serialization Format comment above getSerializedSize().

        assert(m_items != null);
        assert(!m_items.isEmpty());

        buf.put(VoltDbMessageFactory.FRAGMENT_TASK_ID);
        super.flattenToBuffer(buf);

        // Get useful statistics for the header and optional blocks.
        short nInputDepIds = 0;
        short nOutputDepIds = 0;
        short nUnplanned = 0;
        for (FragmentData item : m_items) {
            if (item.m_inputDepIds != null) {
                // Supporting only one input dep id for now.
                nInputDepIds++;
            }
            if (item.m_outputDepId != null) {
                nOutputDepIds++;
            }
            if (item.m_fragmentPlan != null) {
                nUnplanned++;
            }
        }

        // Header block
        buf.putShort((short) m_items.size());
        buf.putShort(nUnplanned);
        buf.put(m_isFinal ? (byte) 1 : (byte) 0);
        buf.put(m_taskType);
        buf.put(m_emptyForRestart ? (byte) 1 : (byte) 0);
        buf.put(nOutputDepIds > 0 ? (byte) 1 : (byte) 0);
        buf.put(nInputDepIds  > 0 ? (byte) 1 : (byte) 0);

        // Plan Hash block
        for (FragmentData item : m_items) {
            buf.put(item.m_planHash);
        }

        // Parameter set block
        for (FragmentData item : m_items) {
            buf.putInt(item.m_parameterSet.remaining());
            buf.put(item.m_parameterSet.asReadOnlyBuffer());
        }

        // Optional output dependency ID block
        if (nOutputDepIds > 0) {
            for (FragmentData item : m_items) {
                buf.putInt(item.m_outputDepId);
            }
        }

        // Optional input dependency ID block
        if (nInputDepIds > 0) {
            for (FragmentData item : m_items) {
                if (item.m_inputDepIds == null || item.m_inputDepIds.size() == 0) {
                    buf.putShort((short) 0);
                } else {
                    buf.putShort((short) item.m_inputDepIds.size());
                    for (Integer inputDepId : item.m_inputDepIds) {
                        buf.putInt(inputDepId);
                    }
                }
            }
        }

        // Procedure name
        if (m_procNameInBytes.length != 0) {
            buf.putShort((short)m_procNameInBytes.length);
            buf.put(m_procNameInBytes);
        } else {
           buf.putShort((short)0);
        }

<<<<<<< HEAD
        // batchSQLStmts
        if (m_batchSQLStmts != null) {
            int len = 0;
            for(String stmt: m_batchSQLStmts) {
                len += stmt.length();
            }
            buf.putInt(len);
            for(String stmt: m_batchSQLStmts) {
                buf.putInt(stmt.length());
                buf.put(stmt.getBytes());
            }
        } else {
           buf.putInt(0);
        }
=======
        // voltExecuteIndex
        buf.putShort(m_voltExecuteSQLIndex);

        // batchIndexBase
        buf.putShort(m_batchIndexBase);
>>>>>>> d7897131

        if (m_initiateTaskBuffer != null) {
            ByteBuffer dup = m_initiateTaskBuffer.duplicate();
            buf.putInt(dup.remaining());
            buf.put(dup);
        } else {
            buf.putInt(0);
        }

        // Unplanned item block
        for (short index = 0; index < m_items.size(); index++) {
            // Each unplanned item gets an index (2) and a size (4) and buffer for
            // the fragment plan string.
            FragmentData item = m_items.get(index);
            if (item.m_fragmentPlan != null) {
                buf.putShort(index);
                buf.putInt(item.m_fragmentPlan.length);
                buf.put(item.m_fragmentPlan);
            }
        }
    }

    @Override
    public void initFromBuffer(ByteBuffer buf) throws IOException
    {
        initFromSubMessageBuffer(buf);
        assert(buf.capacity() == buf.position());
    }

    /**
     * Used directly by {@link FragmentTaskLogMessage} to embed FTMs
     */
    void initFromSubMessageBuffer(ByteBuffer buf) throws IOException
    {
        // See Serialization Format comment above getSerializedSize().

        super.initFromBuffer(buf);

        // Header block
        short fragCount = buf.getShort();
        assert(fragCount > 0);
        short unplannedCount = buf.getShort();
        assert(unplannedCount >= 0 && unplannedCount <= fragCount);
        m_isFinal = buf.get() != 0;
        m_taskType = buf.get();
        m_emptyForRestart = buf.get() != 0;
        boolean haveOutputDependencies = buf.get() != 0;
        boolean haveInputDependencies = buf.get() != 0;

        m_items = new ArrayList<FragmentData>(fragCount);

        // Fragment ID block (creates the FragmentData objects)
        for (int i = 0; i < fragCount; i++) {
            FragmentData item = new FragmentData();
            item.m_planHash = new byte[20]; // sha1 is 20b
            buf.get(item.m_planHash);
            m_items.add(item);
        }

        // Parameter set block
        for (FragmentData item : m_items) {
            int paramsbytecount = buf.getInt();
            item.m_parameterSet = ByteBuffer.allocate(paramsbytecount);
            int cachedLimit = buf.limit();
            buf.limit(buf.position() + item.m_parameterSet.remaining());
            item.m_parameterSet.put(buf);
            item.m_parameterSet.flip();
            buf.limit(cachedLimit);
        }

        // Optional output dependency block
        if (haveOutputDependencies) {
            for (FragmentData item : m_items) {
                item.m_outputDepId = buf.getInt();
            }
        }

        // Optional input dependency block
        if (haveInputDependencies) {
            for (FragmentData item : m_items) {
                short count = buf.getShort();
                if (count > 0) {
                    item.m_inputDepIds = new ArrayList<Integer>(count);
                    for (int j = 0; j < count; j++) {
                        item.m_inputDepIds.add(buf.getInt());
                        m_inputDepCount++;
                    }
                }
            }
        }

        // Procedure name
        short procNameLen = buf.getShort();
        if(procNameLen > 0) {
            m_procNameInBytes = new byte[procNameLen];
            buf.get(m_procNameInBytes);
        }

<<<<<<< HEAD
        // BatchSQLStmts
        int batchSize = buf.getInt();
        if(batchSize > 0) {
            m_batchSQLStmts = new String[batchSize];
            int len;
            byte[] temp;
            for(int i = 0; i < batchSize; i++) {
                len = buf.getInt();
                temp = new byte[len];
                buf.get(temp);
                m_batchSQLStmts[i] = new String(temp);
            }
        }
=======
        // votExecuteSQLIndex
        m_voltExecuteSQLIndex = buf.getShort();

        // batchIndexBase
        m_batchIndexBase = buf.getShort();
>>>>>>> d7897131

        int initiateTaskMessageLength = buf.getInt();
        if (initiateTaskMessageLength > 0) {
            int startPosition = buf.position();
            Iv2InitiateTaskMessage message = new Iv2InitiateTaskMessage();
            // EHGAWD: init task was serialized with flatten which added
            // the message type byte. deserialization expects the message
            // factory to have stripped that byte. but ... that's not the
            // way we do it here. So read the message type byte...
            byte messageType = buf.get();
            assert(messageType == VoltDbMessageFactory.IV2_INITIATE_TASK_ID);
            message.initFromBuffer(buf);
            m_initiateTask = message;
            if (m_initiateTask != null && m_initiateTaskBuffer == null) {
                m_initiateTaskBuffer = ByteBuffer.allocate(m_initiateTask.getSerializedSize());
                try {
                    m_initiateTask.flattenToBuffer(m_initiateTaskBuffer);
                    m_initiateTaskBuffer.flip();
                } catch (IOException e) {
                    //Executive decision, don't throw a checked exception. Let it burn.
                    throw new RuntimeException(e);
                }
            }

            /*
             * There is an assertion that all bytes of the message are consumed.
             * Initiate task lazily deserializes the parameter buffer and doesn't consume
             * all the bytes so do it here so the assertion doesn't trip
             */
            buf.position(startPosition + initiateTaskMessageLength);
        }

        // Unplanned block
        for (int iUnplanned = 0; iUnplanned < unplannedCount; iUnplanned++) {
            short index = buf.getShort();
            assert(index >= 0 && index < m_items.size());
            FragmentData item = m_items.get(index);
            int fragmentPlanLength = buf.getInt();
            if (fragmentPlanLength > 0) {
                item.m_fragmentPlan = new byte[fragmentPlanLength];
                buf.get(item.m_fragmentPlan);
            }
        }
    }

    @Override
    public String toString() {
        StringBuilder sb = new StringBuilder();

        sb.append("FRAGMENT_TASK (FROM ");
        sb.append(CoreUtils.hsIdToString(m_coordinatorHSId));
        sb.append(") FOR TXN ");
        sb.append(m_txnId);
        sb.append(" FOR REPLAY ").append(isForReplay());
        sb.append(", SP HANDLE: ").append(getSpHandle());
        sb.append("\n");
        if (m_isReadOnly)
            sb.append("  READ, COORD ");
        else
            sb.append("  WRITE, COORD ");
        sb.append(CoreUtils.hsIdToString(m_coordinatorHSId));

        for (FragmentData item : m_items) {
            sb.append("\n=====\n");
            sb.append(item.toString());
        }

        if (m_isFinal)
            sb.append("\n  THIS IS THE FINAL TASK");

        if (m_taskType == USER_PROC)
        {
            sb.append("\n  THIS IS A USER TASK");
        }
        else if (m_taskType == SYS_PROC_PER_PARTITION)
        {
            sb.append("\n  THIS IS A SYSPROC RUNNING PER PARTITION");
        }
        else if (m_taskType == SYS_PROC_PER_SITE)
        {
            sb.append("\n  THIS IS A SYSPROC TASK RUNNING PER EXECUTION SITE");
        }
        else
        {
            sb.append("\n  UNKNOWN FRAGMENT TASK TYPE");
        }

        if (m_emptyForRestart)
            sb.append("\n  THIS IS A NULL FRAGMENT TASK USED FOR RESTART");

        return sb.toString();
    }

    public boolean isEmpty() {
        return m_items.isEmpty();
    }
}<|MERGE_RESOLUTION|>--- conflicted
+++ resolved
@@ -198,12 +198,10 @@
         m_initiateTask = ftask.m_initiateTask;
         m_emptyForRestart = ftask.m_emptyForRestart;
         m_procNameInBytes = ftask.m_procNameInBytes;
-<<<<<<< HEAD
         m_batchSQLStmts = ftask.m_batchSQLStmts;
-=======
         m_voltExecuteSQLIndex = ftask.m_voltExecuteSQLIndex;
         m_batchIndexBase = ftask.m_batchIndexBase;
->>>>>>> d7897131
+
         if (ftask.m_initiateTaskBuffer != null) {
             m_initiateTaskBuffer = ftask.m_initiateTaskBuffer.duplicate();
         }
@@ -483,7 +481,12 @@
         if(m_procNameInBytes.length != 0)
             msgsize += m_procNameInBytes.length;
 
-<<<<<<< HEAD
+        // voltDBExecuteSQLIndex gets an length (2)
+        msgsize += 2;
+
+        // batchIndexBase gets an length (2)
+        msgsize += 2;
+
         // BatchSQLStmts get a length (4) and length (4) and content of each SQL stmt
         msgsize += 4;
         if(m_batchSQLStmts != null) {
@@ -491,13 +494,6 @@
                 msgsize += 4 + stmt.length();
             }
         }
-=======
-        // voltDBExecuteSQLIndex gets an length (2)
-        msgsize += 2;
-
-        // batchIndexBase gets an length (2)
-        msgsize += 2;
->>>>>>> d7897131
 
         //nested initiate task message length prefix
         msgsize += 4;
@@ -628,7 +624,12 @@
            buf.putShort((short)0);
         }
 
-<<<<<<< HEAD
+        // voltExecuteIndex
+        buf.putShort(m_voltExecuteSQLIndex);
+
+        // batchIndexBase
+        buf.putShort(m_batchIndexBase);
+
         // batchSQLStmts
         if (m_batchSQLStmts != null) {
             int len = 0;
@@ -643,13 +644,6 @@
         } else {
            buf.putInt(0);
         }
-=======
-        // voltExecuteIndex
-        buf.putShort(m_voltExecuteSQLIndex);
-
-        // batchIndexBase
-        buf.putShort(m_batchIndexBase);
->>>>>>> d7897131
 
         if (m_initiateTaskBuffer != null) {
             ByteBuffer dup = m_initiateTaskBuffer.duplicate();
@@ -748,7 +742,12 @@
             buf.get(m_procNameInBytes);
         }
 
-<<<<<<< HEAD
+        // votExecuteSQLIndex
+        m_voltExecuteSQLIndex = buf.getShort();
+
+        // batchIndexBase
+        m_batchIndexBase = buf.getShort();
+
         // BatchSQLStmts
         int batchSize = buf.getInt();
         if(batchSize > 0) {
@@ -762,13 +761,6 @@
                 m_batchSQLStmts[i] = new String(temp);
             }
         }
-=======
-        // votExecuteSQLIndex
-        m_voltExecuteSQLIndex = buf.getShort();
-
-        // batchIndexBase
-        m_batchIndexBase = buf.getShort();
->>>>>>> d7897131
 
         int initiateTaskMessageLength = buf.getInt();
         if (initiateTaskMessageLength > 0) {
