/* This file is part of VoltDB.
 * Copyright (C) 2008-2019 VoltDB Inc.
 *
 * This program is free software: you can redistribute it and/or modify
 * it under the terms of the GNU Affero General Public License as
 * published by the Free Software Foundation, either version 3 of the
 * License, or (at your option) any later version.
 *
 * This program is distributed in the hope that it will be useful,
 * but WITHOUT ANY WARRANTY; without even the implied warranty of
 * MERCHANTABILITY or FITNESS FOR A PARTICULAR PURPOSE.  See the
 * GNU Affero General Public License for more details.
 *
 * You should have received a copy of the GNU Affero General Public License
 * along with VoltDB.  If not, see <http://www.gnu.org/licenses/>.
 */

package org.voltdb.sysprocs;

import java.util.concurrent.CompletableFuture;

import org.voltdb.ClientResponseImpl;
import org.voltdb.ParameterSet;
import org.voltdb.VoltDB;
import org.voltdb.VoltTable;
import org.voltdb.VoltType;
import org.voltdb.client.ClientResponse;
import org.voltdb.exceptions.PlanningErrorException;

public class ExplainCatalog extends AdHocNTExplain {

    @Override
    public CompletableFuture<ClientResponse> run(ParameterSet params) {
<<<<<<< HEAD
        return runInternal(params);
    }

    @Override
    public CompletableFuture<ClientResponse> run(String sql) {
=======
        return runUsingLegacy(params);
    }

    @Override
    public CompletableFuture<ClientResponse> runUsingCalcite(ParameterSet params) {
>>>>>>> 78d253e8
        throw new PlanningErrorException("Unsupported operation");
    }

    @Override
    protected CompletableFuture<ClientResponse> runUsingLegacy(ParameterSet params) {
        VoltTable[] ret = new VoltTable[] { new VoltTable(new VoltTable.ColumnInfo("CATALOG", VoltType.STRING)) };
        ret[0].addRow(VoltDB.instance().getCatalogContext().catalog.serialize());
        ClientResponseImpl response = new ClientResponseImpl(ClientResponseImpl.SUCCESS, ret, null);
        CompletableFuture<ClientResponse> fut = new CompletableFuture<>();
        fut.complete(response);
        return fut;
    }
}<|MERGE_RESOLUTION|>--- conflicted
+++ resolved
@@ -31,19 +31,11 @@
 
     @Override
     public CompletableFuture<ClientResponse> run(ParameterSet params) {
-<<<<<<< HEAD
-        return runInternal(params);
-    }
-
-    @Override
-    public CompletableFuture<ClientResponse> run(String sql) {
-=======
         return runUsingLegacy(params);
     }
 
     @Override
     public CompletableFuture<ClientResponse> runUsingCalcite(ParameterSet params) {
->>>>>>> 78d253e8
         throw new PlanningErrorException("Unsupported operation");
     }
 
