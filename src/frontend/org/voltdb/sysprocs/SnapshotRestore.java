/* This file is part of VoltDB.
 * Copyright (C) 2008-2019 VoltDB Inc.
 *
 * This program is free software: you can redistribute it and/or modify
 * it under the terms of the GNU Affero General Public License as
 * published by the Free Software Foundation, either version 3 of the
 * License, or (at your option) any later version.
 *
 * This program is distributed in the hope that it will be useful,
 * but WITHOUT ANY WARRANTY; without even the implied warranty of
 * MERCHANTABILITY or FITNESS FOR A PARTICULAR PURPOSE.  See the
 * GNU Affero General Public License for more details.
 *
 * You should have received a copy of the GNU Affero General Public License
 * along with VoltDB.  If not, see <http://www.gnu.org/licenses/>.
 */

package org.voltdb.sysprocs;

import java.io.ByteArrayInputStream;
import java.io.ByteArrayOutputStream;
import java.io.File;
import java.io.FileInputStream;
import java.io.FileNotFoundException;
import java.io.IOException;
import java.io.ObjectInputStream;
import java.io.ObjectOutputStream;
import java.io.PrintWriter;
import java.io.StringWriter;
import java.nio.ByteBuffer;
import java.text.DateFormat;
import java.text.SimpleDateFormat;
import java.util.ArrayDeque;
import java.util.ArrayList;
import java.util.Arrays;
import java.util.Date;
import java.util.HashMap;
import java.util.HashSet;
import java.util.Iterator;
import java.util.List;
import java.util.Map;
import java.util.Set;
import java.util.TreeMap;
import java.util.concurrent.Callable;
import java.util.concurrent.ExecutorService;
import java.util.concurrent.Executors;
import java.util.concurrent.Future;
import java.util.concurrent.TimeUnit;
import java.util.concurrent.atomic.AtomicLong;

import org.apache.commons.lang3.mutable.MutableInt;
import org.apache.zookeeper_voltpatches.CreateMode;
import org.apache.zookeeper_voltpatches.KeeperException;
import org.apache.zookeeper_voltpatches.ZooDefs.Ids;
import org.apache.zookeeper_voltpatches.ZooKeeper;
import org.apache.zookeeper_voltpatches.data.Stat;
import org.json_voltpatches.JSONArray;
import org.json_voltpatches.JSONException;
import org.json_voltpatches.JSONObject;
import org.voltcore.logging.Level;
import org.voltcore.logging.VoltLogger;
import org.voltcore.messaging.BinaryPayloadMessage;
import org.voltcore.messaging.Mailbox;
import org.voltcore.messaging.VoltMessage;
import org.voltcore.utils.CoreUtils;
import org.voltcore.utils.DBBPool.BBContainer;
import org.voltcore.utils.InstanceId;
import org.voltcore.utils.Pair;
import org.voltcore.zk.ZKUtil.StringCallback;
import org.voltdb.ClientResponseImpl;
import org.voltdb.DRConsumerDrIdTracker.DRSiteDrIdTracker;
import org.voltdb.DependencyPair;
import org.voltdb.DeprecatedProcedureAPIAccess;
import org.voltdb.ExtensibleSnapshotDigestData;
import org.voltdb.ParameterSet;
import org.voltdb.PrivateVoltTableFactory;
import org.voltdb.StartAction;
import org.voltdb.StoredProcedureInvocation;
import org.voltdb.SystemProcedureExecutionContext;
import org.voltdb.TableCompressor;
import org.voltdb.TheHashinator;
import org.voltdb.VoltDB;
import org.voltdb.VoltSystemProcedure;
import org.voltdb.VoltTable;
import org.voltdb.VoltTable.ColumnInfo;
import org.voltdb.VoltType;
import org.voltdb.VoltTypeException;
import org.voltdb.VoltZK;
import org.voltdb.catalog.Column;
import org.voltdb.catalog.Database;
import org.voltdb.catalog.Table;
import org.voltdb.compiler.deploymentfile.DrRoleType;
import org.voltdb.dtxn.DtxnConstants;
import org.voltdb.dtxn.SiteTracker;
import org.voltdb.dtxn.UndoAction;
import org.voltdb.export.ExportManagerInterface;
import org.voltdb.iv2.MpInitiator;
import org.voltdb.iv2.TxnEgo;
import org.voltdb.messaging.FragmentResponseMessage;
import org.voltdb.messaging.FragmentTaskMessage;
import org.voltdb.sysprocs.SnapshotRestoreResultSet.RestoreResultKey;
import org.voltdb.sysprocs.saverestore.ClusterSaveFileState;
import org.voltdb.sysprocs.saverestore.DuplicateRowHandler;
import org.voltdb.sysprocs.saverestore.HashinatorSnapshotData;
import org.voltdb.sysprocs.saverestore.SavedTableConverter;
import org.voltdb.sysprocs.saverestore.SnapshotPathType;
import org.voltdb.sysprocs.saverestore.SnapshotUtil;
import org.voltdb.sysprocs.saverestore.TableSaveFile;
import org.voltdb.sysprocs.saverestore.TableSaveFileState;
import org.voltdb.utils.CatalogUtil;
import org.voltdb.utils.CompressionService;
import org.voltdb.utils.VoltFile;
import org.voltdb.utils.VoltTableUtil;

import com.google_voltpatches.common.primitives.Longs;

public class SnapshotRestore extends VoltSystemProcedure {
    private static final VoltLogger TRACE_LOG = new VoltLogger(SnapshotRestore.class.getName());

    private static final VoltLogger SNAP_LOG = new VoltLogger("SNAPSHOT");
    private static final VoltLogger CONSOLE_LOG = new VoltLogger("CONSOLE");
    private static final long LOG_SUPPRESSION_INTERVAL_SECONDS = 60;
    /*
     * Data is being loaded as a partitioned table, log all duplicates
     */
    public static final int K_CHECK_UNIQUE_VIOLATIONS_PARTITIONED = 0;

    /*
     * Data is being loaded as a replicated table, only log duplicates at 1 node/site
     */
    public static final int K_CHECK_UNIQUE_VIOLATIONS_REPLICATED = 1;

    private static final int DEP_restoreScan = (int)
            SysProcFragmentId.PF_restoreScan | DtxnConstants.MULTIPARTITION_DEPENDENCY;
    private static final int DEP_restoreScanResults = (int)
            SysProcFragmentId.PF_restoreScanResults;

    /*
     * Plan fragments for retrieving the digests
     * for the snapshot visible at every node. Can't be combined
     * with the other scan because only one result table can be returned
     * by a plan fragment.
     */
    private static final int DEP_restoreDigestScan = (int)
            SysProcFragmentId.PF_restoreDigestScan | DtxnConstants.MULTIPARTITION_DEPENDENCY;
    private static final int DEP_restoreDigestScanResults = (int)
            SysProcFragmentId.PF_restoreDigestScanResults;

    /*
     * Plan fragments for retrieving the hashinator data
     * for the snapshot visible at every node. Can't be combined
     * with the other scan because only one result table can be returned
     * by a plan fragment.
     */
    private static final int DEP_restoreHashinatorScan = (int)
            SysProcFragmentId.PF_restoreHashinatorScan | DtxnConstants.MULTIPARTITION_DEPENDENCY;
    private static final int DEP_restoreHashinatorScanResults = (int)
            SysProcFragmentId.PF_restoreHashinatorScanResults;

    /*
     * Plan fragments for retrieving the hashinator data
     * for the snapshot visible at every node. Can't be combined
     * with the other scan because only one result table can be returned
     * by a plan fragment.
     */
    private static final int DEP_restoreDistributeHashinator = (int)
            SysProcFragmentId.PF_restoreDistributeHashinator | DtxnConstants.MULTIPARTITION_DEPENDENCY;
    private static final int DEP_restoreDistributeHashinatorResults = (int)
            SysProcFragmentId.PF_restoreDistributeHashinatorResults;

    /*
     * Plan fragments for distributing the full set of export sequence numbers
     * to every partition where the relevant ones can be selected
     * and forwarded to the EE. Also distributes the txnId of the snapshot
     * which is used to truncate export data on disk from after the snapshot
     */
    private static final int DEP_restoreDistributeExportAndPartitionSequenceNumbers = (int)
            SysProcFragmentId.PF_restoreDistributeExportAndPartitionSequenceNumbers | DtxnConstants.MULTIPARTITION_DEPENDENCY;
    private static final int DEP_restoreDistributeExportAndPartitionSequenceNumbersResults = (int)
            SysProcFragmentId.PF_restoreDistributeExportAndPartitionSequenceNumbersResults;

    /*
     * Plan fragment for entering an asynchronous run loop that generates a mailbox
     * and sends the generated mailbox id to the MP coordinator which then propagates the info.
     * The MP coordinator then sends plan fragments through this async mailbox,
     * bypassing the master/slave replication system that doesn't understand plan fragments
     * directed at individual executions sites.
     */
    private static final int DEP_restoreAsyncRunLoop = (int)
            SysProcFragmentId.PF_restoreAsyncRunLoop | DtxnConstants.MULTIPARTITION_DEPENDENCY;
    private static final int DEP_restoreAsyncRunLoopResults = (int)
            SysProcFragmentId.PF_restoreAsyncRunLoopResults;

    private static final int DEP_setViewEnabled = (int)SysProcFragmentId.PF_setViewEnabled;

    private static HashSet<String>  m_initializedTableSaveFileNames = new HashSet<String>();
    private static ArrayDeque<TableSaveFile> m_saveFiles = new ArrayDeque<TableSaveFile>();

    private static volatile DuplicateRowHandler m_duplicateRowHandler = null;

    private final static String HASHINATOR_ALL_BAD = "All hashinator snapshots are bad (%s).";
    // These keep track of count per table that are reported restored by the snapshotrestore process.
    static final Map<String, AtomicLong> m_reportStats = new HashMap<String, AtomicLong>();
    static final Map<String, Integer> m_selectedReportPartition = new HashMap<String, Integer>();
    static long m_nextReportTime = 0;
    //Report every minute.
    static final long m_reportInterval = 60000;
    static DateFormat m_reportDateFormat = new SimpleDateFormat("HH:mm:ss");

    private static synchronized void initializeTableSaveFiles(
            String filePath,
            String fileNonce,
            String tableName,
            int originalHostIds[],
            int relevantPartitionIds[],
            SiteTracker st) throws IOException {
        // This check ensures that only one site per host attempts to
        // distribute this table.  @SnapshotRestore sends plan fragments
        // to every site on this host with the tables and partition ID that
        // this host is going to distribute to the cluster.  The first
        // execution site to get into this synchronized method is going to
        // 'win', add the table it's doing to this set, and+ then do the rest
        // of the work.  Subsequent sites will just return here.
        if (!m_initializedTableSaveFileNames.add(tableName)) {
            return;
        }

        // To avoid pulling duplicate rows when we have multiple files
        // that contain the data for a partition, we're going to assign
        // all of the partition IDs that were passed in to one and only one
        // TableSaveFile.  We'll pull them out of this set as we find
        // files for them, and then once the set is empty we can bail out of
        // this loop.  The restore planner called in @SnapshotRestore should
        // ensure that we can, in fact, find files for all these partitions.
        HashSet<Integer> relevantPartitionSet =
                new HashSet<Integer>();
        for (int part_id : relevantPartitionIds)
        {
            relevantPartitionSet.add(part_id);
        }

        for (int originalHostId : originalHostIds) {
            final File f = getSaveFileForPartitionedTable(filePath, fileNonce,
                    tableName,
                    originalHostId);
            TableSaveFile savefile = getTableSaveFile(
                    f,
                    st.getLocalSites().length * 2,
                    relevantPartitionSet.toArray(new Integer[relevantPartitionSet.size()]));

            m_saveFiles.offer(savefile);
            for (int part_id : savefile.getPartitionIds())
            {
                relevantPartitionSet.remove(part_id);
            }
            if (relevantPartitionSet.isEmpty())
            {
                break;
            }
            assert(m_saveFiles.peekLast().getCompleted());
        }
    }

    private static synchronized boolean hasMoreChunks() throws IOException {
        boolean hasMoreChunks = false;
        while (!hasMoreChunks && m_saveFiles.peek() != null) {
            TableSaveFile f = m_saveFiles.peek();
            hasMoreChunks = f.hasMoreChunks();
            if (!hasMoreChunks) {
                try {
                    f.close();
                } catch (IOException e) {
                }
                m_saveFiles.poll();
            }
        }
        return hasMoreChunks;
    }

    private static synchronized BBContainer getNextChunk() throws IOException {
        BBContainer c = null;
        while (c == null && m_saveFiles.peek() != null) {
            TableSaveFile f = m_saveFiles.peek();
            c = f.getNextChunk();
            if (c == null) {
                f.close();
                m_saveFiles.poll();
            }
        }
        return c;
    }

    @Override
    public long[] getPlanFragmentIds()
    {
        m_siteId = CoreUtils.getSiteIdFromHSId(m_site.getCorrespondingSiteId());
        m_hostId = m_site.getCorrespondingHostId();
        // XXX HACK GIANT HACK given the current assumption that there is
        // only one database per cluster, I'm asserting this and then
        // skirting around the need to have the database name in order to get
        // to the set of tables. --izzy
        assert(m_cluster.getDatabases().size() == 1);
        m_database = m_cluster.getDatabases().get("database");

        return new long[]{
            SysProcFragmentId.PF_restoreScan,
            SysProcFragmentId.PF_restoreScanResults,
            SysProcFragmentId.PF_restoreDigestScan,
            SysProcFragmentId.PF_restoreDigestScanResults,
            SysProcFragmentId.PF_restoreHashinatorScan,
            SysProcFragmentId.PF_restoreHashinatorScanResults,
            SysProcFragmentId.PF_restoreDistributeHashinator,
            SysProcFragmentId.PF_restoreDistributeHashinatorResults,
            SysProcFragmentId.PF_restoreDistributeExportAndPartitionSequenceNumbers,
            SysProcFragmentId.PF_restoreDistributeExportAndPartitionSequenceNumbersResults,
            SysProcFragmentId.PF_restoreAsyncRunLoop,
            SysProcFragmentId.PF_restoreAsyncRunLoopResults,
            SysProcFragmentId.PF_restoreLoadTable,
            SysProcFragmentId.PF_restoreReceiveResultTables,
            SysProcFragmentId.PF_restoreLoadReplicatedTable,
            SysProcFragmentId.PF_restoreDistributeReplicatedTableAsReplicated,
            SysProcFragmentId.PF_restoreDistributePartitionedTableAsPartitioned,
            SysProcFragmentId.PF_restoreDistributePartitionedTableAsReplicated,
            SysProcFragmentId.PF_restoreDistributeReplicatedTableAsPartitioned
            };
    }

    @Override
    public DependencyPair
    executePlanFragment(Map<Integer, List<VoltTable>> dependencies, long fragmentId, ParameterSet params,
            SystemProcedureExecutionContext context)
    {
        if (fragmentId == SysProcFragmentId.PF_restoreDistributeExportAndPartitionSequenceNumbers)
        {
            assert(params.toArray()[0] != null);
            assert(params.toArray().length == 6);
            assert(params.toArray()[0] instanceof byte[]);
            assert(params.toArray()[2] instanceof long[]);
            assert(params.toArray()[3] instanceof Long);
            assert(params.toArray()[4] instanceof Long);
            assert(params.toArray()[5] instanceof Integer);
            VoltTable result = new VoltTable(new VoltTable.ColumnInfo("RESULT", VoltType.STRING));
            byte[] jsonDigest = (byte[])params.toArray()[0];
            long snapshotTxnId = ((Long)params.toArray()[1]).longValue();
            long perPartitionTxnIds[] = (long[])params.toArray()[2];
            long clusterCreateTime = (Long)params.toArray()[3];
            long drVersion = (Long)params.toArray()[4];
            // Hack-ish because ParameterSet don't allow us to pass Boolean
            boolean isRecover = (Integer)params.toArray()[5] == 1;

            /*
             * Use the per partition txn ids to set the initial txnid value from the snapshot
             * All the values are sent in, but only the one for the appropriate partition
             * will be used
             */
            context.getSiteProcedureConnection().setPerPartitionTxnIds(perPartitionTxnIds, false);
            try {
                ByteArrayInputStream bais = new ByteArrayInputStream(jsonDigest);
                ObjectInputStream ois = new ObjectInputStream(bais);

                //Sequence numbers for every table and partition
                @SuppressWarnings("unchecked")
                Map<String, Map<Integer, Pair<Long, Long>>> exportSequenceNumbers =
                        (Map<String, Map<Integer, Pair<Long, Long>>>)ois.readObject();

                @SuppressWarnings("unchecked")
                Map<Integer, Long> drSequenceNumbers = (Map<Integer, Long>)ois.readObject();

                //Last seen unique ids from remote data centers, load each local site
                @SuppressWarnings("unchecked")
                Map<Integer, Map<Integer, Map<Integer, DRSiteDrIdTracker>>> drMixedClusterSizeConsumerState =
                        (Map<Integer, Map<Integer, Map<Integer, DRSiteDrIdTracker>>>)ois.readObject();

                performRestoreDigeststate(context, isRecover, snapshotTxnId, perPartitionTxnIds, exportSequenceNumbers);

                if (isRecover) {
                    performRecoverDigestState(context, snapshotTxnId, perPartitionTxnIds, clusterCreateTime,
                            drVersion, drSequenceNumbers, drMixedClusterSizeConsumerState);
                }
            } catch (Exception e) {
                e.printStackTrace();//l4j doesn't print the stack trace
                SNAP_LOG.error(e);
                result.addRow("FAILURE");
            }
            return new DependencyPair.TableDependencyPair(DEP_restoreDistributeExportAndPartitionSequenceNumbers, result);
        }
        else if (fragmentId == SysProcFragmentId.PF_restoreDistributeExportAndPartitionSequenceNumbersResults)
        {
            if(TRACE_LOG.isTraceEnabled()){
                TRACE_LOG.trace("Aggregating digest scan state");
            }
            assert(dependencies.size() > 0);
            VoltTable result = VoltTableUtil.unionTables(dependencies.get(DEP_restoreDistributeExportAndPartitionSequenceNumbers));
            return new DependencyPair.TableDependencyPair(DEP_restoreDistributeExportAndPartitionSequenceNumbersResults, result);
        }
        else if (fragmentId == SysProcFragmentId.PF_restoreDigestScan)
        {
            VoltTable result = new VoltTable(
                    new VoltTable.ColumnInfo("DIGEST_CONTINUED", VoltType.TINYINT),
                    new VoltTable.ColumnInfo("DIGEST", VoltType.STRING),
                    new VoltTable.ColumnInfo("RESULT", VoltType.STRING),
                    new VoltTable.ColumnInfo("ERR_MSG", VoltType.STRING));
            // Choose the lowest site ID on this host to do the file scan
            // All other sites should just return empty results tables.
            if (context.isLowestSiteId())
            {
                try {
                    // implicitly synchronized by the way restore operates.
                    // this scan must complete on every site and return results
                    // to the coordinator for aggregation before it will send out
                    // distribution fragments, so two sites on the same node
                    // can't be attempting to set and clear this HashSet simultaneously
                    if(TRACE_LOG.isTraceEnabled()){
                        TRACE_LOG.trace("Checking saved table digest state for restore of: "
                                + m_filePath + ", " + m_fileNonce);
                    }
                    List<JSONObject> digests =
                            SnapshotUtil.retrieveDigests(m_filePath, m_fileNonce, SNAP_LOG);

                    for (JSONObject obj : digests) {
                        String jsonDigest = obj.toString();
                        for (int start = 0; start < jsonDigest.length(); start += VoltType.MAX_VALUE_LENGTH) {
                            String block = jsonDigest.substring(start, Math.min(jsonDigest.length(), start + VoltType.MAX_VALUE_LENGTH));
                            byte digestContinued = (start+VoltType.MAX_VALUE_LENGTH < jsonDigest.length()) ? (byte)1 : (byte)0;
                            result.addRow(digestContinued, block, "SUCCESS", null);
                        }
                    }
                } catch (Exception e) {
                    StringWriter sw = new StringWriter();
                    PrintWriter pw = new PrintWriter(sw);
                    e.printStackTrace(pw);
                    pw.flush();
                    e.printStackTrace();//l4j doesn't print stack traces
                    SNAP_LOG.error(e);
                    result.addRow(null, "FAILURE", sw.toString());
                    return new DependencyPair.TableDependencyPair(DEP_restoreDigestScan, result);
                }
            }
            return new DependencyPair.TableDependencyPair(DEP_restoreDigestScan, result);
        }
        else if (fragmentId == SysProcFragmentId.PF_restoreDigestScanResults)
        {
            if(TRACE_LOG.isTraceEnabled()){
                TRACE_LOG.trace("Aggregating digest scan state");
            }
            assert(dependencies.size() > 0);
            VoltTable result = VoltTableUtil.unionTables(dependencies.get(DEP_restoreDigestScan));
            return new DependencyPair.TableDependencyPair(DEP_restoreDigestScanResults, result);
        }
        else if (fragmentId == SysProcFragmentId.PF_restoreHashinatorScan)
        {
            VoltTable result = new VoltTable(
                    new VoltTable.ColumnInfo("HASH", VoltType.VARBINARY),
                    new VoltTable.ColumnInfo("RESULT", VoltType.STRING),
                    new VoltTable.ColumnInfo("ERR_MSG", VoltType.STRING));

            // Choose the lowest site ID on this host to do the file scan
            // All other sites should just return empty results tables.
            if (context.isLowestSiteId())
            {
                if(TRACE_LOG.isTraceEnabled()){
                    TRACE_LOG.trace("Checking saved hashinator state for restore of: "
                            + m_filePath + ", " + m_fileNonce);
                }
                List<ByteBuffer> configs;
                try {
                    configs = SnapshotUtil.retrieveHashinatorConfigs(
                                    m_filePath, m_fileNonce, 1, SNAP_LOG);
                    for (ByteBuffer config : configs) {
                        assert(config.hasArray());
                        result.addRow(config.array(), "SUCCESS", null);
                    }
                }
                catch (IOException e) {
                    String errMsg = e.toString();
                    SNAP_LOG.error(errMsg);
                    result.addRow(null, "FAILURE", errMsg);
                }
            }
            return new DependencyPair.TableDependencyPair(DEP_restoreHashinatorScan, result);
        }
        else if (fragmentId == SysProcFragmentId.PF_restoreHashinatorScanResults)
        {
            if(TRACE_LOG.isTraceEnabled()){
                TRACE_LOG.trace("Aggregating hashinator state");
            }
            assert(dependencies.size() > 0);
            VoltTable result = VoltTableUtil.unionTables(dependencies.get(DEP_restoreHashinatorScan));
            return new DependencyPair.TableDependencyPair(DEP_restoreHashinatorScanResults, result);
        }
        else if (fragmentId == SysProcFragmentId.PF_restoreDistributeHashinator)
        {
            Object paramsArray[] = params.toArray();
            assert(paramsArray.length == 1);
            assert(paramsArray[0] != null);
            assert(paramsArray[0] instanceof byte[]);
            VoltTable result = new VoltTable(
                    new VoltTable.ColumnInfo("RESULT", VoltType.STRING),
                    new VoltTable.ColumnInfo("ERR_MSG", VoltType.STRING));
            // The config is serialized in a more compressible format.
            // Need to convert to the standard format for internal and EE use.
            byte[] hashConfig = (byte[])paramsArray[0];
            try {
                @SuppressWarnings("deprecation")
                Pair<? extends UndoAction, TheHashinator> hashinatorPair =
                        TheHashinator.updateConfiguredHashinator(
                                DeprecatedProcedureAPIAccess.getVoltPrivateRealTransactionId(this),
                                hashConfig);
                // Update C++ hashinator.
                context.updateHashinator(hashinatorPair.getSecond());
                result.addRow("SUCCESS", null);
            }
            catch (RuntimeException e) {
                SNAP_LOG.error("Error updating hashinator in snapshot restore", e);
                result.addRow("FAILURE", CoreUtils.throwableToString(e));
            }
            return new DependencyPair.TableDependencyPair(DEP_restoreDistributeHashinator, result);
        }
        else if (fragmentId == SysProcFragmentId.PF_restoreDistributeHashinatorResults)
        {
            if(TRACE_LOG.isTraceEnabled()){
                TRACE_LOG.trace("Aggregating hashinator distribution state");
            }
            assert(dependencies.size() > 0);
            VoltTable result = VoltTableUtil.unionTables(dependencies.get(DEP_restoreDistributeHashinator));
            return new DependencyPair.TableDependencyPair(DEP_restoreDistributeHashinatorResults, result);
        }
        else if (fragmentId == SysProcFragmentId.PF_restoreScan)
        {
            Object paramsArray[] = params.toArray();
            assert(paramsArray[0] != null);
            assert(paramsArray[1] != null);
            String hostname = CoreUtils.getHostnameOrAddress();
            VoltTable result = ClusterSaveFileState.constructEmptySaveFileStateVoltTable();

            // Choose the lowest site ID on this host to do the file scan
            // All other sites should just return empty results tables.
            if (context.isLowestSiteId())
            {
                // implicitly synchronized by the way restore operates.
                // this scan must complete on every site and return results
                // to the coordinator for aggregation before it will send out
                // distribution fragments, so two sites on the same node
                // can't be attempting to set and clear this HashSet simultaneously
                m_initializedTableSaveFileNames.clear();
                m_saveFiles.clear();//Tests will reused a VoltDB process that fails a restore

                m_filePath = (String) params.toArray()[0];
                m_filePathType = (String) params.toArray()[1];
                m_filePath = SnapshotUtil.getRealPath(SnapshotPathType.valueOf(m_filePathType), m_filePath);
                m_fileNonce = (String) params.toArray()[2];
                /*
                 * Initialize a duplicate row handling policy for this restore.
                 * if path type is not SNAP_PATH use local path specified by type
                 */
                m_duplicateRowHandler = null;
                String dupPath = (String)params.toArray()[3];
                if (dupPath != null) {
                    dupPath = (SnapshotPathType.valueOf(m_filePathType) == SnapshotPathType.SNAP_PATH ?
                            dupPath : m_filePath);

                    VoltFile outputPath = new VoltFile(dupPath);
                    String errorMsg = null;
                    if (!outputPath.exists()) {
                        errorMsg = "Output path for Json duplicatesPath \"" + outputPath + "\" does not exist";
                    }
                    if (!outputPath.canExecute()) {
                        errorMsg = "Output path for Json duplicatesPath \"" + outputPath + "\" is not executable";
                    }
                    // error check and early return
                    if (errorMsg != null) {
                        result.addRow(m_hostId, hostname, ClusterSaveFileState.ERROR_CODE, errorMsg,
                                null, null, null, null, null, null, null);
                        return new DependencyPair.TableDependencyPair(DEP_restoreScan, result);
                    }

                    m_duplicateRowHandler = new DuplicateRowHandler(dupPath, getTransactionTime());
                    CONSOLE_LOG.info("Duplicate rows will be output to: " + dupPath + " nonce: " + m_fileNonce);
                }
                if (TRACE_LOG.isTraceEnabled()) {
                    TRACE_LOG.trace("Checking saved table state for restore of: "
                            + m_filePath + ", " + m_fileNonce);
                }
                File[] savefiles = SnapshotUtil.retrieveRelevantFiles(m_filePath, m_fileNonce);
                if (savefiles == null) {
                    return new DependencyPair.TableDependencyPair(DEP_restoreScan, result);
                }
                for (File file : savefiles)
                {
                    TableSaveFile savefile = null;
                    try
                    {
                        savefile = getTableSaveFile(file, 1, null);
                        try {

                            if (!savefile.getCompleted()) {
                                continue;
                            }

                            String is_replicated = "FALSE";
                            if (savefile.isReplicated())
                            {
                                is_replicated = "TRUE";
                            }
                            int partitionIds[] = savefile.getPartitionIds();
                            for (int pid : partitionIds) {
                                result.addRow(
                                        m_hostId,
                                        hostname,
                                        savefile.getHostId(),
                                        savefile.getHostname(),
                                        savefile.getClusterName(),
                                        savefile.getDatabaseName(),
                                        savefile.getTableName(),
                                        savefile.getTxnId(),
                                        is_replicated,
                                        pid,
                                        savefile.getTotalPartitions());
                            }
                        } finally {
                            savefile.close();
                        }
                    }
                    catch (FileNotFoundException e)
                    {
                        // retrieveRelevantFiles should always generate a list
                        // of valid present files in m_filePath, so if we end up
                        // getting here, something has gone very weird.
                        e.printStackTrace();
                    }
                    catch (IOException e)
                    {
                        // For the time being I'm content to treat this as a
                        // missing file and let the coordinator complain if
                        // it discovers that it can't build a consistent
                        // database out of the files it sees available.
                        //
                        // Maybe just a log message?  Later.
                        e.printStackTrace();
                    }
                }
            }

            return new DependencyPair.TableDependencyPair(DEP_restoreScan, result);
        }
        else if (fragmentId == SysProcFragmentId.PF_restoreScanResults)
        {
            if(TRACE_LOG.isTraceEnabled()){
                TRACE_LOG.trace("Aggregating saved table state");
            }
            assert(dependencies.size() > 0);
            VoltTable result = VoltTableUtil.unionTables(dependencies.get(DEP_restoreScan));
            return new DependencyPair.TableDependencyPair(DEP_restoreScanResults, result);
        }
        else if (fragmentId == SysProcFragmentId.PF_restoreAsyncRunLoop)
        {
            Object paramsArray[] = params.toArray();
            assert(paramsArray.length == 1);
            assert(paramsArray[0] instanceof Long);
            long coordinatorHSId = (Long)paramsArray[0];
            Mailbox m = VoltDB.instance().getHostMessenger().createMailbox();
            m_mbox = m;
            if(TRACE_LOG.isTraceEnabled()){
                TRACE_LOG.trace(
                        "Entering async run loop at " + CoreUtils.hsIdToString(context.getSiteId()) +
                        " listening on mbox " + CoreUtils.hsIdToString(m.getHSId()));
            }
            /*
             * Send the generated mailbox id to the coordinator mapping
             * from the actual execution site id to the mailbox that will
             * be used for restore
             */
            ByteBuffer responseBuffer = ByteBuffer.allocate(16);
            responseBuffer.putLong(m_site.getCorrespondingSiteId());
            responseBuffer.putLong(m.getHSId());

            BinaryPayloadMessage bpm = new BinaryPayloadMessage(new byte[0], responseBuffer.array());
            m.send(coordinatorHSId, bpm);
            bpm = null;

            /*
             * Retrieve the mapping from actual site ids
             * to the site ids generated for mailboxes used for restore
             * The coordinator will generate this once it has heard from all sites
             */
            while (true) {
                bpm = (BinaryPayloadMessage)m.recvBlocking();
                if (bpm == null) continue;
                ByteBuffer wrappedMap = ByteBuffer.wrap(bpm.m_payload);

                while (wrappedMap.hasRemaining()) {
                    long actualHSId = wrappedMap.getLong();
                    long generatedHSId = wrappedMap.getLong();
                    m_actualToGenerated.put(actualHSId, generatedHSId);
                }
                break;
            }

            //Acknowledge receipt of map from coordinator
            bpm = new BinaryPayloadMessage(new byte[0], new byte[0]);
            m.send(coordinatorHSId, bpm);
            bpm = null;

            /*
             * Loop until the termination signal is received. Execute any plan fragments that
             * are received
             */
            while (true) {
                VoltMessage vm = m.recvBlocking(1000);
                if (vm == null) continue;

                if (vm instanceof FragmentTaskMessage) {
                    FragmentTaskMessage ftm = (FragmentTaskMessage)vm;
                    if(TRACE_LOG.isTraceEnabled()){
                        TRACE_LOG.trace(
                                CoreUtils.hsIdToString(context.getSiteId()) + " received fragment id " +
                                        VoltSystemProcedure.hashToFragId(ftm.getPlanHash(0)));
                    }
                    DependencyPair dp =
                            m_runner.executeSysProcPlanFragment(
                                    m_runner.getTxnState(),
                                    null,
                                    VoltSystemProcedure.hashToFragId(ftm.getPlanHash(0)),
                                    ftm.getParameterSetForFragment(0));
                    if (dp != null) {
                        // Like SysProcFragmentId.PF_setViewEnabled, the execution returns null.
                        FragmentResponseMessage frm = new FragmentResponseMessage(ftm, m.getHSId());
                        frm.addDependency(dp);
                        m.send(ftm.getCoordinatorHSId(), frm);
                    }
                } else if (vm instanceof BinaryPayloadMessage) {
                    if (context.isLowestSiteId() && m_duplicateRowHandler != null) {
                        try {
                            m_duplicateRowHandler.close();
                        } catch (Exception e) {
                            VoltDB.crashLocalVoltDB("Error closing duplicate row handler during snapshot restore",
                                                     true,
                                                     e);
                        }
                    }
                    //Null result table is intentional
                    //The results of the process are propagated through a future in performTableRestoreWork
                    VoltTable emptyResult = constructResultsTable();
                    return new DependencyPair.TableDependencyPair( DEP_restoreAsyncRunLoop, emptyResult);
                }
            }
        } else if (fragmentId == SysProcFragmentId.PF_restoreAsyncRunLoopResults) {
            VoltTable emptyResult = constructResultsTable();
            return new DependencyPair.TableDependencyPair(DEP_restoreAsyncRunLoopResults, emptyResult);
        }

        // called by: performDistributeReplicatedTable() and performDistributePartitionedTable
        // handle all 4 LOADING tasks:
        //          1. load a replicated table as replicated table
        //          2. load a partitioned table as replicated table
        //          3. load a partitioned table as partitioned table (need to check unique violation)
        //          4. load a partitioned table as replicated table (need to check unique violation)
        else if (fragmentId == SysProcFragmentId.PF_restoreLoadTable) {
            // the last parameter could be null for the replicatedToReplicated case
            // and this parameter is used for log only for both load as replicated cases
            assert (params.toArray()[0] != null);
            assert (params.toArray()[1] != null);
            assert (params.toArray()[2] != null);
            assert (params.toArray()[3] != null);
            String table_name = (String) params.toArray()[0];
            int dependency_id = (Integer) params.toArray()[1];
            byte compressedTable[] = (byte[]) params.toArray()[2];
            int checkUniqueViolations = (Integer) params.toArray()[3];
            int[] partition_ids = (int[]) params.toArray()[4];
            boolean isRecover = "true".equals(params.toArray()[5]);

            if(checkUniqueViolations == K_CHECK_UNIQUE_VIOLATIONS_PARTITIONED) {
                assert(partition_ids != null && partition_ids.length == 1);
            }
            if(TRACE_LOG.isTraceEnabled()){
                TRACE_LOG.trace("Received table: " + table_name +
                        (partition_ids == null ? "[REPLICATED]" : " of partition [" + partition_ids.toString()) + "]");
            }
            String result_str = "SUCCESS";
            String error_msg = "";
            long cnt = 0;
            try {
                VoltTable table = PrivateVoltTableFactory.createVoltTableFromBuffer(
                                ByteBuffer.wrap(CompressionService.decompressBytes(compressedTable)), true);
                @SuppressWarnings("deprecation")
                byte uniqueViolations[] =
                        DeprecatedProcedureAPIAccess.voltLoadTable(
                                this,
                                context.getCluster().getTypeName(),
                                context.getDatabase().getTypeName(),
                                table_name,
                                table,
                                m_duplicateRowHandler != null,
                                false);
                if(uniqueViolations != null && !isRecover){
                    result_str = "FAILURE";
                    error_msg = "Constraint violations in table " + table_name;
                    SNAP_LOG.rateLimitedLog(LOG_SUPPRESSION_INTERVAL_SECONDS, Level.WARN, null,error_msg);
                }
                handleUniqueViolations(table_name, uniqueViolations, checkUniqueViolations, context);
                cnt = table.getRowCount();
            } catch (Exception e) {
                result_str = "FAILURE";
                error_msg = CoreUtils.throwableToString(e);
            }
            VoltTable result = constructResultsTable();
            result.addRow(m_hostId, CoreUtils.getHostnameOrAddress(), CoreUtils.getSiteIdFromHSId(m_siteId), table_name,
                            ((checkUniqueViolations == K_CHECK_UNIQUE_VIOLATIONS_PARTITIONED) ? partition_ids[0] : -1),
                    result_str, error_msg);
            reportProgress(table_name, cnt, (partition_ids == null), context.getPartitionId());
            return new DependencyPair.TableDependencyPair(dependency_id, result);
        }
        else if (fragmentId == SysProcFragmentId.PF_restoreReceiveResultTables) {
            assert (params.toArray()[0] != null);
            assert (params.toArray()[1] != null);
            int dependency_id = (Integer) params.toArray()[0];
            if(TRACE_LOG.isTraceEnabled()){
                String tracingLogMsg = (String) params.toArray()[1];
                TRACE_LOG.trace(tracingLogMsg);
            }

            /*
             * Capture and de-dupe the results.
             * Low-level multi-partition results are per fragment. The result
             * codes and error messages need to be consolidated so that there is
             * one result per unique host/partition/table combo.
             */
            SnapshotRestoreResultSet resultSet = new SnapshotRestoreResultSet();
            VoltTable result = null;
            for (int dep_id : dependencies.keySet())
            {
                for (VoltTable vt : dependencies.get(dep_id)) {
                    if (vt != null) {
                        while (vt.advanceRow()) {
                            resultSet.parseRestoreResultRow(vt);
                        }
                        if (result == null) {
                            result = new VoltTable(VoltTableUtil.extractTableSchema(vt));
                            result.setStatusCode(vt.getStatusCode());
                        }
                    }
                }
            }

            // Copy de-duped results to output table.
            if (result != null) {
                for (RestoreResultKey key : resultSet.keySet()) {
                    // Expect success since keys come from the set.
                    boolean success = resultSet.addRowsForKey(key, result);
                    assert(success);
                }
            }

            if (result == null) {
                return new DependencyPair.TableDependencyPair(dependency_id, null);
            }
            else
                return new DependencyPair.TableDependencyPair(dependency_id, result);
        }

        else if (fragmentId == SysProcFragmentId.PF_restoreLoadReplicatedTable)
        {
            assert(params.toArray()[0] != null);
            assert(params.toArray()[1] != null);
            String table_name = (String) params.toArray()[0];
            int dependency_id = (Integer) params.toArray()[1];
            if(TRACE_LOG.isTraceEnabled()){
                TRACE_LOG.trace("Loading replicated table: " + table_name);
            }
            String result_str = "SUCCESS";
            String error_msg = "";
            TableSaveFile savefile = null;
            boolean isRecover = "true".equals(params.toArray()[2]);

            /**
             * For replicated tables this will do the slow thing and read the file
             * once for each ExecutionSite. This could use optimization like
             * is done with the partitioned tables.
             */
            try
            {
                savefile =
                        getTableSaveFile(getSaveFileForReplicatedTable(table_name), 3, null);
                assert(savefile.getCompleted());
            }
            catch (IOException e)
            {
                String hostname = CoreUtils.getHostnameOrAddress();
                VoltTable result = constructResultsTable();
                result.addRow(m_hostId, hostname, CoreUtils.getSiteIdFromHSId(m_siteId), table_name, -1,
                        "FAILURE", "Unable to load table: " + table_name + " error:\n" + CoreUtils.throwableToString(e), 0, 0);
                return new DependencyPair.TableDependencyPair(dependency_id, result);
            }

            long cnt = 0;
            try {
                final Table new_catalog_table = getCatalogTable(table_name);
                final boolean preserveDRHiddenColumn =
                        DrRoleType.XDCR.value().equals(m_cluster.getDrrole())
                        && new_catalog_table.getIsdred();
                final boolean preserveViewHiddenColumn = CatalogUtil.needsViewHiddenColumn(new_catalog_table);

                Boolean needsConversion = null;
                while (savefile.hasMoreChunks())
                {
                    VoltTable table = null;

                    final org.voltcore.utils.DBBPool.BBContainer c = savefile.getNextChunk();
                    if (c == null) {
                        continue;//Should be equivalent to break
                    }
                    try {
                        if (needsConversion == null) {
                            VoltTable old_table =
                                    PrivateVoltTableFactory.createVoltTableFromBuffer(c.b().duplicate(), true);
                            needsConversion = SavedTableConverter.needsConversion(old_table, new_catalog_table,
                                                                                  preserveDRHiddenColumn,
                                                                                  preserveViewHiddenColumn);
                        }

                        if (needsConversion) {
                            VoltTable old_table =
                                    PrivateVoltTableFactory.createVoltTableFromBuffer(c.b() , true);
                            table = SavedTableConverter.convertTable(old_table, new_catalog_table,
                                                                     preserveDRHiddenColumn,
                                                                     preserveViewHiddenColumn);
                        } else {
                            ByteBuffer copy = ByteBuffer.allocate(c.b().remaining());
                            copy.put(c.b());
                            copy.flip();
                            table = PrivateVoltTableFactory.createVoltTableFromBuffer(copy, true);
                        }
                    } finally {
                        c.discard();
                    }

                    try
                    {
                        @SuppressWarnings("deprecation")
                        byte uniqueViolations[] = DeprecatedProcedureAPIAccess.voltLoadTable(
                                this,
                                context.getCluster().getTypeName(),
                                context.getDatabase().getTypeName(),
                                table_name,
                                table,
                                m_duplicateRowHandler != null,
                                false);

                        if(uniqueViolations != null && !isRecover){
                            result_str = "FAILURE";
                            error_msg = "Constraint violations in table " + table_name;
                            SNAP_LOG.rateLimitedLog(LOG_SUPPRESSION_INTERVAL_SECONDS, Level.WARN, null,
                                    error_msg);

                        }

                        handleUniqueViolations(table_name,
                                               uniqueViolations,
                                               K_CHECK_UNIQUE_VIOLATIONS_REPLICATED,
                                context);
                        cnt += table.getRowCount();
                    }
                    catch (Exception e)
                    {
                        result_str = "FAILURE";
                        error_msg = CoreUtils.throwableToString(e);
                        break;
                    }
                }

            } catch (IOException e) {
                String hostname = CoreUtils.getHostnameOrAddress();
                VoltTable result = constructResultsTable();
                result.addRow(m_hostId, hostname, CoreUtils.getSiteIdFromHSId(m_siteId), table_name,
                        -1, "FAILURE", "Unable to load table: " + table_name + " error:\n" + CoreUtils.throwableToString(e));
                return new DependencyPair.TableDependencyPair(dependency_id, result);
            } catch (VoltTypeException e) {
                String hostname = CoreUtils.getHostnameOrAddress();
                VoltTable result = constructResultsTable();
                result.addRow(m_hostId, hostname, CoreUtils.getSiteIdFromHSId(m_siteId), table_name, -1,
                        "FAILURE", "Unable to load table: " + table_name + " error:\n" + CoreUtils.throwableToString(e));
                return new DependencyPair.TableDependencyPair(dependency_id, result);
            } finally {
                try {
                    savefile.close();
                } catch (IOException e) {
                    SNAP_LOG.warn("Error closing table file", e);
                }
            }

            String hostname = CoreUtils.getHostnameOrAddress();
            VoltTable result = constructResultsTable();
            result.addRow(m_hostId, hostname, CoreUtils.getSiteIdFromHSId(m_siteId), table_name, -1, result_str,
                    error_msg);

            reportProgress(table_name, cnt, true, context.getPartitionId());
            return new DependencyPair.TableDependencyPair(dependency_id, result);
        }
        else if (fragmentId == SysProcFragmentId.PF_restoreDistributeReplicatedTableAsReplicated)
        {
            // XXX I tested this with a hack that cannot be replicated
            // in a unit test since it requires hacks to this sysproc that
            // effectively break it
            assert(params.toArray()[0] != null);
            assert(params.toArray()[1] != null);
            assert(params.toArray()[2] != null);
            String table_name = (String) params.toArray()[0];
            long site_id = (Long) params.toArray()[1];
            int dependency_id = (Integer) params.toArray()[2];
            boolean isRecover = "true".equals(params.toArray()[3]);
            if(TRACE_LOG.isTraceEnabled()){
                TRACE_LOG.trace(CoreUtils.hsIdToString(context.getSiteId()) + " distributing replicated table: " + table_name +
                        " to: " + CoreUtils.hsIdToString(site_id) + " recover:" + isRecover);
            }
            VoltTable result = performDistributeReplicatedTable(table_name, context, site_id, false, isRecover);
            assert(result != null);
            return new DependencyPair.TableDependencyPair(dependency_id, result);
        }
        else if (fragmentId == SysProcFragmentId.PF_restoreDistributePartitionedTableAsPartitioned)
        {
            Object paramsA[] = params.toArray();
            assert(paramsA[0] != null);
            assert(paramsA[1] != null);
            assert(paramsA[2] != null);
            assert(paramsA[3] != null);

            String table_name = (String) paramsA[0];
            int originalHosts[] = (int[]) paramsA[1];
            int relevantPartitions[]  = (int[]) paramsA[2];
            int dependency_id = (Integer) paramsA[3];
            boolean isRecover = "true".equals(paramsA[4]);

            if(TRACE_LOG.isTraceEnabled()){
                for (int partition_id : relevantPartitions) {
                    TRACE_LOG.trace("Distributing partitioned table: " + table_name +
                            " partition id: " + partition_id + " recover:" + isRecover);
                }
            }
            VoltTable result =
                    performDistributePartitionedTable(table_name, originalHosts,
                            relevantPartitions, context, false, isRecover);
            assert(result != null);
            return new DependencyPair.TableDependencyPair(dependency_id, result);
        }
        else if (fragmentId == SysProcFragmentId.PF_restoreDistributePartitionedTableAsReplicated) {
            Object paramsA[] = params.toArray();
            assert (paramsA[0] != null);
            assert (paramsA[1] != null);
            assert (paramsA[2] != null);
            assert (paramsA[3] != null);

            String table_name = (String) paramsA[0];
            int originalHosts[] = (int[]) paramsA[1];
            int relevantPartitions[] = (int[]) paramsA[2];
            int dependency_id = (Integer) paramsA[3];
            boolean isRecover = "true".equals(paramsA[4]);
            if(TRACE_LOG.isTraceEnabled()){
                for (int partition_id : relevantPartitions) {
                    TRACE_LOG.trace("Loading partitioned-to-replicated table: " + table_name
                            + " partition id: " + partition_id);
                }
            }
            VoltTable result = performDistributePartitionedTable(table_name,
                    originalHosts, relevantPartitions, context, true, isRecover);
            assert(result != null);
            return new DependencyPair.TableDependencyPair(dependency_id, result);
        }
        else if (fragmentId == SysProcFragmentId.PF_restoreDistributeReplicatedTableAsPartitioned) {
            assert (params.toArray()[0] != null);
            assert (params.toArray()[1] != null);
            String table_name = (String) params.toArray()[0];
            int dependency_id = (Integer) params.toArray()[1];
            boolean isRecover = "true".equals(params.toArray()[2]);

            if(TRACE_LOG.isTraceEnabled()){
                TRACE_LOG.trace("Loading replicated-to-partitioned table: " + table_name);
            }

            VoltTable result = performDistributeReplicatedTable(table_name, context, -1, true, isRecover);
            assert(result != null);
            return new DependencyPair.TableDependencyPair(dependency_id, result);
        }
        else if (fragmentId == SysProcFragmentId.PF_setViewEnabled) {
            Object[] paramArray = params.toArray();
            assert(paramArray[0] != null && paramArray[1] != null);
            boolean enabled = (int)paramArray[0] > 0 ? true : false;
            String commaSeparatedViewNames = (String)paramArray[1];
            m_runner.getExecutionEngine().setViewsEnabled(commaSeparatedViewNames, enabled);
            // Can an error from here stop the snapshot? I don't think so.
            // So I intentionally let this fragment return nothing.
            return null;
        }

        assert (false);
        return null;
    }

    private void handleUniqueViolations(String table_name,
                                        byte[] uniqueViolations,
                                        int checkUniqueViolations,
                                        SystemProcedureExecutionContext context) throws Exception {
        if (uniqueViolations != null && m_duplicateRowHandler == null) {
            VoltDB.crashLocalVoltDB(
                    "Shouldn't get unique violations returned when duplicate row handler is null",
                    true,
                    null);
        }
        if (uniqueViolations != null) {
            /*
             * If this is a replicated table that is having unique constraint violations
             * Only log at the lowest site on the lowest node.
             */
            if (checkUniqueViolations == K_CHECK_UNIQUE_VIOLATIONS_REPLICATED) {
                if (context.isLowestSiteId() &&
                        context.getHostId() == 0) {
                    m_duplicateRowHandler.handleDuplicates(table_name, uniqueViolations);
                }
            } else {
                m_duplicateRowHandler.handleDuplicates(table_name, uniqueViolations);
            }
        }
    }

    private static final String RESTORE_FAILED = "Restore failed to complete. See response table for additional info.";

    @SuppressWarnings("deprecation")
    public VoltTable[] run(SystemProcedureExecutionContext ctx,
                           String json) throws Exception
    {
        JSONObject jsObj = new JSONObject(json);
        String path = jsObj.getString(SnapshotUtil.JSON_PATH);
        String pathType = jsObj.optString(SnapshotUtil.JSON_PATH_TYPE, SnapshotPathType.SNAP_PATH.toString());
        JSONArray tableNames = jsObj.optJSONArray(SnapshotUtil.JSON_TABLES);
        JSONArray skiptableNames = jsObj.optJSONArray(SnapshotUtil.JSON_SKIPTABLES);
        final String nonce = jsObj.getString(SnapshotUtil.JSON_NONCE);
        final String dupsPath = jsObj.optString(SnapshotUtil.JSON_DUPLICATES_PATH, null);
        final boolean useHashinatorData = jsObj.optBoolean(SnapshotUtil.JSON_HASHINATOR);
        final boolean isRecover = jsObj.optBoolean(SnapshotUtil.JSON_IS_RECOVER);
        final int partitionCount = jsObj.optInt(SnapshotUtil.JSON_PARTITION_COUNT);
        final int newPartitionCount = jsObj.optInt(SnapshotUtil.JSON_NEW_PARTITION_COUNT);

        path = SnapshotUtil.getRealPath(SnapshotPathType.valueOf(pathType), path);
        final long startTime = System.currentTimeMillis();
        CONSOLE_LOG.info("Restoring from path: " + path + " with nonce: " + nonce);

        // Fetch all the savefile metadata from the cluster
        VoltTable[] savefile_data;
        savefile_data = performRestoreScanWork(path, pathType, nonce, dupsPath);
        List<String> includeList = tableOptParser(tableNames);
        List<String> excludeList = tableOptParser(skiptableNames);

        while (savefile_data[0].advanceRow()) {
            long originalHostId = savefile_data[0].getLong("ORIGINAL_HOST_ID");
            // empty error messages indicate SUCCESS
            if (originalHostId == ClusterSaveFileState.ERROR_CODE) {
                Long hostId = savefile_data[0].getLong("CURRENT_HOST_ID");
                String hostName = savefile_data[0].getString("CURRENT_HOSTNAME");
                // hack to store the error messages without changing API
                String errorMsg = savefile_data[0].getString("ORIGINAL_HOSTNAME");
                throw new VoltAbortException("Error scanning restore work from host id " + hostId + " hostname "
                        + hostName + ":" + errorMsg);
            }
        }
        savefile_data[0].resetRowPosition();

        List<JSONObject> digests;
        Map<String, Map<Integer, Pair<Long, Long>>> exportSequenceNumbers;
        Map<Integer, Long> drSequenceNumbers;
        long perPartitionTxnIds[];
        Map<Integer, Map<Integer, Map<Integer, DRSiteDrIdTracker>>> remoteDCLastSeenIds;
        long clusterCreateTime;
        long drVersion;
        try {
            // Digest scan.
            DigestScanResult digestScanResult =
                    performRestoreDigestScanWork(isRecover);
            digests = digestScanResult.digests;
            exportSequenceNumbers = digestScanResult.exportSequenceNumbers;
            drSequenceNumbers = digestScanResult.drSequenceNumbers;
            perPartitionTxnIds = digestScanResult.perPartitionTxnIds;
            remoteDCLastSeenIds = digestScanResult.remoteDCLastSeenIds;
            clusterCreateTime = digestScanResult.clusterCreateTime;
            drVersion = digestScanResult.drVersion;

            if (!isRecover || perPartitionTxnIds.length == 0) {
                perPartitionTxnIds = new long[] {
                        DeprecatedProcedureAPIAccess.getVoltPrivateRealTransactionId(this)
                };
            }

            // Hashinator scan and distribution.
            // Missing digests will be officially handled later.
            if (useHashinatorData && !digests.isEmpty()) {
                // Need the instance ID for sanity checks.
                InstanceId iid = null;
                if (digests.get(0).has("instanceId")) {
                    iid = new InstanceId(digests.get(0).getJSONObject("instanceId"));
                }
                byte[] hashConfig = performRestoreHashinatorScanWork(iid);
                if (hashConfig != null) {
                     VoltTable[] hashinatorResults = performRestoreHashinatorDistributeWork(hashConfig);
                    while (hashinatorResults[0].advanceRow()) {
                        if (hashinatorResults[0].getString("RESULT").equals("FAILURE")) {
                            throw new VoltAbortException("Error distributing hashinator.");
                        }
                    }
                }
            }
        }
        catch (VoltAbortException e) {
            ColumnInfo[] result_columns = new ColumnInfo[2];
            int ii = 0;
            result_columns[ii++] = new ColumnInfo("RESULT", VoltType.STRING);
            result_columns[ii++] = new ColumnInfo("ERR_MSG", VoltType.STRING);
            VoltTable results[] = new VoltTable[] { new VoltTable(result_columns) };
            results[0].addRow("FAILURE", e.toString());
            noteOperationalFailure(RESTORE_FAILED);
            return results;
        }

        ClusterSaveFileState savefile_state = null;
        try
        {
            savefile_state = new ClusterSaveFileState(savefile_data[0]);
        }
        catch (IOException e)
        {
            throw new VoltAbortException(e);
        }

        HashSet<String> relevantTableNames = new HashSet<String>();
        try {
            if (digests.isEmpty()) {
                throw new Exception("No snapshot related digests files found");
            }
            for (JSONObject obj : digests) {
                JSONArray tables = obj.getJSONArray("tables");
                for (int ii = 0; ii < tables.length(); ii++) {
                    relevantTableNames.add(tables.getString(ii));
                }
            }
        } catch (Exception e) {
            ColumnInfo[] result_columns = new ColumnInfo[2];
            int ii = 0;
            result_columns[ii++] = new ColumnInfo("RESULT", VoltType.STRING);
            result_columns[ii++] = new ColumnInfo("ERR_MSG", VoltType.STRING);
            VoltTable results[] = new VoltTable[] { new VoltTable(result_columns) };
            results[0].addRow("FAILURE", e.toString());
            noteOperationalFailure(RESTORE_FAILED);
            return results;
        }
        assert(relevantTableNames != null);

        // ENG-1078: I think this giant for/if block is only good for
        // checking if there are no files for a table listed in the digest.
        // There appear to be redundant checks for that, and then the per-table
        // consistency check is preempted by the ClusterSaveFileState constructor
        // called above.
        VoltTable[] results = null;
        for (String tableName : relevantTableNames) {
            if (!savefile_state.getSavedTableNames().contains(tableName)) {
                if (results == null) {
                    ColumnInfo[] result_columns = new ColumnInfo[2];
                    int ii = 0;
                    result_columns[ii++] = new ColumnInfo("RESULT", VoltType.STRING);
                    result_columns[ii++] = new ColumnInfo("ERR_MSG", VoltType.STRING);
                    results = new VoltTable[] { new VoltTable(result_columns) };
                }
                results[0].addRow("FAILURE", "Save data contains no information for table " + tableName);
                break;
            }

            final TableSaveFileState saveFileState = savefile_state.getTableState(tableName);
            if (saveFileState == null)
            {
                // Pretty sure this is unreachable
                // See ENG-1078
                if (results == null) {
                    ColumnInfo[] result_columns = new ColumnInfo[2];
                    int ii = 0;
                    result_columns[ii++] = new ColumnInfo("RESULT", VoltType.STRING);
                    result_columns[ii++] = new ColumnInfo("ERR_MSG", VoltType.STRING);
                    results = new VoltTable[] { new VoltTable(result_columns) };
                }
                results[0].addRow( "FAILURE", "Save data contains no information for table " + tableName);
            }
            else if (!saveFileState.isConsistent())
            {
                // Also pretty sure this is unreachable
                // See ENG-1078
                if (results == null) {
                    ColumnInfo[] result_columns = new ColumnInfo[2];
                    int ii = 0;
                    result_columns[ii++] = new ColumnInfo("RESULT", VoltType.STRING);
                    result_columns[ii++] = new ColumnInfo("ERR_MSG", VoltType.STRING);
                    results = new VoltTable[] { new VoltTable(result_columns) };
                }
                results[0].addRow( "FAILURE", saveFileState.getConsistencyResult());
            }
        }
        if (results != null) {
            noteOperationalFailure(RESTORE_FAILED);
            return results;
        }

        /*
         * This list stores all the partition transaction ids ever seen even if the partition
         * is no longer present. The values from here are added to snapshot digests to propagate
         * partitions that were remove/add several time by SnapshotSave.
         *
         * Only the partitions that are no longer part of the cluster will have their ids retrieved,
         * those that are active will populate their current values manually because they change after startup
         *
         * This is necessary to make sure that sequence numbers never go backwards as a result of a partition
         * being removed and then added back by save restore sequences.
         *
         * They will be retrieved from ZK by the snapshot daemon
         * and passed to @SnapshotSave which will use it to fill in transaction ids for
         * partitions that are no longer present
         */
        try {
            updatePerPartitionTxnIdsToZK(perPartitionTxnIds);
        } catch (Exception e) {
            ColumnInfo[] result_columns = new ColumnInfo[2];
            int i = 0;
            result_columns[i++] = new ColumnInfo("RESULT", VoltType.STRING);
            result_columns[i++] = new ColumnInfo("ERR_MSG", VoltType.STRING);
            results = new VoltTable[] { new VoltTable(result_columns) };
            results[0].addRow("FAILURE", e.toString());
            noteOperationalFailure(RESTORE_FAILED);
            return results;
        }

        // if this is a truncation snapshot that is on the boundary of partition count change
        // we need to populate -1 as dr sequence number for the new partitions since all txns
        // that touch the new partitions will be in the command log and we need to truncate
        // the DR log for the new partitions completely before replaying the command log.
        for (int i = partitionCount; i < newPartitionCount; ++i) {
            drSequenceNumbers.put(i, -1L);
        }

        /*
         * Serialize all the export sequence numbers and then distribute them in a
         * plan fragment and each receiver will pull the relevant information for
         * itself.
         * Also distribute the restored hashinator config.
         *
         * Also chucking the last seen unique ids from remote data center in this message
         * and loading them as part of the same distribution process
         */
        try {
            ByteArrayOutputStream baos = new ByteArrayOutputStream();
            ObjectOutputStream oos = new ObjectOutputStream(baos);
            oos.writeObject(exportSequenceNumbers);
            oos.writeObject(drSequenceNumbers);
            oos.writeObject(remoteDCLastSeenIds);
            oos.flush();
            byte exportSequenceNumberBytes[] = baos.toByteArray();
            oos.close();

            /*
             * Also set the perPartitionTxnIds locally at the multi-part coordinator.
             * The coord will have to forward this value to all the idle coordinators.
             */
            ctx.getSiteProcedureConnection().setPerPartitionTxnIds(perPartitionTxnIds, false);

            results =
                    performDistributeDigestState(
                            exportSequenceNumberBytes,
                            digests.get(0).getLong("txnId"),
                            perPartitionTxnIds,
                            clusterCreateTime, drVersion, isRecover);
        } catch (IOException e) {
            throw new VoltAbortException(e);
        } catch (JSONException e) {
            throw new VoltAbortException(e);
        }

        while (results[0].advanceRow()) {
            if (results[0].getString("RESULT").equals("FAILURE")) {
                throw new VoltAbortException("Error distributing export sequence numbers");
            }
        }

        try {
            validateIncludeTables(savefile_state, includeList);
        } catch (VoltAbortException e) {
            ColumnInfo[] result_columns = new ColumnInfo[2];
            int ii = 0;
            result_columns[ii++] = new ColumnInfo("RESULT", VoltType.STRING);
            result_columns[ii++] = new ColumnInfo("ERR_MSG", VoltType.STRING);
            results = new VoltTable[] { new VoltTable(result_columns) };
            results[0].addRow("FAILURE", e.toString());
            return results;
        }

        results = performTableRestoreWork(savefile_state, ctx.getSiteTrackerForSnapshot(), isRecover, includeList, excludeList);

        final long endTime = System.currentTimeMillis();
        final double duration = (endTime - startTime) / 1000.0;
        final StringWriter sw = new StringWriter();
        final PrintWriter pw = new PrintWriter(sw);
        pw.toString();
        pw.printf("%.2f", duration);
        for (String tableName : m_reportStats.keySet()) {
            SNAP_LOG.info("Table " + tableName + " "
                    + m_reportStats.get(tableName) + " tuples restored from snapshot. (final)");
        }
        m_reportStats.clear();
        m_selectedReportPartition.clear();
        CONSOLE_LOG.info("Finished restore of " + path + " with nonce: "
                + nonce + " in " + sw.toString() + " seconds");
        //        m_sampler.setShouldStop();
        //        try {
        //            m_sampler.join();
        //        } catch (InterruptedException e) {
        //            e.printStackTrace();
        //        }

        /*
         * ENG-1858, make data loaded by snapshot restore durable
         * immediately by starting a truncation snapshot if
         * the command logging is enabled and the database start action
         * was create
         */
        final StartAction startAction = VoltDB.instance().getConfig().m_startAction;
        final org.voltdb.OperationMode mode = VoltDB.instance().getMode();

        /*
         * Is this the start action and no recovery is being performed. The mode
         * will not be INITIALIZING, it will PAUSED or RUNNING. If that is the case,
         * we do want a truncation snapshot if CL is enabled.
         */
        final boolean isStartWithNoAutomatedRestore =
            startAction == StartAction.CREATE && mode != org.voltdb.OperationMode.INITIALIZING;

        final boolean isCLEnabled =
            VoltDB.instance().getCommandLog().getClass().getSimpleName().equals("CommandLogImpl");

        final boolean isStartedWithCreateAction = startAction == StartAction.CREATE;

        if ( isCLEnabled && (isStartedWithCreateAction || isStartWithNoAutomatedRestore)) {

            final ZooKeeper zk = VoltDB.instance().getHostMessenger().getZK();
            SNAP_LOG.info("Requesting truncation snapshot to make data loaded by snapshot restore durable.");
            zk.create(
                    VoltZK.request_truncation_snapshot_node,
                    null,
                    Ids.OPEN_ACL_UNSAFE,
                    CreateMode.PERSISTENT_SEQUENTIAL,
                    new StringCallback() {
                        @Override
                        public void processResult(int rc, String path, Object ctx,
                                String name) {
                            if (rc != 0) {
                                KeeperException.Code code = KeeperException.Code.get(rc);
                                SNAP_LOG.warn(
                                        "Don't expect this ZK response when requesting a truncation snapshot "
                                        + code);
                            }
                        }},
                    null);
        }
        return results;
    }

    private void updatePerPartitionTxnIdsToZK(long[] perPartitionTxnIds) throws Exception {
        ZooKeeper zooKeeper = VoltDB.instance().getHostMessenger().getZK();
        Stat stat = zooKeeper.exists(VoltZK.perPartitionTxnIds, false);
        if (stat == null) {
            // Create a new znode.
            ByteBuffer buf = ByteBuffer.allocate(perPartitionTxnIds.length * 8 + 4);
            buf.putInt(perPartitionTxnIds.length);
            for (long txnId : perPartitionTxnIds) {
                buf.putLong(txnId);
            }
            zooKeeper.create(VoltZK.perPartitionTxnIds, buf.array(), Ids.OPEN_ACL_UNSAFE, CreateMode.PERSISTENT);
        } else {
            // Znode exists, update data. Make sure perPartitionTxnIds never go back.
            Map<Integer, Long> oldData = new HashMap<>();
            ByteBuffer values = ByteBuffer.wrap(zooKeeper.getData(VoltZK.perPartitionTxnIds, false, stat));
            int numOfKeys = values.getInt();
            for (int i = 0; i < numOfKeys; i++) {
                long txnId = values.getLong();
                int partitionId = TxnEgo.getPartitionId(txnId);
                oldData.put(partitionId, txnId);
            }
            for (long txnId : perPartitionTxnIds) {
                int partitionId = TxnEgo.getPartitionId(txnId);
                Long oldTxnId = oldData.get(partitionId);
                if (oldTxnId == null || oldTxnId < txnId) {
                    oldData.put(partitionId, txnId);
                }
            }
            ByteBuffer buf = ByteBuffer.allocate(oldData.size() * 8 + 4);
            buf.putInt(oldData.size());
            for (Long txnId : oldData.values()) {
                buf.putLong(txnId);
            }
            zooKeeper.setData(VoltZK.perPartitionTxnIds, buf.array(), stat.getVersion());
        }
    }

    private VoltTable[] performDistributeDigestState(
            byte[] exportSequenceNumberBytes,
            long txnId,
            long perPartitionTxnIds[],
            long clusterCreateTime,
            long drVersion,
            boolean isRecover) {
        SynthesizedPlanFragment[] pfs = new SynthesizedPlanFragment[2];

        // This fragment causes each execution site to confirm the likely
        // success of writing tables to disk
        pfs[0] = new SynthesizedPlanFragment();
        pfs[0].fragmentId = SysProcFragmentId.PF_restoreDistributeExportAndPartitionSequenceNumbers;
        pfs[0].outputDepId = DEP_restoreDistributeExportAndPartitionSequenceNumbers;
        pfs[0].inputDepIds = new int[] {};
        pfs[0].multipartition = true;
        pfs[0].parameters = ParameterSet.fromArrayNoCopy(exportSequenceNumberBytes, txnId, perPartitionTxnIds, clusterCreateTime, drVersion, isRecover? 1 : 0);

        // This fragment aggregates the save-to-disk sanity check results
        pfs[1] = new SynthesizedPlanFragment();
        pfs[1].fragmentId = SysProcFragmentId.PF_restoreDistributeExportAndPartitionSequenceNumbersResults;
        pfs[1].outputDepId = DEP_restoreDistributeExportAndPartitionSequenceNumbersResults;
        pfs[1].inputDepIds = new int[] { DEP_restoreDistributeExportAndPartitionSequenceNumbers };
        pfs[1].multipartition = false;
        pfs[1].parameters = ParameterSet.emptyParameterSet();

        VoltTable[] results;
        results = executeSysProcPlanFragments(pfs, DEP_restoreDistributeExportAndPartitionSequenceNumbersResults);
        return results;
    }

    private void performRestoreDigeststate(
            SystemProcedureExecutionContext context,
            boolean isRecover,
            long snapshotTxnId,
            long perPartitionTxnIds[],
            Map<String, Map<Integer, Pair<Long, Long>>> exportSequenceNumbers) {

        // Choose the lowest site ID on this host to truncate export data
        if (isRecover && context.isLowestSiteId()) {
            final VoltLogger exportLog = new VoltLogger("EXPORT");
            if (exportLog.isDebugEnabled()) {
                exportLog.debug("Truncating export data after snapshot txnId " +
                        TxnEgo.txnIdSeqToString(snapshotTxnId));
            }
        }

        Database db = context.getDatabase();
        Integer myPartitionId = context.getPartitionId();

        //Iterate the export tables
        for (Table t : db.getTables()) {
            if (!CatalogUtil.isTableExportOnly(db, t))
                continue;

            String signature = t.getSignature();
            String name = t.getTypeName();

            //Sequence numbers for this table for every partition
            Map<Integer, Pair<Long, Long>> sequenceNumberPerPartition = exportSequenceNumbers.get(name);
            if (sequenceNumberPerPartition == null) {
                SNAP_LOG.warn("Could not find export sequence number for table " + name +
                        ". This warning is safe to ignore if you are loading a pre 1.3 snapshot" +
                        " which would not contain these sequence numbers (added in 1.3)." +
                        " If this is a post 1.3 snapshot then the restore has failed and export sequence " +
                        " are reset to 0");
                continue;
            }

            Pair<Long, Long> pair =
                    sequenceNumberPerPartition.get(myPartitionId);
            if (pair == null) {
                SNAP_LOG.warn("Could not find an export sequence number for table " + name +
                        " partition " + myPartitionId +
                        ". This warning is safe to ignore if you are loading a pre 1.3 snapshot " +
                        " which would not contain these sequence numbers (added in 1.3)." +
                        " If this is a post 1.3 snapshot then the restore has failed and export sequence " +
                        " are reset to 0");
                continue;
            }
            long uso = pair.getFirst();
            long sequenceNumber = pair.getSecond();

            //Forward the sequence number to the EE
            context.getSiteProcedureConnection().exportAction(
                    true,
                    uso,
                    sequenceNumber,
                    myPartitionId,
                    signature);
            // Truncate the PBD buffers (if recovering) and assign the stats to the restored value
<<<<<<< HEAD
            ExportManagerInterface.instance().updateInitialExportStateToSeqNo(myPartitionId, signature,
                    isRecover, sequenceNumberPerPartition, context.isLowestSiteId());
=======
            ExportManager.instance().updateInitialExportStateToSeqNo(myPartitionId, signature,
                    isRecover, false, sequenceNumberPerPartition, context.isLowestSiteId());
>>>>>>> df641ab2
        }
    }

    private void performRecoverDigestState(
            SystemProcedureExecutionContext context,
            long snapshotTxnId,
            long perPartitionTxnIds[],
            long clusterCreateTime,
            long drVersion,
            Map<Integer, Long> drSequenceNumbers,
            Map<Integer, Map<Integer, Map<Integer, DRSiteDrIdTracker>>> drMixedClusterSizeConsumerState) {
        // If this is a truncation snapshot restored during recover, try to set DR protocol version
        if (drVersion != 0) {
            context.getSiteProcedureConnection().setDRProtocolVersion((int)drVersion);
        }

        // Choose the lowest site ID so the ClusterCreateTime is only set once in RealVoltDB
        if (context.isLowestSiteId()) {
            VoltDB.instance().setClusterCreateTime(clusterCreateTime);
        }

        //Last seen unique ids from remote data centers, load each local site
        Map<Integer, Map<Integer, DRSiteDrIdTracker>> drMixedClusterSizeConsumerStateForSite =
                drMixedClusterSizeConsumerState.get(context.getPartitionId());
        if (drMixedClusterSizeConsumerStateForSite != null) {
            context.recoverWithDrAppliedTrackers(drMixedClusterSizeConsumerStateForSite);
        }

        Integer myPartitionId = context.getPartitionId();

        Long drSequenceNumber = drSequenceNumbers.get(myPartitionId);
        Long mpDRSequenceNumber = drSequenceNumbers.get(MpInitiator.MP_INIT_PID);
        context.getSiteProcedureConnection().setDRSequenceNumbers(drSequenceNumber, mpDRSequenceNumber);
        if (VoltDB.instance().getNodeDRGateway() != null && context.isLowestSiteId()) {
            VoltDB.instance().getNodeDRGateway().cacheSnapshotRestoreTruncationPoint(drSequenceNumbers);
        }
    }

    private VoltTable constructResultsTable()
    {
        ColumnInfo[] result_columns = new ColumnInfo[7];
        int ii = 0;
        result_columns[ii++] = new ColumnInfo(CNAME_HOST_ID, CTYPE_ID);
        result_columns[ii++] = new ColumnInfo("HOSTNAME", VoltType.STRING);
        result_columns[ii++] = new ColumnInfo(CNAME_SITE_ID, CTYPE_ID);
        result_columns[ii++] = new ColumnInfo("TABLE", VoltType.STRING);
        result_columns[ii++] = new ColumnInfo(CNAME_PARTITION_ID, CTYPE_ID);
        result_columns[ii++] = new ColumnInfo("RESULT", VoltType.STRING);
        result_columns[ii++] = new ColumnInfo("ERR_MSG", VoltType.STRING);
        return new VoltTable(result_columns);
    }

    private File getSaveFileForReplicatedTable(String tableName)
    {
        StringBuilder filename_builder = new StringBuilder(m_fileNonce);
        filename_builder.append("-");
        filename_builder.append(tableName);
        filename_builder.append(".vpt");
        return new VoltFile(m_filePath, new String(filename_builder));
    }

    private static File getSaveFileForPartitionedTable(
            String filePath,
            String fileNonce,
            String tableName,
            int originalHostId)
    {
        StringBuilder filename_builder = new StringBuilder(fileNonce);
        filename_builder.append("-");
        filename_builder.append(tableName);
        filename_builder.append("-host_");
        filename_builder.append(originalHostId);
        filename_builder.append(".vpt");
        return new VoltFile(filePath, new String(filename_builder));
    }

    private static TableSaveFile getTableSaveFile(
            File saveFile,
            int readAheadChunks,
            Integer relevantPartitionIds[]) throws IOException
            {
        FileInputStream savefile_input = new FileInputStream(saveFile);
        TableSaveFile savefile =
                new TableSaveFile(
                        savefile_input,
                        readAheadChunks,
                        relevantPartitionIds);
        return savefile;
            }

    /*
     * Block the execution site thread distributing the async mailbox fragment.
     * Has to be done from this thread because it uses the existing plumbing
     * that pops into the EE to do stats periodically and that relies on thread locals
     */
    private final VoltTable[] distributeAsyncMailboxFragment(final long coordinatorHSId) {
        SynthesizedPlanFragment[] pfs = new SynthesizedPlanFragment[2];

        //This fragment causes every ES to generate a mailbox and
        //enter an async run loop to do restore work out of that mailbox
        pfs[0] = new SynthesizedPlanFragment();
        pfs[0].fragmentId = SysProcFragmentId.PF_restoreAsyncRunLoop;
        pfs[0].outputDepId = DEP_restoreAsyncRunLoop;
        pfs[0].inputDepIds = new int[] {};
        pfs[0].multipartition = true;
        pfs[0].parameters = ParameterSet.fromArrayNoCopy(coordinatorHSId);

        // This fragment aggregates the save-to-disk sanity check results
        pfs[1] = new SynthesizedPlanFragment();
        pfs[1].fragmentId = SysProcFragmentId.PF_restoreAsyncRunLoopResults;
        pfs[1].outputDepId = DEP_restoreAsyncRunLoopResults;
        pfs[1].inputDepIds = new int[] { DEP_restoreAsyncRunLoop };
        pfs[1].multipartition = false;
        pfs[1].parameters = ParameterSet.emptyParameterSet();

        return executeSysProcPlanFragments(pfs, DEP_restoreAsyncRunLoopResults);
    }

    private final VoltTable[] performRestoreScanWork(String filePath, String pathType,
            String fileNonce,
            String dupsPath)
    {
        SynthesizedPlanFragment[] pfs = new SynthesizedPlanFragment[2];

        // This fragment causes each execution site to confirm the likely
        // success of writing tables to disk
        pfs[0] = new SynthesizedPlanFragment();
        pfs[0].fragmentId = SysProcFragmentId.PF_restoreScan;
        pfs[0].outputDepId = DEP_restoreScan;
        pfs[0].inputDepIds = new int[] {};
        pfs[0].multipartition = true;
        pfs[0].parameters = ParameterSet.fromArrayNoCopy(filePath, pathType, fileNonce, dupsPath);

        // This fragment aggregates the save-to-disk sanity check results
        pfs[1] = new SynthesizedPlanFragment();
        pfs[1].fragmentId = SysProcFragmentId.PF_restoreScanResults;
        pfs[1].outputDepId = DEP_restoreScanResults;
        pfs[1].inputDepIds = new int[] { DEP_restoreScan };
        pfs[1].multipartition = false;
        pfs[1].parameters = ParameterSet.emptyParameterSet();

        VoltTable[] results;
        results = executeSysProcPlanFragments(pfs, DEP_restoreScanResults);
        return results;
    }

    //Keep track of count per table and if replicated take value from first partition result that arrives.
    //Display counts every 1 minute.
    public void reportProgress(String tableName, long count, boolean replicated, int partitionId) {

        if (replicated) {
            synchronized (m_selectedReportPartition) {
                //replicated tables we only process first one who starts reporting.
                Integer reportingPartition = m_selectedReportPartition.get(tableName);
                if (reportingPartition != null && reportingPartition != partitionId) {
                    return;
                }
                m_selectedReportPartition.put(tableName, partitionId);
            }
        }
        AtomicLong counter;
        synchronized (m_reportStats) {
            counter = m_reportStats.get(tableName);
            if (counter == null) {
                counter = new AtomicLong(0);
                m_reportStats.put(tableName, counter);
            }
        }
        if (count != 0) {
            //we add regardless of displaying....final count is displayed at the end.
            count = counter.addAndGet(count);
            long curTime = System.currentTimeMillis();
            if (m_nextReportTime == 0 || curTime > m_nextReportTime) {
                m_nextReportTime = curTime + m_reportInterval;
                SNAP_LOG.info("Table " + tableName + ": " + count
                        + " tuples restored from snapshot. Next progress report at "
                        + m_reportDateFormat.format(new Date(m_nextReportTime)));
            }
        }
    }

    private static class DigestScanResult {
        List<JSONObject> digests;
        Map<String, Map<Integer, Pair<Long, Long>>> exportSequenceNumbers;
        Map<Integer, Long> drSequenceNumbers;
        long perPartitionTxnIds[];
        Map<Integer, Map<Integer, Map<Integer, DRSiteDrIdTracker>>> remoteDCLastSeenIds;
        long clusterCreateTime;
        long drVersion;
    }

    private final DigestScanResult performRestoreDigestScanWork(boolean isRecover)
    {
        SynthesizedPlanFragment[] pfs = new SynthesizedPlanFragment[2];

        // This fragment causes each execution site to confirm the likely
        // success of writing tables to disk
        pfs[0] = new SynthesizedPlanFragment();
        pfs[0].fragmentId = SysProcFragmentId.PF_restoreDigestScan;
        pfs[0].outputDepId = DEP_restoreDigestScan;
        pfs[0].inputDepIds = new int[] {};
        pfs[0].multipartition = true;
        pfs[0].parameters = ParameterSet.emptyParameterSet();

        // This fragment aggregates the save-to-disk sanity check results
        pfs[1] = new SynthesizedPlanFragment();
        pfs[1].fragmentId = SysProcFragmentId.PF_restoreDigestScanResults;
        pfs[1].outputDepId = DEP_restoreDigestScanResults;
        pfs[1].inputDepIds = new int[] { DEP_restoreDigestScan };
        pfs[1].multipartition = false;
        pfs[1].parameters = ParameterSet.emptyParameterSet();

        VoltTable[] results;
        results = executeSysProcPlanFragments(pfs, DEP_restoreDigestScanResults);

        HashMap<String, Map<Integer, Pair<Long, Long>>> exportSequenceNumbers =
                new HashMap<String, Map<Integer, Pair<Long, Long>>>();
        Map<Integer, Long> drSequenceNumbers = new HashMap<>();

        Long digestTxnId = null;
        ArrayList<JSONObject> digests = new ArrayList<JSONObject>();
        Set<Long> perPartitionTxnIds = new HashSet<Long>();
        Map<Integer, Map<Integer, Map<Integer, DRSiteDrIdTracker>>> remoteDCLastSeenIds = new HashMap<>();
        long clusterCreateTime = VoltDB.instance().getHostMessenger().getInstanceId().getTimestamp();
        long drVersion = 0;

        /*
         * Retrieve and aggregate the per table per partition sequence numbers from
         * all the digest files retrieved across the cluster
         */
        try {
            while (results[0].advanceRow()) {
                if (results[0].getString("RESULT").equals("FAILURE")) {
                    throw new VoltAbortException(results[0].getString("ERR_MSG"));
                }
                StringBuilder sb = new StringBuilder();
                sb.append(results[0].getString("DIGEST"));
                while (results[0].getLong("DIGEST_CONTINUED") == 1) {
                    results[0].advanceRow();
                    sb.append(results[0].getString("DIGEST"));
                }
                JSONObject digest = new JSONObject(sb.toString());
                digests.add(digest);

                /*
                 * Validate that the digests are all from the same snapshot
                 */
                if (digestTxnId == null) {
                    digestTxnId = digest.getLong("txnId");
                } else {
                    if (digest.getLong("txnId") != digestTxnId) {
                        throw new VoltAbortException("Retrieved a digest with txnId " + digest.getLong("txnId") +
                                " that doesn't match the txnId seen previously " + digestTxnId + " inspect the digests" +
                                " with the provided nonce and ensure that they are all really from the same snapshot");
                    }
                }

                /*
                 * Validate that command log recovery is from the same cluster
                 */
                if (isRecover) {
                    int clusterId = m_site.getCorrespondingClusterId();
                    if (digest.has("clusterid")) {
                        if (clusterId != digest.getInt("clusterid")) {
                            throw new VoltAbortException("Current clusterId [" + clusterId + "] doesn't match the clusterId [" +
                                    digest.getInt("clusterid") + "] retrieved from the digest, inspect the deployment file to" +
                                    " ensure that cluster id is the same from the time snapshot has taken");
                        }
                    }
                }

                if (digest.has("drVersion")) {
                    drVersion = digest.getLong("drVersion");
                }

                /*
                 * Snapshots from pre 1.3 VoltDB won't have sequence numbers
                 * Doing nothing will default it to zero.
                 */
                if (digest.has(ExtensibleSnapshotDigestData.EXPORT_SEQUENCE_NUMBER_ARR)) {
                    /* An array of entries for each table */
                    boolean warningLogged = false;
                    JSONArray sequenceNumbers = digest.getJSONArray(ExtensibleSnapshotDigestData.EXPORT_SEQUENCE_NUMBER_ARR);
                    for (int ii = 0; ii < sequenceNumbers.length(); ii++) {
                        /*
                         * An object containing all the sequence numbers for its partitions
                         * in this table. This will be a subset since it is from a single digest
                         */
                        JSONObject tableSequenceNumbers = sequenceNumbers.getJSONObject(ii);
                        String tableName = tableSequenceNumbers.getString(ExtensibleSnapshotDigestData.EXPORT_TABLE_NAME);

                        Map<Integer,Pair<Long, Long>> partitionSequenceNumbers =
                                exportSequenceNumbers.get(tableName);
                        if (partitionSequenceNumbers == null) {
                            partitionSequenceNumbers = new HashMap<Integer, Pair<Long, Long>>();
                            exportSequenceNumbers.put(tableName, partitionSequenceNumbers);
                        }

                        /*
                         * Array of objects containing partition and sequence number pairs
                         */
                        JSONArray sourcePartitionSequenceNumbers =
                                tableSequenceNumbers.getJSONArray(ExtensibleSnapshotDigestData.SEQUENCE_NUM_PER_PARTITION);
                        for (int zz = 0; zz < sourcePartitionSequenceNumbers.length(); zz++) {
                            JSONObject obj = sourcePartitionSequenceNumbers.getJSONObject(zz);
                            int partition = obj.getInt(ExtensibleSnapshotDigestData.PARTITION);
                            long sequenceNumber = obj.getInt(ExtensibleSnapshotDigestData.EXPORT_SEQUENCE_NUMBER);
                            long uso = 0;
                            // Snapshots didn't save export USOs pre-8.1
                            if (obj.has(ExtensibleSnapshotDigestData.EXPORT_USO)) {
                                uso = obj.getLong(ExtensibleSnapshotDigestData.EXPORT_USO);
                            } else if (!warningLogged){
                                SNAP_LOG.warn("Could not find export USOs in snapshot. " +
                                        "This warning is safe to ignore if you are loading a pre 8.1 snapshot" +
                                        " which would not contain these USOs (added in 8.1)." +
                                        " If this is a post 8.1 snapshot then the restore has failed and export USOs " +
                                        " are reset to 0");
                                warningLogged = true;
                            }
                            partitionSequenceNumbers.put(partition, new Pair<Long, Long>(uso, sequenceNumber));
                        }
                    }
                }
                if (digest.has("drTupleStreamStateInfo")) {
                    JSONObject stateInfo = digest.getJSONObject("drTupleStreamStateInfo");
                    Iterator<String> keys = stateInfo.keys();
                    while (keys.hasNext()) {
                        String partitionIdString = keys.next();
                        Integer partitionId = Integer.valueOf(partitionIdString);
                        Long oldSequenceNumber = drSequenceNumbers.get(partitionId);
                        Long newSequenceNumber = stateInfo.getJSONObject(partitionIdString).getLong("sequenceNumber");
                        if (oldSequenceNumber == null || newSequenceNumber > oldSequenceNumber) {
                            drSequenceNumbers.put(partitionId, newSequenceNumber);
                        }
                    }
                }

                // Get cluster create time that was recorded in the snapshot
                if (!digests.isEmpty() && digests.get(0).has("clusterCreateTime")) {
                    clusterCreateTime = digests.get(0).getLong("clusterCreateTime");
                }

                if (digest.has("partitionTransactionIds")) {
                    JSONObject partitionTxnIds = digest.getJSONObject("partitionTransactionIds");
                    Iterator<String> keys = partitionTxnIds.keys();
                    while (keys.hasNext()) {
                        perPartitionTxnIds.add(partitionTxnIds.getLong(keys.next()));
                    }
                }

                /*
                 * Extract last seen unique ids from remote data centers into a map
                 * for each DC and return in the result. This will merge and return
                 * the largest ID for each DC and partition
                 */
                if (digest.has("drMixedClusterSizeConsumerState")) {
                    JSONObject consumerPartitions = digest.getJSONObject("drMixedClusterSizeConsumerState");
                    Iterator<String> cpKeys = consumerPartitions.keys();
                    while (cpKeys.hasNext()) {
                        final String consumerPartitionIdStr = cpKeys.next();
                        final Integer consumerPartitionId = Integer.valueOf(consumerPartitionIdStr);
                        JSONObject siteInfo = consumerPartitions.getJSONObject(consumerPartitionIdStr);
                        remoteDCLastSeenIds.put(consumerPartitionId, ExtensibleSnapshotDigestData.buildConsumerSiteDrIdTrackersFromJSON(siteInfo, false));
                    }
                }
            }
        } catch (JSONException e) {
            throw new VoltAbortException(e);
        }

        DigestScanResult result = new DigestScanResult();
        result.digests = digests;
        result.exportSequenceNumbers = exportSequenceNumbers;
        result.drSequenceNumbers = drSequenceNumbers;
        result.perPartitionTxnIds = Longs.toArray(perPartitionTxnIds);
        result.remoteDCLastSeenIds = remoteDCLastSeenIds;
        result.clusterCreateTime = clusterCreateTime;
        result.drVersion = drVersion;
        return result;
    }

    private final byte[] performRestoreHashinatorScanWork(InstanceId iid)
    {
        SynthesizedPlanFragment[] pfs = new SynthesizedPlanFragment[2];

        // This fragment causes each execution site to confirm the likely
        // success of writing tables to disk
        pfs[0] = new SynthesizedPlanFragment();
        pfs[0].fragmentId = SysProcFragmentId.PF_restoreHashinatorScan;
        pfs[0].outputDepId = DEP_restoreHashinatorScan;
        pfs[0].inputDepIds = new int[] {};
        pfs[0].multipartition = true;
        pfs[0].parameters = ParameterSet.emptyParameterSet();

        // This fragment aggregates the save-to-disk sanity check results
        pfs[1] = new SynthesizedPlanFragment();
        pfs[1].fragmentId = SysProcFragmentId.PF_restoreHashinatorScanResults;
        pfs[1].outputDepId = DEP_restoreHashinatorScanResults;
        pfs[1].inputDepIds = new int[] { DEP_restoreHashinatorScan };
        pfs[1].multipartition = false;
        pfs[1].parameters = ParameterSet.emptyParameterSet();

        /*
         *  Use the first one.
         *  Sanity checks:
         *      - The CRC matches - done by restoreFromBuffer() call.
         *      - All versions are identical.
         *      - The instance IDs match the digest.
         */
        VoltTable[] results = executeSysProcPlanFragments(pfs, DEP_restoreHashinatorScanResults);
        byte[] result = null;
        int ioErrors = 0;
        int iidErrors = 0;
        TreeMap<Long, HashinatorSnapshotData> versions = new TreeMap<Long, HashinatorSnapshotData>();
        while (results[0].advanceRow()) {
            if (results[0].getString("RESULT").equals("FAILURE")) {
                throw new VoltAbortException(results[0].getString("ERR_MSG"));
            }
            ByteBuffer buf = ByteBuffer.wrap(results[0].getVarbinary("HASH"));
            HashinatorSnapshotData hashData = new HashinatorSnapshotData();
            try {
                InstanceId iidSnap = hashData.restoreFromBuffer(buf);
                assert(iidSnap != null);
                buf.clear();
                versions.put(hashData.m_version, hashData);
                if (!iidSnap.equals(iid)) {
                    iidErrors++;
                }
                //Always take the most recent version of the hashinator
                result = versions.lastEntry().getValue().m_serData;
            }
            catch (IOException e) {
                // Skip it and count the failures.
                ioErrors++;
            }
        }
        if (result == null) {
            throw new VoltAbortException(String.format(HASHINATOR_ALL_BAD, "final"));
        }
        if (ioErrors > 0) {
            // Tolerate load failures as long as we have a good one to use.
            SNAP_LOG.warn(String.format("Failed to load %d of %d hashinator snapshot data files.",
                                        ioErrors, results[0].getRowCount()));
        }
        boolean abort = false;
        if (iidErrors > 0) {
            SNAP_LOG.error(String.format("%d hashinator snapshot files have the wrong instance ID.",
                                         iidErrors));
            abort = true;
        }
        if (versions.size() > 1) {
            SNAP_LOG.error(String.format("Expect one version across all hashinator snapshots. "
                                         + "Found %d.",
                                         versions.size()));
            abort = true;
        }
        if (abort) {
            throw new VoltAbortException("Failed to load hashinator snapshot data.");
        }
        return result;
    }

    private final VoltTable[]  performRestoreHashinatorDistributeWork(byte[] hashConfig)
    {
        SynthesizedPlanFragment[] pfs = new SynthesizedPlanFragment[2];

        // This fragment causes each execution site to confirm the likely
        // success of writing tables to disk
        pfs[0] = new SynthesizedPlanFragment();
        pfs[0].fragmentId = SysProcFragmentId.PF_restoreDistributeHashinator;
        pfs[0].outputDepId = DEP_restoreDistributeHashinator;
        pfs[0].inputDepIds = new int[] {};
        pfs[0].multipartition = true;

        pfs[0].parameters = ParameterSet.fromArrayNoCopy(new Object[]{hashConfig});

        // This fragment aggregates the save-to-disk sanity check results
        pfs[1] = new SynthesizedPlanFragment();
        pfs[1].fragmentId = SysProcFragmentId.PF_restoreDistributeHashinatorResults;
        pfs[1].outputDepId = DEP_restoreDistributeHashinatorResults;
        pfs[1].inputDepIds = new int[] { DEP_restoreDistributeHashinator };
        pfs[1].multipartition = false;
        pfs[1].parameters = ParameterSet.emptyParameterSet();

        return executeSysProcPlanFragments(pfs, DEP_restoreDistributeHashinatorResults);
    }

    private Set<Table> getTablesToRestore(Set<String> savedTableNames,
                                          StringBuilder commaSeparatedViewNamesToDisable,
                                          List<String> include,
                                          List<String> exclude) {
        Set<Table> tables_to_restore = new HashSet<Table>();

        if(include.size() > 0) {
            Set<String> newSet = new HashSet<>();
            for(String s : include) {
                newSet.add(s);
            }
            savedTableNames = newSet;
        } else if(exclude.size() > 0) {
            for (String s : exclude) {
                if(savedTableNames.contains(s)) {
                    savedTableNames.remove(s);
                } else {
                    SNAP_LOG.info("Table: " + s + " does not exist in the saved snapshot.");
                }
            }
        }

        for (Table table : m_database.getTables()) {
            if (savedTableNames.contains(table.getTypeName())) {
                if (CatalogUtil.isSnapshotablePersistentTableView(m_database, table)) {
                    // If the table is a snapshotted persistent table view, we will try to
                    // temporarily disable its maintenance job to boost restore performance.
                    commaSeparatedViewNamesToDisable.append(table.getTypeName()).append(",");
                }
                tables_to_restore.add(table);
            }
            else if (!CatalogUtil.isTableExportOnly(m_database, table)) {
                SNAP_LOG.info("Table: " + table.getTypeName() +
                              " does not have any savefile data and so will not be loaded from disk.");
            }
        }
        if (commaSeparatedViewNamesToDisable.length() > 0) {
            commaSeparatedViewNamesToDisable.setLength(commaSeparatedViewNamesToDisable.length() - 1);
        }
        // XXX consider logging the list of tables that were saved but not
        // in the current catalog
        return tables_to_restore;
    }

    /**
     * Generate a FragmentTaskMessage to instruct the SP sites the pause/resume
     * the view maintenance on specified view tables.
     * @param commaSeparatedViewNames The names of the views that we want to set the flag, concatenated by commas.
     * @param enabled True if want the views enabled, false otherwise.
     * @return The generated FragmentTaskMessage
     */
    private FragmentTaskMessage generateSetViewEnabledMessage(long coordinatorHSId,
                                                              String commaSeparatedViewNames,
                                                              boolean enabled) {
        int enabledAsInt = enabled ? 1 : 0;
        /*
         * The only real data is the fragment id and parameters.
         * Transactions ids, output dep id, readonly-ness, and finality-ness are unused.
         */
        return FragmentTaskMessage.createWithOneFragment(
                        0,            // initiatorHSId
                        coordinatorHSId,
                        0,            // txnId
                        0,            // uniqueId
                        false,        // isReadOnly
                        fragIdToHash(SysProcFragmentId.PF_setViewEnabled), //planHash
                        DEP_setViewEnabled,
                        ParameterSet.fromArrayNoCopy(enabledAsInt, commaSeparatedViewNames),
                        false,        // isFinal
                        m_runner.getTxnState().isForReplay(),
                        false,        // isNPartTxn
                        m_runner.getTxnState().getTimetamp());
    }

    private void verifyRestoreWorkResult(VoltTable[] results, VoltTable[] restore_results) {
        while (results[0].advanceRow()) {
            // this will actually add the active row of results[0]
            restore_results[0].add(results[0]);

            // if any table at any site fails... then the whole proc fails
            if (results[0].getString("RESULT").equalsIgnoreCase("FAILURE")) {
                noteOperationalFailure(RESTORE_FAILED);
            }
        }
    }

    private VoltTable[] performTableRestoreWork(
            final ClusterSaveFileState savefileState,
            final SiteTracker st,
            final boolean isRecover,
            List<String> include,
            List<String> exclude) throws Exception
    {
        /*
         * Create a mailbox to use to send fragment work to execution sites
         */
        final Mailbox m = VoltDB.instance().getHostMessenger().createMailbox();

        /*
         * Create a separate thread to do the work of coordinating the restore
         * while this execution sites's thread (or the MP coordinator in IV2)
         * is blocked in distributing the async mailbox plan fragment. It
         * has to be threaded this way because invoking the async mailbox plan fragment
         * enters the EE to service stats stuff which relies on thread locals.
         */
        ExecutorService es =  Executors.newSingleThreadExecutor(CoreUtils.getThreadFactory("Snapshot Restore"));
        Future<VoltTable[]> ft = es.submit(new Callable<VoltTable[]>() {
            @Override
            public VoltTable[] call() throws Exception {
                int discoveredMailboxes = 0;
                int totalMailboxes = st.m_numberOfExecutionSites;

                /*
                 * First two loops handle picking up the generated mailbox ids
                 * and then distributing the entire map to all sites
                 * so they can convert between actual site ids to mailbox ids
                 * used for restore
                 */
                Map<Long, Long> actualToGenerated = new HashMap<Long, Long>();
                while (discoveredMailboxes < totalMailboxes) {
                    BinaryPayloadMessage bpm = (BinaryPayloadMessage)m.recvBlocking();
                    if (bpm == null) continue;
                    discoveredMailboxes++;
                    ByteBuffer payload = ByteBuffer.wrap(bpm.m_payload);

                    long actualHSId = payload.getLong();
                    long asyncMailboxHSId = payload.getLong();

                    actualToGenerated.put( actualHSId, asyncMailboxHSId);
                }

                ByteBuffer generatedToActualBuf = ByteBuffer.allocate(actualToGenerated.size() * 16);
                for (Map.Entry<Long, Long> e : actualToGenerated.entrySet()) {
                    generatedToActualBuf.putLong(e.getKey());
                    generatedToActualBuf.putLong(e.getValue());
                }

                for (Long generatedHSId : actualToGenerated.values()) {
                   BinaryPayloadMessage bpm =
                           new BinaryPayloadMessage(
                                   new byte[0],
                                   Arrays.copyOf(generatedToActualBuf.array(), generatedToActualBuf.capacity()));
                   m.send(generatedHSId, bpm);
                }

                /*
                 * Wait for all sites to receive the map before sending out fragments
                 * otherwise sites will start sending each other fragments and you can end
                 * up with a site blocked waiting for the map receiving a fragment and not being ready
                 * for it. See ENG-6132
                 */
                int acksReceived = 0;
                while (acksReceived < totalMailboxes) {
                    BinaryPayloadMessage bpm = (BinaryPayloadMessage)m.recvBlocking();
                    if (bpm == null) continue;
                    acksReceived++;
                }

                /*
                 * Do the usual restore planning to generate the plan fragments for execution at each
                 * site
                 */
                StringBuilder commaSeparatedViewNamesToDisable = new StringBuilder();
                Set<Table> tables_to_restore = new HashSet<Table>();
                tables_to_restore = getTablesToRestore(savefileState.getSavedTableNames(), commaSeparatedViewNamesToDisable, include, exclude);

                VoltTable[] restore_results = new VoltTable[1];
                restore_results[0] = constructResultsTable();
                ArrayList<SynthesizedPlanFragment[]> restorePlans =
                        new ArrayList<SynthesizedPlanFragment[]>();

                // Disable the views before the table restore work starts.
                m.send(Longs.toArray(actualToGenerated.values()),
                       generateSetViewEnabledMessage(m.getHSId(), commaSeparatedViewNamesToDisable.toString(), false));

                for (Table t : tables_to_restore) {
                    TableSaveFileState table_state =
                            savefileState.getTableState(t.getTypeName());
                    table_state.setIsRecover(isRecover);
                    SynthesizedPlanFragment[] restore_plan =
                            table_state.generateRestorePlan( t, st);
                    if (restore_plan == null) {
                        SNAP_LOG.error(
                                "Unable to generate restore plan for " + t.getTypeName() + " table not restored");
                        throw new VoltAbortException(
                                "Unable to generate restore plan for " + t.getTypeName() + " table not restored");
                    }
                    restorePlans.add(restore_plan);
                }

                /*
                 * Now distribute the plan fragments for restoring each table.
                 */
                Iterator<Table> tableIterator = tables_to_restore.iterator();
                VoltTable[] results = null;
                for (SynthesizedPlanFragment[] restore_plan : restorePlans)
                {
                    Table table = tableIterator.next();
                    if (TRACE_LOG.isTraceEnabled()){
                        TRACE_LOG.trace("Performing restore for table: " + table.getTypeName());
                        TRACE_LOG.trace("Plan has fragments: " + restore_plan.length);
                    }
                    for (int ii = 0; ii < restore_plan.length - 1; ii++) {
                        restore_plan[ii].siteId = actualToGenerated.get(restore_plan[ii].siteId);
                    }
                    SNAP_LOG.info("Performing restore for table: " + table.getTypeName());

                    /*
                     * This isn't ye olden executeSysProcPlanFragments. It uses the provided mailbox
                     * and has it's own tiny run loop to process incoming fragments.
                     */
                    results = executeSysProcPlanFragments(restore_plan, m);
                    verifyRestoreWorkResult(results, restore_results);
                }

                // Re-enable the views after the table restore work completes.
                m.send(Longs.toArray(actualToGenerated.values()),
                       generateSetViewEnabledMessage(m.getHSId(), commaSeparatedViewNamesToDisable.toString(), true));

                /*
                 * Send a termination message. This will cause the async mailbox plan fragment to stop
                 * executing allowing the coordinator thread to get back to work.
                 */
                for (long hsid : actualToGenerated.values()) {
                    BinaryPayloadMessage bpm = new BinaryPayloadMessage(new byte[0], new byte[0]);
                    m.send(hsid, bpm);
                }

                return restore_results;
            }
        });

        /*
         * Distribute the task of doing the async run loop
         * for restore. It will block on generating the response from the end of the run loop
         * the response doesn't contain any information
         */
        distributeAsyncMailboxFragment(m.getHSId());

        //Wait for the thread that was created to terminate to prevent concurrent access.
        //It should already have finished if distributeAsyncMailboxFragment returned
        //because that means that the term message was sent
        VoltTable restore_results[] =  ft.get();
        es.shutdown();
        es.awaitTermination(365, TimeUnit.DAYS);

        return restore_results;
    }

    // XXX I hacked up a horrible one-off in my world to test this code.
    // I believe that it will work for at least one new node, but
    // there's not a good way to add a unit test for this at the moment,
    // so the emma coverage is weak.
    private VoltTable performDistributeReplicatedTable(
            String tableName,
            SystemProcedureExecutionContext ctx,    // only used in replicated-to-partitioned case
            long siteId,                            // only used in replicated-to-replicated case
            boolean asPartitioned,
            boolean isRecover)
    {
        String hostname = CoreUtils.getHostnameOrAddress();
        TableSaveFile savefile = null;
        try
        {
            savefile =
                    getTableSaveFile(getSaveFileForReplicatedTable(tableName), 3, null);
            assert(savefile.getCompleted());
        }
        catch (IOException e)
        {
            VoltTable result = constructResultsTable();
            result.addRow(m_hostId, hostname, CoreUtils.getSiteIdFromHSId(m_siteId), tableName, -1,
                    "FAILURE", "Unable to load table: " + tableName + " error:\n" + CoreUtils.throwableToString(e));
            return result;
        }

        VoltTable[] results = new VoltTable[] { constructResultsTable() };
        results[0].addRow(m_hostId, hostname, CoreUtils.getSiteIdFromHSId(m_siteId), tableName, -1,
                "SUCCESS", "NO DATA TO DISTRIBUTE");
        final Table new_catalog_table = getCatalogTable(tableName);
        final boolean preserveDRHiddenColumn =
            DrRoleType.XDCR.value().equals(m_cluster.getDrrole()) && new_catalog_table.getIsdred();
        final boolean preserveViewHiddenColumn = CatalogUtil.needsViewHiddenColumn(new_catalog_table);
        Boolean needsConversion = null;
        Map<Long, Integer> sites_to_partitions = null;
        int partitionCount = ctx.getNumberOfPartitions();
        Map<Integer, MutableInt> partition_to_siteCount = null;
        TreeMap<Integer, VoltTable> partitioned_table_cache = null;
        if (asPartitioned) {
            partitioned_table_cache = new TreeMap<>();
            partition_to_siteCount = new HashMap<>(partitionCount*2);
            for (int pid=0; pid<partitionCount; pid++) {
                partition_to_siteCount.put(pid, new MutableInt());
            }
            sites_to_partitions = new HashMap<Long, Integer>();
            SiteTracker tracker = ctx.getSiteTrackerForSnapshot();
            sites_to_partitions.putAll(tracker.getSitesToPartitions());
            for (Map.Entry<Long, Integer> e : sites_to_partitions.entrySet()) {
                partition_to_siteCount.get(e.getValue()).increment();
            }
        }

        try {
            while (savefile.hasMoreChunks())
            {
                VoltTable table = null;
                final org.voltcore.utils.DBBPool.BBContainer c = savefile.getNextChunk();
                if (c == null) {
                    continue;   // Should be equivalent to break
                }
                try {
                    if (needsConversion == null) {
                        VoltTable old_table =
                                PrivateVoltTableFactory.createVoltTableFromBuffer(c.b().duplicate(), true);
                        needsConversion = SavedTableConverter.needsConversion(old_table, new_catalog_table,
                                                                              preserveDRHiddenColumn,
                                                                              preserveViewHiddenColumn);
                    }

                    final VoltTable old_table = PrivateVoltTableFactory
                            .createVoltTableFromBuffer(c.b(), true);
                    if (needsConversion) {
                        table = SavedTableConverter.convertTable(old_table, new_catalog_table,
                                                                 preserveDRHiddenColumn,
                                                                 preserveViewHiddenColumn);
                    } else {
                        table = old_table;
                    }

                    Map<Integer, byte[]> partitioned_tables = null;
                    SynthesizedPlanFragment[] pfs = null;
                    if (asPartitioned) {
                        partitioned_tables = createPartitionedTables(
                                tableName, table, partitionCount, partitioned_table_cache);
                        if (partitioned_tables.isEmpty()) {
                            continue;
                        }
                        int depIdCnt = 0;
                        for (int pid : partitioned_tables.keySet()) {
                            depIdCnt += partition_to_siteCount.get(pid).getValue();
                        }
                        int[] dependencyIds = new int[depIdCnt];
                        pfs = new SynthesizedPlanFragment[depIdCnt + 1];

                        int pfs_index = 0;

                        for (long site_id : sites_to_partitions.keySet()) {
                            int partition_id = sites_to_partitions.get(site_id);
                            byte[] tableBytes = partitioned_tables.get(partition_id);
                            if (tableBytes != null) {
                                dependencyIds[pfs_index] = TableSaveFileState.getNextDependencyId();
                                SynthesizedPlanFragment loadFragment = new SynthesizedPlanFragment();
                                loadFragment.fragmentId = SysProcFragmentId.PF_restoreLoadTable;
                                loadFragment.siteId = m_actualToGenerated.get(site_id);
                                loadFragment.multipartition = false;
                                loadFragment.outputDepId = dependencyIds[pfs_index];
                                loadFragment.inputDepIds = new int[] {};
                                loadFragment.parameters = ParameterSet.fromArrayNoCopy(
                                        tableName,
                                        dependencyIds[pfs_index],
                                        tableBytes,
                                        K_CHECK_UNIQUE_VIOLATIONS_PARTITIONED,
                                        new int[] {partition_id},
                                        Boolean.toString(isRecover));

                                pfs[pfs_index++] = loadFragment;
                            }
                        }
                        int result_dependency_id = TableSaveFileState
                                .getNextDependencyId();
                        SynthesizedPlanFragment aggregatorFragment = new SynthesizedPlanFragment();
                        aggregatorFragment.fragmentId = SysProcFragmentId.PF_restoreReceiveResultTables;
                        aggregatorFragment.multipartition = false;
                        aggregatorFragment.outputDepId = result_dependency_id;
                        aggregatorFragment.inputDepIds = dependencyIds;
                        aggregatorFragment.parameters = ParameterSet.fromArrayNoCopy(
                                result_dependency_id,
                                "Received confirmation of successful partitioned-to-replicated table load");
                        pfs[pfs_index] = aggregatorFragment;
                    }
                    else {
                        byte compressedTable[] = TableCompressor.getCompressedTableBytes(table);
                        pfs = new SynthesizedPlanFragment[2];

                        int result_dependency_id = TableSaveFileState.getNextDependencyId();
                        pfs[0] = new SynthesizedPlanFragment();
                        pfs[0].fragmentId = SysProcFragmentId.PF_restoreLoadTable;
                        pfs[0].siteId = m_actualToGenerated.get(siteId);
                        pfs[0].outputDepId = result_dependency_id;
                        pfs[0].inputDepIds = new int[] {};
                        pfs[0].multipartition = false;
                        pfs[0].parameters = ParameterSet.fromArrayNoCopy(
                                tableName, result_dependency_id, compressedTable,
                                K_CHECK_UNIQUE_VIOLATIONS_REPLICATED, null, Boolean.toString(isRecover));

                        int final_dependency_id = TableSaveFileState.getNextDependencyId();
                        pfs[1] = new SynthesizedPlanFragment();
                        pfs[1].fragmentId =
                                SysProcFragmentId.PF_restoreReceiveResultTables;
                        pfs[1].outputDepId = final_dependency_id;
                        pfs[1].inputDepIds = new int[] { result_dependency_id };
                        pfs[1].multipartition = false;
                        pfs[1].parameters = ParameterSet.fromArrayNoCopy(
                                final_dependency_id,
                                "Received confirmation of successful replicated table load at " + siteId);
                        if(TRACE_LOG.isTraceEnabled()){
                            TRACE_LOG.trace("Sending replicated table: " + tableName + " to site id:" +
                                    siteId);
                        }
                    }
                    results = executeSysProcPlanFragments(pfs, m_mbox);
                } finally {
                    c.discard();
                }
            }
        } catch (Exception e) {
            VoltTable result = PrivateVoltTableFactory.createUninitializedVoltTable();
            result = constructResultsTable();
            result.addRow(m_hostId, hostname, CoreUtils.getSiteIdFromHSId(m_siteId), tableName, -1,
                    "FAILURE", "Unable to load table: " + tableName + " error:\n" + CoreUtils.throwableToString(e));
            return result;
        } finally {
            try {
                savefile.close();
            } catch (IOException e) {
                SNAP_LOG.warn("Error closing table file", e);
            }
        }

        return results[0];
    }

    private VoltTable performDistributePartitionedTable(String tableName,
            int originalHostIds[],
            int relevantPartitionIds[],
            SystemProcedureExecutionContext ctx,
            boolean asReplicated,
            boolean isRecover)
    {
        final int partitionCount = ctx.getNumberOfPartitions();
        String hostname = CoreUtils.getHostnameOrAddress();
        // XXX This is all very similar to the splitting code in
        // LoadMultipartitionTable.  Consider ways to consolidate later
        HashMap<Long, Integer> sites_to_partitions =
                new HashMap<Long, Integer>();
        Map<Integer, MutableInt> partition_to_siteCount = new HashMap<>(partitionCount*2);
        SiteTracker tracker = ctx.getSiteTrackerForSnapshot();
        sites_to_partitions.putAll(tracker.getSitesToPartitions());
        // Keep track of the number of replicas (sites) associated to each partition so we know how many
        // results to expect for each partitioned table we send
        for (Map.Entry<Long, Integer> e : sites_to_partitions.entrySet()) {
            MutableInt targetPartition = partition_to_siteCount.get(e.getValue());
            if (targetPartition != null) {
                targetPartition.increment();
            }
            else {
                partition_to_siteCount.put(e.getValue(), new MutableInt(1));
            }
        }
        assert(partition_to_siteCount.size() == partitionCount);

        try
        {
            initializeTableSaveFiles(
                    m_filePath,
                    m_fileNonce,
                    tableName,
                    originalHostIds,
                    relevantPartitionIds,
                    tracker);
        }
        catch (IOException e)
        {
            synchronized (SnapshotRestore.class) {
                TableSaveFile tsf = null;
                while ((tsf = m_saveFiles.poll()) != null) {
                    try {
                        tsf.close();
                    } catch (Exception ex) {
                        SNAP_LOG.warn("Error closing save files on failure", ex);
                    }
                }
            }
            VoltTable result = constructResultsTable();
            result.addRow(m_hostId, hostname, CoreUtils.getSiteIdFromHSId(m_siteId), tableName, relevantPartitionIds[0],
                    "FAILURE", "Unable to load table: " + tableName + " error:\n" + CoreUtils.throwableToString(e));
            return result;
        }

        Boolean needsConversion = null;
        org.voltcore.utils.DBBPool.BBContainer c = null;
        TreeMap<Integer, VoltTable> partitioned_table_cache = new TreeMap<>();
        SnapshotRestoreResultSet resultSet = new SnapshotRestoreResultSet();
        VoltTable firstResult = null;

        try {
            final Table new_catalog_table = getCatalogTable(tableName);
            final boolean preserveDRHiddenColumn =
                DrRoleType.XDCR.value().equals(m_cluster.getDrrole()) && new_catalog_table.getIsdred();
            final boolean preserveViewHiddenColumn = CatalogUtil.needsViewHiddenColumn(new_catalog_table);
            while (hasMoreChunks()) {
                VoltTable table = null;

                c = null;
                c = getNextChunk();
                if (c == null) {
                    continue;//Should be equivalent to break
                }

                // use if will load as partitioned table
                Map<Integer, byte[]> partitioned_tables = null;
                // use if will load as replicated table
                byte compressedTable[] = null;
                int[] dependencyIds = null;
                SynthesizedPlanFragment[] pfs = null;
                try {
                    if (needsConversion == null) {
                        VoltTable old_table = PrivateVoltTableFactory.createVoltTableFromBuffer(c.b().duplicate(), true);
                        needsConversion = SavedTableConverter.needsConversion(old_table, new_catalog_table,
                                                                              preserveDRHiddenColumn,
                                                                              preserveViewHiddenColumn);
                    }

                    final VoltTable old_table = PrivateVoltTableFactory.createVoltTableFromBuffer(c.b(), true);
                    if (needsConversion) {
                        table = SavedTableConverter.convertTable(old_table, new_catalog_table,
                                                                 preserveDRHiddenColumn,
                                                                 preserveViewHiddenColumn);
                    } else {
                        table = old_table;
                    }

                    if (asReplicated) {
                        compressedTable = TableCompressor.getCompressedTableBytes(table);
                        dependencyIds = new int[sites_to_partitions.size()];
                        pfs = new SynthesizedPlanFragment[sites_to_partitions.size() + 1];
                    } else {
                        partitioned_tables = createPartitionedTables(tableName, table, partitionCount, partitioned_table_cache);
                        if (partitioned_tables.isEmpty()) {
                            continue;
                        }
                        int depIdCnt = 0;
                        for (int pid : partitioned_tables.keySet()) {
                            depIdCnt += partition_to_siteCount.get(pid).getValue();
                        }
                        dependencyIds = new int[depIdCnt];
                        pfs = new SynthesizedPlanFragment[depIdCnt + 1];
                    }
                } finally {
                    c.discard();
                }

                int pfs_index = 0;
                for (long site_id : sites_to_partitions.keySet())
                {
                    if(asReplicated) {
                        dependencyIds[pfs_index] = TableSaveFileState.getNextDependencyId();
                        SynthesizedPlanFragment loadFragment = new SynthesizedPlanFragment();
                        loadFragment.fragmentId = SysProcFragmentId.PF_restoreLoadTable;
                        loadFragment.siteId = m_actualToGenerated.get(site_id);
                        loadFragment.multipartition = false;
                        loadFragment.outputDepId = dependencyIds[pfs_index];
                        loadFragment.inputDepIds = new int [] {};
                        loadFragment.parameters = ParameterSet.fromArrayNoCopy(
                                tableName,
                                dependencyIds[pfs_index],
                                compressedTable,
                                K_CHECK_UNIQUE_VIOLATIONS_REPLICATED,
                                relevantPartitionIds,
                                Boolean.toString(isRecover));
                        pfs[pfs_index++] = loadFragment;
                    } else {
                        int partition_id = sites_to_partitions.get(site_id);
                        byte[] tableBytes = partitioned_tables.get(partition_id);
                        if (tableBytes != null) {
                            dependencyIds[pfs_index] = TableSaveFileState.getNextDependencyId();
                            SynthesizedPlanFragment loadFragment = new SynthesizedPlanFragment();
                            loadFragment.fragmentId = SysProcFragmentId.PF_restoreLoadTable;
                            loadFragment.siteId = m_actualToGenerated.get(site_id);
                            loadFragment.multipartition = false;
                            loadFragment.outputDepId = dependencyIds[pfs_index];
                            loadFragment.inputDepIds = new int [] {};
                            loadFragment.parameters = ParameterSet.fromArrayNoCopy(
                                    tableName,
                                    dependencyIds[pfs_index],
                                    tableBytes,
                                    K_CHECK_UNIQUE_VIOLATIONS_PARTITIONED,
                                    new int[] {partition_id},
                                    Boolean.toString(isRecover));
                            pfs[pfs_index++] = loadFragment;
                        }
                    }
                }
                int result_dependency_id = TableSaveFileState.getNextDependencyId();
                SynthesizedPlanFragment aggregatorFragment = new SynthesizedPlanFragment();
                aggregatorFragment.fragmentId =
                        SysProcFragmentId.PF_restoreReceiveResultTables;
                aggregatorFragment.multipartition = false;
                aggregatorFragment.outputDepId = result_dependency_id;
                aggregatorFragment.inputDepIds = dependencyIds;
                if(asReplicated) {
                    aggregatorFragment.parameters = ParameterSet.fromArrayNoCopy(
                            result_dependency_id,
                            "Received confirmation of successful partitioned-to-replicated table load");
                } else {
                    aggregatorFragment.parameters = ParameterSet.fromArrayNoCopy(
                            result_dependency_id,
                            "Received confirmation of successful partitioned-to-partitioned table load");
                }
                assert(pfs.length == pfs_index+1);
                pfs[pfs_index] = aggregatorFragment;
                VoltTable[] results = executeSysProcPlanFragments(pfs, m_mbox);
                VoltTable vt = results[0];
                if (firstResult == null) {
                    firstResult = vt;
                }
                while (vt.advanceRow()) {
                    resultSet.parseRestoreResultRow(vt);
                }
            }
        } catch (Exception e) {
            VoltTable result = PrivateVoltTableFactory.createUninitializedVoltTable();
            result = constructResultsTable();
            result.addRow(m_hostId, hostname, CoreUtils.getSiteIdFromHSId(m_siteId), tableName,
                    relevantPartitionIds[0], "FAILURE",
                    "Unable to load table: " + tableName + " error:\n" + CoreUtils.throwableToString(e));
            return result;
        } finally {
            synchronized (SnapshotRestore.class) {
                TableSaveFile tsf = null;
                while ((tsf = m_saveFiles.poll()) != null) {
                    try {
                        tsf.close();
                    } catch (Exception e) {
                        SNAP_LOG.warn("Error closing save files on failure", e);
                    }
                }
            }
        }

        VoltTable result = null;
        if (!resultSet.isEmpty()) {
            result = new VoltTable(VoltTableUtil.extractTableSchema(firstResult));
            result.setStatusCode(firstResult.getStatusCode());
            for (RestoreResultKey key : resultSet.keySet()) {
                resultSet.addRowsForKey(key, result);
            }
        }
        else {
            result = constructResultsTable();
            result.addRow(m_hostId, hostname, CoreUtils.getSiteIdFromHSId(m_siteId), tableName, 0,
                    "SUCCESS", "NO DATA TO DISTRIBUTE");
        }
        return result;
    }

    private HashMap<Integer, byte[]> createPartitionedTables(String tableName, VoltTable loadedTable,
                int number_of_partitions, TreeMap<Integer, VoltTable> partitioned_table_cache) throws Exception
    {
        Table catalog_table = m_database.getTables().getIgnoreCase(tableName);
        assert(!catalog_table.getIsreplicated());
        // XXX blatantly stolen from LoadMultipartitionTable
        // find the index and type of the partitioning attribute
        int partition_col;
        VoltType partition_type;
        Table viewSource = catalog_table.getMaterializer();
        if (viewSource != null && CatalogUtil.isTableExportOnly(m_database, viewSource)) {
            String pname = viewSource.getPartitioncolumn().getName();
            //Get partition column name and find index and type in view table
            Column c = catalog_table.getColumns().get(pname);
            if (c != null) {
                partition_col = c.getIndex();
                partition_type = VoltType.get((byte) c.getType());
            } else {
                // Bad table in snapshot it should not be present.
                SNAP_LOG.error("Bad table in snapshot, export view without partitioning column in group by should not be in snapshot.");
                throw new RuntimeException("Bad table in snapshot, export view without partitioning column in group by should not be in snapshot.");
            }
        } else {
            partition_col = catalog_table.getPartitioncolumn().getIndex();
            partition_type = VoltType.get((byte) catalog_table.getPartitioncolumn().getType());
        }
        final VoltType partitionParamType = VoltType.get(partition_type.getValue());

        // create a table for each partition
        VoltTable[] partitioned_tables = new VoltTable[number_of_partitions];
        HashSet<Integer> usedPartitions = new HashSet<>(number_of_partitions*2);
        TheHashinator hashinator = TheHashinator.getCurrentHashinator();
        // split the input table into per-partition units
        while (loadedTable.advanceRow())
        {
            int partition = 0;
            try
            {
                partition = hashinator.getHashedPartitionForParameter(partitionParamType,
                        loadedTable.get(partition_col, partition_type));
            }
            catch (Exception e)
            {
                e.printStackTrace();
                throw new RuntimeException(e);
            }
            VoltTable cacheTable = partitioned_tables[partition];
            if (cacheTable == null) {
                if (partitioned_table_cache.isEmpty()) {
                    // create a table that is the chunk size divided by partition count
                    // then add a 1.3x buffer to eliminate a bunch of extra allocations when the
                    //  partitioning isn't perfectly even.
                    int partitionedTableSize =
                            (int)(1.3 * PrivateVoltTableFactory.getUnderlyingBufferSize(loadedTable) /
                            number_of_partitions);
                    // next optimization to make is to keep these buffers around for more than one
                    //  chunk... or make clone use a pooled buffer... something like that to reduce
                    //  allocations.
                    cacheTable = loadedTable.clone(partitionedTableSize);
                }
                else {
                    // Get the largest buffer first under the assumption that if partitioning has
                    // not changed all rows will be copied into this first buffer.
                    Map.Entry<Integer, VoltTable> e = partitioned_table_cache.lastEntry();
                    partitioned_table_cache.remove(e.getKey());
                    cacheTable = e.getValue();
                    cacheTable.clearRowData();
                }
                partitioned_tables[partition] = cacheTable;
                usedPartitions.add(partition);
            }
            // this adds the active row of loadedTable
            cacheTable.add(loadedTable);
        }
        HashMap<Integer, byte[]> repartitionedTables = new HashMap<>(usedPartitions.size()*2);
        for (int pid : usedPartitions) {
            VoltTable tab = partitioned_tables[pid];
            partitioned_table_cache.put(tab.getBuffer().capacity(), tab);
            byte compressedTable[] = TableCompressor.getCompressedTableBytes(tab);
            repartitionedTables.put(pid, compressedTable);
        }
        return repartitionedTables;
    }

    private Table getCatalogTable(String tableName)
    {
        return m_database.getTables().get(tableName);
    }

    /*
     * Do parameter checking for the pre-JSON version of @SnapshotRestore old version
     */
    public static ClientResponseImpl transformRestoreParamsToJSON(StoredProcedureInvocation task) {
        Object params[] = task.getParams().toArray();
        if (params.length == 1) {
            return null;
        } else if (params.length == 2) {
            if (params[0] == null) {
                return new ClientResponseImpl(ClientResponseImpl.GRACEFUL_FAILURE,
                        new VoltTable[0],
                        "@SnapshotRestore parameter 0 was null",
                        task.getClientHandle());
            }
            if (params[1] == null) {
                return new ClientResponseImpl(ClientResponseImpl.GRACEFUL_FAILURE,
                        new VoltTable[0],
                        "@SnapshotRestore parameter 1 was null",
                        task.getClientHandle());
            }
            if (!(params[0] instanceof String)) {
                return new ClientResponseImpl(ClientResponseImpl.GRACEFUL_FAILURE,
                        new VoltTable[0],
                        "@SnapshotRestore param 0 (path) needs to be a string, but was type "
                        + params[0].getClass().getSimpleName(),
                        task.getClientHandle());
            }
            if (!(params[1] instanceof String)) {
                return new ClientResponseImpl(ClientResponseImpl.GRACEFUL_FAILURE,
                        new VoltTable[0],
                        "@SnapshotRestore param 1 (nonce) needs to be a string, but was type "
                        + params[1].getClass().getSimpleName(),
                        task.getClientHandle());
            }
            JSONObject jsObj = new JSONObject();
            try {
                jsObj.put(SnapshotUtil.JSON_PATH, params[0]);
                jsObj.put(SnapshotUtil.JSON_PATH_TYPE, SnapshotPathType.SNAP_PATH);
                jsObj.put(SnapshotUtil.JSON_NONCE, params[1]);
            } catch (JSONException e) {
                throw new RuntimeException(e);
            }
            task.setParams( jsObj.toString() );
            return null;
        } else {
            return new ClientResponseImpl(ClientResponseImpl.GRACEFUL_FAILURE,
                    new VoltTable[0],
                    "@SnapshotRestore supports a single json document parameter or two parameters (path, nonce), " +
                    params.length + " parameters provided",
                    task.getClientHandle());
        }
    }

    /*
     * A helper method for snapshot restore that manages a mailbox run loop and dependency tracking.
     * The mailbox is a dedicated mailbox for snapshot restore. This assumes a very specific plan fragment
     * worklow where fragments 0 - (N - 1) all have a single output dependency that is aggregated
     * by fragment N which uses their output dependencies as it's input dependencies.
     *
     * This matches the workflow of snapshot restore
     *
     * This is not safe to use after restore because it doesn't do failure handling that would deal with
     * dropped plan fragments
     */
    public VoltTable[] executeSysProcPlanFragments(SynthesizedPlanFragment pfs[], Mailbox m) {
        Set<Integer> dependencyIds = new HashSet<Integer>();
        VoltTable results[] = new VoltTable[1];

        /*
         * Iterate the plan fragments and distribute them. Each
         * plan fragment goes to an individual site.
         * The output dependency of each fragment is added to the
         * set of expected dependencies
         */
        for (int ii = 0; ii < pfs.length - 1; ii++) {
            SynthesizedPlanFragment pf = pfs[ii];
            dependencyIds.add(pf.outputDepId);

            if(TRACE_LOG.isTraceEnabled()){
                TRACE_LOG.trace(
                        "Sending fragment " + pf.fragmentId + " dependency " + pf.outputDepId +
                        " from " + CoreUtils.hsIdToString(m.getHSId()) + "-" +
                        CoreUtils.hsIdToString(m_site.getCorrespondingSiteId()) + " to " +
                        CoreUtils.hsIdToString(pf.siteId));
            }
            /*
             * The only real data is the fragment id, output dep id,
             * and parameters. Transactions ids, readonly-ness, and finality-ness
             * are unused.
             */
            FragmentTaskMessage ftm =
                    FragmentTaskMessage.createWithOneFragment(
                            0,
                            m.getHSId(),
                            0,
                            0,
                            false,
                            fragIdToHash(pf.fragmentId),
                            pf.outputDepId,
                            pf.parameters,
                            false,
                            m_runner.getTxnState().isForReplay(),
                            false,
                            m_runner.getTxnState().getTimetamp());
            m.send(pf.siteId, ftm);
        }

        /*
         * Track the received dependencies. Stored as a list because executePlanFragment for
         * the aggregator plan fragment expects the tables as a list in the dependency map,
         * but sysproc fragments only every have a single output dependency.
         */
        Map<Integer, List<VoltTable>> receivedDependencyIds = new HashMap<Integer, List<VoltTable>>();

        /*
         * This loop will wait for all the responses to the fragment that was sent out,
         * but will also respond to incoming fragment tasks by executing them.
         */
        while (true) {
            //Lightly spinning makes debugging easier by allowing inspection
            //of stuff on the stack
            VoltMessage vm = m.recvBlocking(1000);
            if (vm == null) continue;

            if (vm instanceof FragmentTaskMessage) {
                FragmentTaskMessage ftm = (FragmentTaskMessage)vm;
                DependencyPair dp =
                        m_runner.executeSysProcPlanFragment(
                                m_runner.getTxnState(),
                                null,
                                hashToFragId(ftm.getPlanHash(0)),
                                ftm.getParameterSetForFragment(0));
                FragmentResponseMessage frm = new FragmentResponseMessage(ftm, m.getHSId());
                frm.addDependency(dp);
                m.send(ftm.getCoordinatorHSId(), frm);

                if (!m_unexpectedDependencies.isEmpty()) {
                    for (Integer dependencyId : dependencyIds) {
                        if (m_unexpectedDependencies.containsKey(dependencyId)) {
                            receivedDependencyIds.put(dependencyId, m_unexpectedDependencies.remove(dependencyId));
                        }
                    }

                    /*
                     * This predicate exists below in FRM handling, they have to match
                     */
                    if (receivedDependencyIds.size() == dependencyIds.size() &&
                            receivedDependencyIds.keySet().equals(dependencyIds)) {
                        break;
                    }
                }
            } else if (vm instanceof FragmentResponseMessage) {
                FragmentResponseMessage frm = (FragmentResponseMessage)vm;
                final int dependencyId = frm.getTableDependencyIdAtIndex(0);
                if (dependencyIds.contains(dependencyId)) {
                    receivedDependencyIds.put(
                            dependencyId,
                            Arrays.asList(new VoltTable[] {frm.getTableAtIndex(0)}));
                    if(TRACE_LOG.isTraceEnabled()){
                        TRACE_LOG.trace("Received dependency at " + CoreUtils.hsIdToString(m.getHSId()) +
                                "-" + CoreUtils.hsIdToString(m_site.getCorrespondingSiteId()) +
                                " from " + CoreUtils.hsIdToString(frm.m_sourceHSId) +
                                " have " + receivedDependencyIds.size() + " " + receivedDependencyIds.keySet() +
                                " and need " + dependencyIds.size() + " " + dependencyIds);
                    }
                    /*
                     * This predicate exists above in FTM handling, they have to match
                     */
                    if (receivedDependencyIds.size() == dependencyIds.size() &&
                            receivedDependencyIds.keySet().equals(dependencyIds)) {
                        break;
                    }
                } else {
                    /*
                     * Stash the dependency intended for a different fragment
                     */
                    if (m_unexpectedDependencies.put(
                            dependencyId,
                            Arrays.asList(new VoltTable[] {frm.getTableAtIndex(0)})) != null) {
                        VoltDB.crashGlobalVoltDB("Received a duplicate dependency", true, null);
                    }
                }
            }
        }

        /*
         * Executing the last aggregator plan fragment in the list produces the result
         */
        results[0] =
                m_runner.executeSysProcPlanFragment(
                        m_runner.getTxnState(),
                        receivedDependencyIds,
                        pfs[pfs.length - 1].fragmentId,
                        pfs[pfs.length - 1].parameters).getTableDependency();
        return results;
    }

    private List<String> tableOptParser(JSONArray raw) {
        List<String> ret = new ArrayList<>();
        if(raw == null || raw.length() == 0) {
            return ret;
        }
        for(int i = 0 ; i < raw.length() ; i++) {
            try {
                String s = raw.getString(i).trim().toUpperCase();
                if(s.length() > 0) {
                    ret.add(s.toString());
                }
            } catch (JSONException e) {
                throw new RuntimeException(e.getMessage());
            }
        }
        return ret;
    }

    private void validateIncludeTables(final ClusterSaveFileState savefileState, List<String> include) {
        if(include == null || include.size() == 0) return;
        Set<String> savedTableNames = savefileState.getSavedTableNames();
        for(String s : include) {
            if(!savedTableNames.contains(s)) {
                SNAP_LOG.error("ERROR : Table " + s + " is not in the savefile data.");
                throw new VoltAbortException("Table " + s + " is not in the savefile data.");
            }
        }
    }

    /*
     * Ariel's comment:
     * When restoring replicated tables I found that a single site can receive multiple fragments instructing it to
     * distribute a replicated table. It processes each fragment causing it to enter executeSysProcPlanFragments
     * twice. Each time it enters it has generated a task for some other site, and is waiting on dependencies.
     *
     * The problem is that they will come back out of order, the dependency for the first task comes while
     * the site is waiting for the dependency of the second task. When the second dependency arrives we fail
     * to drop out because of extra/mismatches dependencies.
     *
     * The solution is to recognize unexpected dependencies, stash them away, and then check for them each time
     * we finish running a plan fragment. This doesn't allow you to process the dependencies immediately
     * (Continuations anyone?), but it doesn't deadlock and is good enough for restore.
     */
    private final Map<Integer, List<VoltTable>> m_unexpectedDependencies =
            new HashMap<Integer, List<VoltTable>>();

    private Mailbox m_mbox;
    private final Map<Long, Long> m_actualToGenerated = new HashMap<Long, Long>();
    private Database m_database;
    private long m_siteId;
    private int m_hostId;
    private static volatile String m_filePath;
    private static volatile String m_filePathType;
    private static volatile String m_fileNonce;
}<|MERGE_RESOLUTION|>--- conflicted
+++ resolved
@@ -1592,13 +1592,8 @@
                     myPartitionId,
                     signature);
             // Truncate the PBD buffers (if recovering) and assign the stats to the restored value
-<<<<<<< HEAD
             ExportManagerInterface.instance().updateInitialExportStateToSeqNo(myPartitionId, signature,
-                    isRecover, sequenceNumberPerPartition, context.isLowestSiteId());
-=======
-            ExportManager.instance().updateInitialExportStateToSeqNo(myPartitionId, signature,
                     isRecover, false, sequenceNumberPerPartition, context.isLowestSiteId());
->>>>>>> df641ab2
         }
     }
 
