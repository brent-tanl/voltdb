/* This file is part of VoltDB.
 * Copyright (C) 2008-2019 VoltDB Inc.
 *
 * This program is free software: you can redistribute it and/or modify
 * it under the terms of the GNU Affero General Public License as
 * published by the Free Software Foundation, either version 3 of the
 * License, or (at your option) any later version.
 *
 * This program is distributed in the hope that it will be useful,
 * but WITHOUT ANY WARRANTY; without even the implied warranty of
 * MERCHANTABILITY or FITNESS FOR A PARTICULAR PURPOSE.  See the
 * GNU Affero General Public License for more details.
 *
 * You should have received a copy of the GNU Affero General Public License
 * along with VoltDB.  If not, see <http://www.gnu.org/licenses/>.
 */

package org.voltdb.sysprocs;

import java.io.ByteArrayInputStream;
import java.io.ByteArrayOutputStream;
import java.io.File;
import java.io.FileInputStream;
import java.io.FileNotFoundException;
import java.io.IOException;
import java.io.ObjectInputStream;
import java.io.ObjectOutputStream;
import java.io.PrintWriter;
import java.io.StringWriter;
import java.nio.ByteBuffer;
import java.text.DateFormat;
import java.text.SimpleDateFormat;
import java.util.ArrayDeque;
import java.util.ArrayList;
import java.util.Arrays;
import java.util.Date;
import java.util.HashMap;
import java.util.HashSet;
import java.util.Iterator;
import java.util.List;
import java.util.Map;
import java.util.Set;
import java.util.TreeMap;
import java.util.concurrent.Callable;
import java.util.concurrent.ExecutorService;
import java.util.concurrent.Executors;
import java.util.concurrent.Future;
import java.util.concurrent.TimeUnit;
import java.util.concurrent.atomic.AtomicLong;

import org.apache.commons.lang3.mutable.MutableInt;
import org.apache.zookeeper_voltpatches.CreateMode;
import org.apache.zookeeper_voltpatches.KeeperException;
import org.apache.zookeeper_voltpatches.ZooDefs.Ids;
import org.apache.zookeeper_voltpatches.ZooKeeper;
import org.apache.zookeeper_voltpatches.data.Stat;
import org.json_voltpatches.JSONArray;
import org.json_voltpatches.JSONException;
import org.json_voltpatches.JSONObject;
import org.voltcore.logging.Level;
import org.voltcore.logging.VoltLogger;
import org.voltcore.messaging.BinaryPayloadMessage;
import org.voltcore.messaging.Mailbox;
import org.voltcore.messaging.VoltMessage;
import org.voltcore.utils.CoreUtils;
import org.voltcore.utils.DBBPool.BBContainer;
import org.voltcore.utils.InstanceId;
import org.voltcore.utils.Pair;
import org.voltcore.zk.ZKUtil.StringCallback;
import org.voltdb.DRConsumerDrIdTracker.DRSiteDrIdTracker;
import org.voltdb.DependencyPair;
import org.voltdb.DeprecatedProcedureAPIAccess;
import org.voltdb.ExtensibleSnapshotDigestData;
import org.voltdb.ParameterSet;
import org.voltdb.PrivateVoltTableFactory;
import org.voltdb.StartAction;
import org.voltdb.SystemProcedureExecutionContext;
import org.voltdb.TableCompressor;
import org.voltdb.TheHashinator;
import org.voltdb.VoltDB;
import org.voltdb.VoltSystemProcedure;
import org.voltdb.VoltTable;
import org.voltdb.VoltTable.ColumnInfo;
import org.voltdb.VoltType;
import org.voltdb.VoltTypeException;
import org.voltdb.VoltZK;
import org.voltdb.catalog.Column;
import org.voltdb.catalog.Database;
import org.voltdb.catalog.Table;
import org.voltdb.compiler.deploymentfile.DrRoleType;
import org.voltdb.dtxn.SiteTracker;
import org.voltdb.dtxn.UndoAction;
import org.voltdb.export.ExportManager;
import org.voltdb.iv2.MpInitiator;
import org.voltdb.iv2.TxnEgo;
import org.voltdb.messaging.FragmentResponseMessage;
import org.voltdb.messaging.FragmentTaskMessage;
import org.voltdb.sysprocs.SnapshotRestoreResultSet.RestoreResultKey;
import org.voltdb.sysprocs.saverestore.ClusterSaveFileState;
import org.voltdb.sysprocs.saverestore.DuplicateRowHandler;
import org.voltdb.sysprocs.saverestore.HashinatorSnapshotData;
import org.voltdb.sysprocs.saverestore.SavedTableConverter;
import org.voltdb.sysprocs.saverestore.SnapshotPathType;
import org.voltdb.sysprocs.saverestore.SnapshotUtil;
import org.voltdb.sysprocs.saverestore.TableSaveFile;
import org.voltdb.sysprocs.saverestore.TableSaveFileState;
import org.voltdb.utils.CatalogUtil;
import org.voltdb.utils.CompressionService;
import org.voltdb.utils.VoltFile;
import org.voltdb.utils.VoltTableUtil;

import com.google_voltpatches.common.primitives.Longs;

public class SnapshotRestore extends VoltSystemProcedure {
    private static final VoltLogger TRACE_LOG = new VoltLogger(SnapshotRestore.class.getName());

    private static final VoltLogger SNAP_LOG = new VoltLogger("SNAPSHOT");
    private static final VoltLogger CONSOLE_LOG = new VoltLogger("CONSOLE");
    private static final long LOG_SUPPRESSION_INTERVAL_SECONDS = 60;
    /*
     * Data is being loaded as a partitioned table, log all duplicates
     */
    public static final int K_CHECK_UNIQUE_VIOLATIONS_PARTITIONED = 0;

    /*
     * Data is being loaded as a replicated table, only log duplicates at 1 node/site
     */
    public static final int K_CHECK_UNIQUE_VIOLATIONS_REPLICATED = 1;

    private static HashSet<String>  m_initializedTableSaveFileNames = new HashSet<String>();
    private static ArrayDeque<TableSaveFile> m_saveFiles = new ArrayDeque<TableSaveFile>();

    private static volatile DuplicateRowHandler m_duplicateRowHandler = null;

    private final static String HASHINATOR_ALL_BAD = "All hashinator snapshots are bad (%s).";
    // These keep track of count per table that are reported restored by the snapshotrestore process.
    static final Map<String, AtomicLong> m_reportStats = new HashMap<String, AtomicLong>();
    static final Map<String, Integer> m_selectedReportPartition = new HashMap<String, Integer>();
    static long m_nextReportTime = 0;
    //Report every minute.
    static final long m_reportInterval = 60000;
    static DateFormat m_reportDateFormat = new SimpleDateFormat("HH:mm:ss");

    private static synchronized void initializeTableSaveFiles(
            String filePath,
            String fileNonce,
            String tableName,
            int originalHostIds[],
            int relevantPartitionIds[],
            SiteTracker st) throws IOException {
        // This check ensures that only one site per host attempts to
        // distribute this table.  @SnapshotRestore sends plan fragments
        // to every site on this host with the tables and partition ID that
        // this host is going to distribute to the cluster.  The first
        // execution site to get into this synchronized method is going to
        // 'win', add the table it's doing to this set, and+ then do the rest
        // of the work.  Subsequent sites will just return here.
        if (!m_initializedTableSaveFileNames.add(tableName)) {
            return;
        }

        // To avoid pulling duplicate rows when we have multiple files
        // that contain the data for a partition, we're going to assign
        // all of the partition IDs that were passed in to one and only one
        // TableSaveFile.  We'll pull them out of this set as we find
        // files for them, and then once the set is empty we can bail out of
        // this loop.  The restore planner called in @SnapshotRestore should
        // ensure that we can, in fact, find files for all these partitions.
        HashSet<Integer> relevantPartitionSet =
                new HashSet<Integer>();
        for (int part_id : relevantPartitionIds)
        {
            relevantPartitionSet.add(part_id);
        }

        for (int originalHostId : originalHostIds) {
            final File f = getSaveFileForPartitionedTable(filePath, fileNonce,
                    tableName,
                    originalHostId);
            TableSaveFile savefile = getTableSaveFile(
                    f,
                    st.getLocalSites().length * 2,
                    relevantPartitionSet.toArray(new Integer[relevantPartitionSet.size()]));

            m_saveFiles.offer(savefile);
            for (int part_id : savefile.getPartitionIds())
            {
                relevantPartitionSet.remove(part_id);
            }
            if (relevantPartitionSet.isEmpty())
            {
                break;
            }
            assert(m_saveFiles.peekLast().getCompleted());
        }
    }

    private static synchronized boolean hasMoreChunks() throws IOException {
        boolean hasMoreChunks = false;
        while (!hasMoreChunks && m_saveFiles.peek() != null) {
            TableSaveFile f = m_saveFiles.peek();
            hasMoreChunks = f.hasMoreChunks();
            if (!hasMoreChunks) {
                try {
                    f.close();
                } catch (IOException e) {
                }
                m_saveFiles.poll();
            }
        }
        return hasMoreChunks;
    }

    private static synchronized BBContainer getNextChunk() throws IOException {
        BBContainer c = null;
        while (c == null && m_saveFiles.peek() != null) {
            TableSaveFile f = m_saveFiles.peek();
            c = f.getNextChunk();
            if (c == null) {
                f.close();
                m_saveFiles.poll();
            }
        }
        return c;
    }

    @Override
    public long[] getPlanFragmentIds()
    {
        m_siteId = CoreUtils.getSiteIdFromHSId(m_site.getCorrespondingSiteId());
        m_hostId = m_site.getCorrespondingHostId();
        // XXX HACK GIANT HACK given the current assumption that there is
        // only one database per cluster, I'm asserting this and then
        // skirting around the need to have the database name in order to get
        // to the set of tables. --izzy
        assert(m_cluster.getDatabases().size() == 1);
        m_database = m_cluster.getDatabases().get("database");

        return new long[]{
            SysProcFragmentId.PF_restoreScan,
            SysProcFragmentId.PF_restoreScanResults,
            SysProcFragmentId.PF_restoreDigestScan,
            SysProcFragmentId.PF_restoreDigestScanResults,
            SysProcFragmentId.PF_restoreHashinatorScan,
            SysProcFragmentId.PF_restoreHashinatorScanResults,
            SysProcFragmentId.PF_restoreDistributeHashinator,
            SysProcFragmentId.PF_restoreDistributeHashinatorResults,
            SysProcFragmentId.PF_restoreDistributeExportAndPartitionSequenceNumbers,
            SysProcFragmentId.PF_restoreDistributeExportAndPartitionSequenceNumbersResults,
            SysProcFragmentId.PF_restoreAsyncRunLoop,
            SysProcFragmentId.PF_restoreAsyncRunLoopResults,
            SysProcFragmentId.PF_restoreLoadTable,
            SysProcFragmentId.PF_restoreReceiveResultTables,
            SysProcFragmentId.PF_restoreLoadReplicatedTable,
            SysProcFragmentId.PF_restoreDistributeReplicatedTableAsReplicated,
            SysProcFragmentId.PF_restoreDistributePartitionedTableAsPartitioned,
            SysProcFragmentId.PF_restoreDistributePartitionedTableAsReplicated,
            SysProcFragmentId.PF_restoreDistributeReplicatedTableAsPartitioned
            };
    }

    @Override
    public DependencyPair
    executePlanFragment(Map<Integer, List<VoltTable>> dependencies, long fragmentId, ParameterSet params,
            SystemProcedureExecutionContext context)
    {
        if (fragmentId == SysProcFragmentId.PF_restoreDistributeExportAndPartitionSequenceNumbers)
        {
            assert(params.toArray()[0] != null);
            assert(params.toArray().length == 6);
            assert(params.toArray()[0] instanceof byte[]);
            assert(params.toArray()[2] instanceof long[]);
            assert(params.toArray()[3] instanceof Long);
            assert(params.toArray()[4] instanceof Long);
            assert(params.toArray()[5] instanceof Integer);
            VoltTable result = new VoltTable(new VoltTable.ColumnInfo("RESULT", VoltType.STRING));
            byte[] jsonDigest = (byte[])params.toArray()[0];
            long snapshotTxnId = ((Long)params.toArray()[1]).longValue();
            long perPartitionTxnIds[] = (long[])params.toArray()[2];
            long clusterCreateTime = (Long)params.toArray()[3];
            long drVersion = (Long)params.toArray()[4];
            // Hack-ish because ParameterSet don't allow us to pass Boolean
            boolean isRecover = (Integer)params.toArray()[5] == 1;

            /*
             * Use the per partition txn ids to set the initial txnid value from the snapshot
             * All the values are sent in, but only the one for the appropriate partition
             * will be used
             */
            context.getSiteProcedureConnection().setPerPartitionTxnIds(perPartitionTxnIds, false);
            try {
                ByteArrayInputStream bais = new ByteArrayInputStream(jsonDigest);
                ObjectInputStream ois = new ObjectInputStream(bais);

                //Sequence numbers for every table and partition
                @SuppressWarnings("unchecked")
                Map<String, Map<Integer, Pair<Long, Long>>> exportSequenceNumbers =
                        (Map<String, Map<Integer, Pair<Long, Long>>>)ois.readObject();

                @SuppressWarnings("unchecked")
                Map<Integer, Long> drSequenceNumbers = (Map<Integer, Long>)ois.readObject();

                //Last seen unique ids from remote data centers, load each local site
                @SuppressWarnings("unchecked")
                Map<Integer, Map<Integer, Map<Integer, DRSiteDrIdTracker>>> drMixedClusterSizeConsumerState =
                        (Map<Integer, Map<Integer, Map<Integer, DRSiteDrIdTracker>>>)ois.readObject();

                performRestoreDigeststate(context, isRecover, snapshotTxnId, perPartitionTxnIds, exportSequenceNumbers);

                if (isRecover) {
                    performRecoverDigestState(context, clusterCreateTime, drVersion, drSequenceNumbers,
                            drMixedClusterSizeConsumerState);
                }
            } catch (Exception e) {
                e.printStackTrace();//l4j doesn't print the stack trace
                SNAP_LOG.error(e);
                result.addRow("FAILURE");
            }
            return new DependencyPair.TableDependencyPair(SysProcFragmentId.PF_restoreDistributeExportAndPartitionSequenceNumbers, result);
        }
        else if (fragmentId == SysProcFragmentId.PF_restoreDistributeExportAndPartitionSequenceNumbersResults)
        {
            if(TRACE_LOG.isTraceEnabled()){
                TRACE_LOG.trace("Aggregating digest scan state");
            }
            assert(dependencies.size() > 0);
            VoltTable result = VoltTableUtil.unionTables(dependencies.get(SysProcFragmentId.PF_restoreDistributeExportAndPartitionSequenceNumbers));
            return new DependencyPair.TableDependencyPair(SysProcFragmentId.PF_restoreDistributeExportAndPartitionSequenceNumbersResults, result);
        }
        else if (fragmentId == SysProcFragmentId.PF_restoreDigestScan)
        {
            VoltTable result = new VoltTable(
                    new VoltTable.ColumnInfo("DIGEST_CONTINUED", VoltType.TINYINT),
                    new VoltTable.ColumnInfo("DIGEST", VoltType.STRING),
                    new VoltTable.ColumnInfo("RESULT", VoltType.STRING),
                    new VoltTable.ColumnInfo("ERR_MSG", VoltType.STRING));
            // Choose the lowest site ID on this host to do the file scan
            // All other sites should just return empty results tables.
            if (context.isLowestSiteId())
            {
                try {
                    // implicitly synchronized by the way restore operates.
                    // this scan must complete on every site and return results
                    // to the coordinator for aggregation before it will send out
                    // distribution fragments, so two sites on the same node
                    // can't be attempting to set and clear this HashSet simultaneously
                    if(TRACE_LOG.isTraceEnabled()){
                        TRACE_LOG.trace("Checking saved table digest state for restore of: "
                                + m_filePath + ", " + m_fileNonce);
                    }
                    List<JSONObject> digests =
                            SnapshotUtil.retrieveDigests(m_filePath, m_fileNonce, SNAP_LOG);

                    for (JSONObject obj : digests) {
                        String jsonDigest = obj.toString();
                        for (int start = 0; start < jsonDigest.length(); start += VoltType.MAX_VALUE_LENGTH) {
                            String block = jsonDigest.substring(start, Math.min(jsonDigest.length(), start + VoltType.MAX_VALUE_LENGTH));
                            byte digestContinued = (start+VoltType.MAX_VALUE_LENGTH < jsonDigest.length()) ? (byte)1 : (byte)0;
                            result.addRow(digestContinued, block, "SUCCESS", null);
                        }
                    }
                } catch (Exception e) {
                    StringWriter sw = new StringWriter();
                    PrintWriter pw = new PrintWriter(sw);
                    e.printStackTrace(pw);
                    pw.flush();
                    e.printStackTrace();//l4j doesn't print stack traces
                    SNAP_LOG.error(e);
                    result.addRow(null, "FAILURE", sw.toString());
                    return new DependencyPair.TableDependencyPair(SysProcFragmentId.PF_restoreDigestScan, result);
                }
            }
            return new DependencyPair.TableDependencyPair(SysProcFragmentId.PF_restoreDigestScan, result);
        }
        else if (fragmentId == SysProcFragmentId.PF_restoreDigestScanResults)
        {
            if(TRACE_LOG.isTraceEnabled()){
                TRACE_LOG.trace("Aggregating digest scan state");
            }
            assert(dependencies.size() > 0);
            VoltTable result = VoltTableUtil.unionTables(dependencies.get(SysProcFragmentId.PF_restoreDigestScan));
            if (TRACE_LOG.isTraceEnabled()){
                TRACE_LOG.trace(result.toFormattedString());
            }
            return new DependencyPair.TableDependencyPair(SysProcFragmentId.PF_restoreDigestScanResults, result);
        }
        else if (fragmentId == SysProcFragmentId.PF_restoreHashinatorScan)
        {
            VoltTable result = new VoltTable(
                    new VoltTable.ColumnInfo("HASH", VoltType.VARBINARY),
                    new VoltTable.ColumnInfo("RESULT", VoltType.STRING),
                    new VoltTable.ColumnInfo("ERR_MSG", VoltType.STRING));

            // Choose the lowest site ID on this host to do the file scan
            // All other sites should just return empty results tables.
            if (context.isLowestSiteId())
            {
                if(TRACE_LOG.isTraceEnabled()){
                    TRACE_LOG.trace("Checking saved hashinator state for restore of: "
                            + m_filePath + ", " + m_fileNonce);
                }
                List<ByteBuffer> configs;
                try {
                    configs = SnapshotUtil.retrieveHashinatorConfigs(
                                    m_filePath, m_fileNonce, 1, SNAP_LOG);
                    for (ByteBuffer config : configs) {
                        assert(config.hasArray());
                        result.addRow(config.array(), "SUCCESS", null);
                    }
                }
                catch (IOException e) {
                    String errMsg = e.toString();
                    SNAP_LOG.error(errMsg);
                    result.addRow(null, "FAILURE", errMsg);
                }
            }
            return new DependencyPair.TableDependencyPair(SysProcFragmentId.PF_restoreHashinatorScan, result);
        }
        else if (fragmentId == SysProcFragmentId.PF_restoreHashinatorScanResults)
        {
            if(TRACE_LOG.isTraceEnabled()){
                TRACE_LOG.trace("Aggregating hashinator state");
            }
            assert(dependencies.size() > 0);
            VoltTable result = VoltTableUtil.unionTables(dependencies.get(SysProcFragmentId.PF_restoreHashinatorScan));
            return new DependencyPair.TableDependencyPair(SysProcFragmentId.PF_restoreHashinatorScanResults, result);
        }
        else if (fragmentId == SysProcFragmentId.PF_restoreDistributeHashinator)
        {
            Object paramsArray[] = params.toArray();
            assert(paramsArray.length == 1);
            assert(paramsArray[0] != null);
            assert(paramsArray[0] instanceof byte[]);
            VoltTable result = new VoltTable(
                    new VoltTable.ColumnInfo("RESULT", VoltType.STRING),
                    new VoltTable.ColumnInfo("ERR_MSG", VoltType.STRING));
            // The config is serialized in a more compressible format.
            // Need to convert to the standard format for internal and EE use.
            byte[] hashConfig = (byte[])paramsArray[0];
            try {
                @SuppressWarnings("deprecation")
                Pair<? extends UndoAction, TheHashinator> hashinatorPair =
                        TheHashinator.updateConfiguredHashinator(
                                DeprecatedProcedureAPIAccess.getVoltPrivateRealTransactionId(this),
                                hashConfig);
                // Update C++ hashinator.
                context.updateHashinator(hashinatorPair.getSecond());
                result.addRow("SUCCESS", null);
            }
            catch (RuntimeException e) {
                SNAP_LOG.error("Error updating hashinator in snapshot restore", e);
                result.addRow("FAILURE", CoreUtils.throwableToString(e));
            }
            return new DependencyPair.TableDependencyPair(SysProcFragmentId.PF_restoreDistributeHashinator, result);
        }
        else if (fragmentId == SysProcFragmentId.PF_restoreDistributeHashinatorResults)
        {
            if(TRACE_LOG.isTraceEnabled()){
                TRACE_LOG.trace("Aggregating hashinator distribution state");
            }
            assert(dependencies.size() > 0);
            VoltTable result = VoltTableUtil.unionTables(dependencies.get(SysProcFragmentId.PF_restoreDistributeHashinator));
            return new DependencyPair.TableDependencyPair(SysProcFragmentId.PF_restoreDistributeHashinatorResults, result);
        }
        else if (fragmentId == SysProcFragmentId.PF_restoreScan)
        {
            Object paramsArray[] = params.toArray();
            assert(paramsArray[0] != null);
            assert(paramsArray[1] != null);
            String hostname = CoreUtils.getHostnameOrAddress();
            VoltTable result = ClusterSaveFileState.constructEmptySaveFileStateVoltTable();

            // Choose the lowest site ID on this host to do the file scan
            // All other sites should just return empty results tables.
            if (context.isLowestSiteId())
            {
                // implicitly synchronized by the way restore operates.
                // this scan must complete on every site and return results
                // to the coordinator for aggregation before it will send out
                // distribution fragments, so two sites on the same node
                // can't be attempting to set and clear this HashSet simultaneously
                m_initializedTableSaveFileNames.clear();
                m_saveFiles.clear();// Tests will reuse a VoltDB process that fails a restore

                m_filePath = (String) params.toArray()[0];
                m_filePathType = (String) params.toArray()[1];
                m_filePath = SnapshotUtil.getRealPath(SnapshotPathType.valueOf(m_filePathType), m_filePath);
                m_fileNonce = (String) params.toArray()[2];
                /*
                 * Initialize a duplicate row handling policy for this restore.
                 * if path type is not SNAP_PATH use local path specified by type
                 */
                m_duplicateRowHandler = null;
                String dupPath = (String)params.toArray()[3];
                if (dupPath != null) {
                    dupPath = (SnapshotPathType.valueOf(m_filePathType) == SnapshotPathType.SNAP_PATH ?
                            dupPath : m_filePath);

                    VoltFile outputPath = new VoltFile(dupPath);
                    String errorMsg = null;
                    if (!outputPath.exists()) {
                        errorMsg = "Output path for Json duplicatesPath \"" + outputPath + "\" does not exist";
                    }
                    if (!outputPath.canExecute()) {
                        errorMsg = "Output path for Json duplicatesPath \"" + outputPath + "\" is not executable";
                    }
                    // error check and early return
                    if (errorMsg != null) {
                        result.addRow(m_hostId, hostname, ClusterSaveFileState.ERROR_CODE, errorMsg,
                                null, null, null, null, null, null, null);
                        return new DependencyPair.TableDependencyPair(SysProcFragmentId.PF_restoreScan, result);
                    }

                    m_duplicateRowHandler = new DuplicateRowHandler(dupPath, getTransactionTime());
                    CONSOLE_LOG.info("Duplicate rows will be output to: " + dupPath + " nonce: " + m_fileNonce);
                }
                if (TRACE_LOG.isTraceEnabled()) {
                    TRACE_LOG.trace("Checking saved table state for restore of: "
                            + m_filePath + ", " + m_fileNonce);
                }
                File[] savefiles = SnapshotUtil.retrieveRelevantFiles(m_filePath, m_fileNonce);
                if (savefiles == null) {
                    return new DependencyPair.TableDependencyPair(SysProcFragmentId.PF_restoreScan, result);
                }
                for (File file : savefiles)
                {
                    TableSaveFile savefile = null;
                    try
                    {
                        savefile = getTableSaveFile(file, 1, null);
                        try {

                            if (!savefile.getCompleted()) {
                                continue;
                            }

                            String is_replicated = "FALSE";
                            if (savefile.isReplicated())
                            {
                                is_replicated = "TRUE";
                            }
                            int partitionIds[] = savefile.getPartitionIds();
                            for (int pid : partitionIds) {
                                result.addRow(
                                        m_hostId,
                                        hostname,
                                        savefile.getHostId(),
                                        savefile.getHostname(),
                                        savefile.getClusterName(),
                                        savefile.getDatabaseName(),
                                        savefile.getTableName(),
                                        savefile.getTxnId(),
                                        is_replicated,
                                        pid,
                                        savefile.getTotalPartitions());
                            }
                        } finally {
                            savefile.close();
                        }
                    }
                    catch (FileNotFoundException e)
                    {
                        // retrieveRelevantFiles should always generate a list
                        // of valid present files in m_filePath, so if we end up
                        // getting here, something has gone very weird.
                        e.printStackTrace();
                    }
                    catch (IOException e)
                    {
                        // For the time being I'm content to treat this as a
                        // missing file and let the coordinator complain if
                        // it discovers that it can't build a consistent
                        // database out of the files it sees available.
                        //
                        // Maybe just a log message?  Later.
                        e.printStackTrace();
                    }
                }
            }

            return new DependencyPair.TableDependencyPair(SysProcFragmentId.PF_restoreScan, result);
        }
        else if (fragmentId == SysProcFragmentId.PF_restoreScanResults)
        {
            if (TRACE_LOG.isTraceEnabled()){
                TRACE_LOG.trace("Aggregating saved table state");
            }
            assert(dependencies.size() > 0);
            VoltTable result = VoltTableUtil.unionTables(dependencies.get(SysProcFragmentId.PF_restoreScan));
            if (TRACE_LOG.isTraceEnabled()) {
                TRACE_LOG.trace(result.toFormattedString());
            }
<<<<<<< HEAD
            return new DependencyPair.TableDependencyPair((int) SysProcFragmentId.PF_restoreScanResults, result);
=======
            return new DependencyPair.TableDependencyPair(SysProcFragmentId.PF_restoreScanResults, result);
>>>>>>> dda36e72
        }
        else if (fragmentId == SysProcFragmentId.PF_restoreAsyncRunLoop)
        {
            Object paramsArray[] = params.toArray();
            assert(paramsArray.length == 1);
            assert(paramsArray[0] instanceof Long);
            long coordinatorHSId = (Long)paramsArray[0];
            Mailbox m = VoltDB.instance().getHostMessenger().createMailbox();
            m_mbox = m;
            if (TRACE_LOG.isTraceEnabled()){
                TRACE_LOG.trace(
                        "Entering async run loop at " + CoreUtils.hsIdToString(context.getSiteId()) +
                        " listening on mbox " + CoreUtils.hsIdToString(m.getHSId()));
            }
            /*
             * Send the generated mailbox id to the coordinator mapping
             * from the actual execution site id to the mailbox that will
             * be used for restore
             */
            ByteBuffer responseBuffer = ByteBuffer.allocate(16);
            responseBuffer.putLong(m_site.getCorrespondingSiteId());
            responseBuffer.putLong(m.getHSId());

            BinaryPayloadMessage bpm = new BinaryPayloadMessage(new byte[0], responseBuffer.array());
            m.send(coordinatorHSId, bpm);
            bpm = null;

            /*
             * Retrieve the mapping from actual site ids
             * to the site ids generated for mailboxes used for restore
             * The coordinator will generate this once it has heard from all sites
             */
            while (true) {
                bpm = (BinaryPayloadMessage)m.recvBlocking();
                if (bpm == null) {
                    continue;
                }
                ByteBuffer wrappedMap = ByteBuffer.wrap(bpm.m_payload);

                while (wrappedMap.hasRemaining()) {
                    long actualHSId = wrappedMap.getLong();
                    long generatedHSId = wrappedMap.getLong();
                    m_actualToGenerated.put(actualHSId, generatedHSId);
                }
                break;
            }

            //Acknowledge receipt of map from coordinator
            bpm = new BinaryPayloadMessage(new byte[0], new byte[0]);
            m.send(coordinatorHSId, bpm);
            bpm = null;

            /*
             * Loop until the termination signal is received. Execute any plan fragments that
             * are received
             */
            while (true) {
                VoltMessage vm = m.recvBlocking(1000);
                if (vm == null) {
                    continue;
                }

                if (vm instanceof FragmentTaskMessage) {
                    FragmentTaskMessage ftm = (FragmentTaskMessage)vm;
                    if(TRACE_LOG.isTraceEnabled()){
                        TRACE_LOG.trace(
                                CoreUtils.hsIdToString(context.getSiteId()) + " received fragment id " +
                                        VoltSystemProcedure.hashToFragId(ftm.getPlanHash(0)));
                    }
                    DependencyPair dp =
                            m_runner.executeSysProcPlanFragment(
                                    m_runner.getTxnState(),
                                    null,
                                    VoltSystemProcedure.hashToFragId(ftm.getPlanHash(0)),
                                    ftm.getParameterSetForFragment(0));
                    if (dp != null) {
                        // Like SysProcFragmentId.PF_setViewEnabled, the execution returns null.
                        FragmentResponseMessage frm = new FragmentResponseMessage(ftm, m.getHSId());
                        frm.addDependency(dp);
                        m.send(ftm.getCoordinatorHSId(), frm);
                    }
                } else if (vm instanceof BinaryPayloadMessage) {
                    if (context.isLowestSiteId() && m_duplicateRowHandler != null) {
                        try {
                            m_duplicateRowHandler.close();
                        } catch (Exception e) {
                            VoltDB.crashLocalVoltDB("Error closing duplicate row handler during snapshot restore",
                                                     true,
                                                     e);
                        }
                    }
                    //Null result table is intentional
                    //The results of the process are propagated through a future in performTableRestoreWork
                    VoltTable emptyResult = constructResultsTable();
                    return new DependencyPair.TableDependencyPair(SysProcFragmentId.PF_restoreAsyncRunLoop, emptyResult);
                }
            }
        } else if (fragmentId == SysProcFragmentId.PF_restoreAsyncRunLoopResults) {
            VoltTable emptyResult = constructResultsTable();
            return new DependencyPair.TableDependencyPair(SysProcFragmentId.PF_restoreAsyncRunLoopResults, emptyResult);
        }

        // called by: performDistributeReplicatedTable() and performDistributePartitionedTable
        // handle all 4 LOADING tasks:
        //          1. load a replicated table as replicated table
        //          2. load a partitioned table as replicated table
        //          3. load a partitioned table as partitioned table (need to check unique violation)
        //          4. load a partitioned table as replicated table (need to check unique violation)
        else if (fragmentId == SysProcFragmentId.PF_restoreLoadTable) {
            // the last parameter could be null for the replicatedToReplicated case
            // and this parameter is used for log only for both load as replicated cases
            assert (params.toArray()[0] != null);
            assert (params.toArray()[1] != null);
            assert (params.toArray()[2] != null);
            assert (params.toArray()[3] != null);
            String table_name = (String) params.toArray()[0];
            int dependency_id = (Integer) params.toArray()[1];
            byte compressedTable[] = (byte[]) params.toArray()[2];
            int checkUniqueViolations = (Integer) params.toArray()[3];
            int[] partition_ids = (int[]) params.toArray()[4];
            boolean isRecover = "true".equals(params.toArray()[5]);

            if(checkUniqueViolations == K_CHECK_UNIQUE_VIOLATIONS_PARTITIONED) {
                assert(partition_ids != null && partition_ids.length == 1);
            }
            if(TRACE_LOG.isTraceEnabled()){
                TRACE_LOG.trace("Received table: " + table_name +
                        (partition_ids == null ? "[REPLICATED]" : " of partition [" + partition_ids.toString()) + "]");
            }
            String result_str = "SUCCESS";
            String error_msg = "";
            long cnt = 0;
            try {
                VoltTable table = PrivateVoltTableFactory.createVoltTableFromBuffer(
                                ByteBuffer.wrap(CompressionService.decompressBytes(compressedTable)), true);
                @SuppressWarnings("deprecation")
                byte uniqueViolations[] =
                        DeprecatedProcedureAPIAccess.voltLoadTable(
                                this,
                                context.getCluster().getTypeName(),
                                context.getDatabase().getTypeName(),
                                table_name,
                                table,
                                m_duplicateRowHandler != null,
                                false);
                if(uniqueViolations != null && !isRecover){
                    result_str = "FAILURE";
                    error_msg = "Constraint violations in table " + table_name;
                    SNAP_LOG.rateLimitedLog(LOG_SUPPRESSION_INTERVAL_SECONDS, Level.WARN, null,error_msg);
                }
                handleUniqueViolations(table_name, uniqueViolations, checkUniqueViolations, context);
                cnt = table.getRowCount();
            } catch (Exception e) {
                result_str = "FAILURE";
                error_msg = CoreUtils.throwableToString(e);
            }
            VoltTable result = constructResultsTable();
            result.addRow(m_hostId, CoreUtils.getHostnameOrAddress(), CoreUtils.getSiteIdFromHSId(m_siteId), table_name,
                            ((checkUniqueViolations == K_CHECK_UNIQUE_VIOLATIONS_PARTITIONED) ? partition_ids[0] : -1),
                    result_str, error_msg);
            reportProgress(table_name, cnt, (partition_ids == null), context.getPartitionId());
            return new DependencyPair.TableDependencyPair(dependency_id, result);
        }
        else if (fragmentId == SysProcFragmentId.PF_restoreReceiveResultTables) {
            assert (params.toArray()[0] != null);
            assert (params.toArray()[1] != null);
            int dependency_id = (Integer) params.toArray()[0];
            if(TRACE_LOG.isTraceEnabled()){
                String tracingLogMsg = (String) params.toArray()[1];
                TRACE_LOG.trace(tracingLogMsg);
            }

            /*
             * Capture and de-dupe the results.
             * Low-level multi-partition results are per fragment. The result
             * codes and error messages need to be consolidated so that there is
             * one result per unique host/partition/table combo.
             */
            SnapshotRestoreResultSet resultSet = new SnapshotRestoreResultSet();
            VoltTable result = null;
            for (int dep_id : dependencies.keySet())
            {
                for (VoltTable vt : dependencies.get(dep_id)) {
                    if (vt != null) {
                        while (vt.advanceRow()) {
                            resultSet.parseRestoreResultRow(vt);
                        }
                        if (result == null) {
                            result = new VoltTable(VoltTableUtil.extractTableSchema(vt));
                            result.setStatusCode(vt.getStatusCode());
                        }
                    }
                }
            }

            // Copy de-duped results to output table.
            if (result != null) {
                for (RestoreResultKey key : resultSet.keySet()) {
                    // Expect success since keys come from the set.
                    boolean success = resultSet.addRowsForKey(key, result);
                    assert(success);
                }
            }

            if (result == null) {
                return new DependencyPair.TableDependencyPair(dependency_id, null);
            } else {
                return new DependencyPair.TableDependencyPair(dependency_id, result);
            }
        }

        else if (fragmentId == SysProcFragmentId.PF_restoreLoadReplicatedTable)
        {
            assert(params.toArray()[0] != null);
            assert(params.toArray()[1] != null);
            String table_name = (String) params.toArray()[0];
            int dependency_id = (Integer) params.toArray()[1];
            if(TRACE_LOG.isTraceEnabled()){
                TRACE_LOG.trace("Loading replicated table: " + table_name);
            }
            String result_str = "SUCCESS";
            String error_msg = "";
            TableSaveFile savefile = null;
            boolean isRecover = "true".equals(params.toArray()[2]);

            /**
             * For replicated tables this will do the slow thing and read the file
             * once for each ExecutionSite. This could use optimization like
             * is done with the partitioned tables.
             */
            try
            {
                savefile =
                        getTableSaveFile(getSaveFileForReplicatedTable(table_name), 3, null);
                assert(savefile.getCompleted());
            }
            catch (IOException e)
            {
                String hostname = CoreUtils.getHostnameOrAddress();
                VoltTable result = constructResultsTable();
                result.addRow(m_hostId, hostname, CoreUtils.getSiteIdFromHSId(m_siteId), table_name, -1,
                        "FAILURE", "Unable to load table: " + table_name + " error:\n" + CoreUtils.throwableToString(e), 0, 0);
                return new DependencyPair.TableDependencyPair(dependency_id, result);
            }

            long cnt = 0;
            try {
                final Table new_catalog_table = getCatalogTable(table_name);
                final boolean preserveDRHiddenColumn =
                        DrRoleType.XDCR.value().equals(m_cluster.getDrrole())
                        && new_catalog_table.getIsdred();
                final boolean preserveViewHiddenColumn = CatalogUtil.needsViewHiddenColumn(new_catalog_table);

                Boolean needsConversion = null;
                while (savefile.hasMoreChunks())
                {
                    VoltTable table = null;

                    final org.voltcore.utils.DBBPool.BBContainer c = savefile.getNextChunk();
                    if (c == null) {
                        continue;//Should be equivalent to break
                    }
                    try {
                        if (needsConversion == null) {
                            VoltTable old_table =
                                    PrivateVoltTableFactory.createVoltTableFromBuffer(c.b().duplicate(), true);
                            needsConversion = SavedTableConverter.needsConversion(old_table, new_catalog_table,
                                                                                  preserveDRHiddenColumn,
                                                                                  preserveViewHiddenColumn);
                        }

                        if (needsConversion) {
                            VoltTable old_table =
                                    PrivateVoltTableFactory.createVoltTableFromBuffer(c.b() , true);
                            table = SavedTableConverter.convertTable(old_table, new_catalog_table,
                                                                     preserveDRHiddenColumn,
                                                                     preserveViewHiddenColumn);
                        } else {
                            ByteBuffer copy = ByteBuffer.allocate(c.b().remaining());
                            copy.put(c.b());
                            copy.flip();
                            table = PrivateVoltTableFactory.createVoltTableFromBuffer(copy, true);
                        }
                    } finally {
                        c.discard();
                    }

                    try
                    {
                        @SuppressWarnings("deprecation")
                        byte uniqueViolations[] = DeprecatedProcedureAPIAccess.voltLoadTable(
                                this,
                                context.getCluster().getTypeName(),
                                context.getDatabase().getTypeName(),
                                table_name,
                                table,
                                m_duplicateRowHandler != null,
                                false);

                        if(uniqueViolations != null && !isRecover){
                            result_str = "FAILURE";
                            error_msg = "Constraint violations in table " + table_name;
                            SNAP_LOG.rateLimitedLog(LOG_SUPPRESSION_INTERVAL_SECONDS, Level.WARN, null,
                                    error_msg);

                        }

                        handleUniqueViolations(table_name,
                                               uniqueViolations,
                                               K_CHECK_UNIQUE_VIOLATIONS_REPLICATED,
                                context);
                        cnt += table.getRowCount();
                    }
                    catch (Exception e)
                    {
                        result_str = "FAILURE";
                        error_msg = CoreUtils.throwableToString(e);
                        break;
                    }
                }

            } catch (IOException e) {
                String hostname = CoreUtils.getHostnameOrAddress();
                VoltTable result = constructResultsTable();
                result.addRow(m_hostId, hostname, CoreUtils.getSiteIdFromHSId(m_siteId), table_name,
                        -1, "FAILURE", "Unable to load table: " + table_name + " error:\n" + CoreUtils.throwableToString(e));
                return new DependencyPair.TableDependencyPair(dependency_id, result);
            } catch (VoltTypeException e) {
                String hostname = CoreUtils.getHostnameOrAddress();
                VoltTable result = constructResultsTable();
                result.addRow(m_hostId, hostname, CoreUtils.getSiteIdFromHSId(m_siteId), table_name, -1,
                        "FAILURE", "Unable to load table: " + table_name + " error:\n" + CoreUtils.throwableToString(e));
                return new DependencyPair.TableDependencyPair(dependency_id, result);
            } finally {
                try {
                    savefile.close();
                } catch (IOException e) {
                    SNAP_LOG.warn("Error closing table file", e);
                }
            }

            String hostname = CoreUtils.getHostnameOrAddress();
            VoltTable result = constructResultsTable();
            result.addRow(m_hostId, hostname, CoreUtils.getSiteIdFromHSId(m_siteId), table_name, -1, result_str,
                    error_msg);

            reportProgress(table_name, cnt, true, context.getPartitionId());
            return new DependencyPair.TableDependencyPair(dependency_id, result);
        }
        else if (fragmentId == SysProcFragmentId.PF_restoreDistributeReplicatedTableAsReplicated)
        {
            // XXX I tested this with a hack that cannot be replicated
            // in a unit test since it requires hacks to this sysproc that
            // effectively break it
            assert(params.toArray()[0] != null);
            assert(params.toArray()[1] != null);
            assert(params.toArray()[2] != null);
            String table_name = (String) params.toArray()[0];
            long site_id = (Long) params.toArray()[1];
            int dependency_id = (Integer) params.toArray()[2];
            boolean isRecover = "true".equals(params.toArray()[3]);
            if(TRACE_LOG.isTraceEnabled()){
                TRACE_LOG.trace(CoreUtils.hsIdToString(context.getSiteId()) + " distributing replicated table: " + table_name +
                        " to: " + CoreUtils.hsIdToString(site_id) + " recover:" + isRecover);
            }
            VoltTable result = performDistributeReplicatedTable(table_name, context, site_id, false, isRecover);
            assert(result != null);
            return new DependencyPair.TableDependencyPair(dependency_id, result);
        }
        else if (fragmentId == SysProcFragmentId.PF_restoreDistributePartitionedTableAsPartitioned)
        {
            Object paramsA[] = params.toArray();
            assert(paramsA[0] != null);
            assert(paramsA[1] != null);
            assert(paramsA[2] != null);
            assert(paramsA[3] != null);

            String table_name = (String) paramsA[0];
            int originalHosts[] = (int[]) paramsA[1];
            int relevantPartitions[]  = (int[]) paramsA[2];
            int dependency_id = (Integer) paramsA[3];
            boolean isRecover = "true".equals(paramsA[4]);

            if(TRACE_LOG.isTraceEnabled()){
                for (int partition_id : relevantPartitions) {
                    TRACE_LOG.trace("Distributing partitioned table: " + table_name +
                            " partition id: " + partition_id + " recover:" + isRecover);
                }
            }
            VoltTable result =
                    performDistributePartitionedTable(table_name, originalHosts,
                            relevantPartitions, context, false, isRecover);
            assert(result != null);
            return new DependencyPair.TableDependencyPair(dependency_id, result);
        }
        else if (fragmentId == SysProcFragmentId.PF_restoreDistributePartitionedTableAsReplicated) {
            Object paramsA[] = params.toArray();
            assert (paramsA[0] != null);
            assert (paramsA[1] != null);
            assert (paramsA[2] != null);
            assert (paramsA[3] != null);

            String table_name = (String) paramsA[0];
            int originalHosts[] = (int[]) paramsA[1];
            int relevantPartitions[] = (int[]) paramsA[2];
            int dependency_id = (Integer) paramsA[3];
            boolean isRecover = "true".equals(paramsA[4]);
            if(TRACE_LOG.isTraceEnabled()){
                for (int partition_id : relevantPartitions) {
                    TRACE_LOG.trace("Loading partitioned-to-replicated table: " + table_name
                            + " partition id: " + partition_id);
                }
            }
            VoltTable result = performDistributePartitionedTable(table_name,
                    originalHosts, relevantPartitions, context, true, isRecover);
            assert(result != null);
            return new DependencyPair.TableDependencyPair(dependency_id, result);
        }
        else if (fragmentId == SysProcFragmentId.PF_restoreDistributeReplicatedTableAsPartitioned) {
            assert (params.toArray()[0] != null);
            assert (params.toArray()[1] != null);
            String table_name = (String) params.toArray()[0];
            int dependency_id = (Integer) params.toArray()[1];
            boolean isRecover = "true".equals(params.toArray()[2]);

            if(TRACE_LOG.isTraceEnabled()){
                TRACE_LOG.trace("Loading replicated-to-partitioned table: " + table_name);
            }

            VoltTable result = performDistributeReplicatedTable(table_name, context, -1, true, isRecover);
            assert(result != null);
            return new DependencyPair.TableDependencyPair(dependency_id, result);
        }
        else if (fragmentId == SysProcFragmentId.PF_setViewEnabled) {
            Object[] paramArray = params.toArray();
            assert(paramArray[0] != null && paramArray[1] != null);
            boolean enabled = (int)paramArray[0] > 0 ? true : false;
            String commaSeparatedViewNames = (String)paramArray[1];
            m_runner.getExecutionEngine().setViewsEnabled(commaSeparatedViewNames, enabled);
            // Can an error from here stop the snapshot? I don't think so.
            // So I intentionally let this fragment return nothing.
            return null;
        }

        assert (false);
        return null;
    }

    private void handleUniqueViolations(String table_name,
                                        byte[] uniqueViolations,
                                        int checkUniqueViolations,
                                        SystemProcedureExecutionContext context) throws Exception {
        if (uniqueViolations != null && m_duplicateRowHandler == null) {
            VoltDB.crashLocalVoltDB(
                    "Shouldn't get unique violations returned when duplicate row handler is null",
                    true,
                    null);
        }
        if (uniqueViolations != null) {
            /*
             * If this is a replicated table that is having unique constraint violations
             * Only log at the lowest site on the lowest node.
             */
            if (checkUniqueViolations == K_CHECK_UNIQUE_VIOLATIONS_REPLICATED) {
                if (context.isLowestSiteId() &&
                        context.getHostId() == 0) {
                    m_duplicateRowHandler.handleDuplicates(table_name, uniqueViolations);
                }
            } else {
                m_duplicateRowHandler.handleDuplicates(table_name, uniqueViolations);
            }
        }
    }

    private static final String RESTORE_FAILED = "Restore failed to complete. See response table for additional info.";

    @SuppressWarnings("deprecation")
    public VoltTable[] run(SystemProcedureExecutionContext ctx,
                           String json) throws Exception
    {
        JSONObject jsObj = new JSONObject(json);
        TRACE_LOG.debug(jsObj.toString(2));
        String path = jsObj.getString(SnapshotUtil.JSON_PATH);
        String pathType = jsObj.optString(SnapshotUtil.JSON_PATH_TYPE, SnapshotPathType.SNAP_PATH.toString());
        JSONArray tableNames = jsObj.optJSONArray(SnapshotUtil.JSON_TABLES);
        JSONArray skiptableNames = jsObj.optJSONArray(SnapshotUtil.JSON_SKIPTABLES);
        final String nonce = jsObj.getString(SnapshotUtil.JSON_NONCE);
        final String dupsPath = jsObj.optString(SnapshotUtil.JSON_DUPLICATES_PATH, null);
        final boolean useHashinatorData = jsObj.optBoolean(SnapshotUtil.JSON_HASHINATOR);
        final boolean isRecover = jsObj.optBoolean(SnapshotUtil.JSON_IS_RECOVER);
        final int partitionCount = jsObj.optInt(SnapshotUtil.JSON_PARTITION_COUNT);
        final int newPartitionCount = jsObj.optInt(SnapshotUtil.JSON_NEW_PARTITION_COUNT);

        path = SnapshotUtil.getRealPath(SnapshotPathType.valueOf(pathType), path);
        final long startTime = System.currentTimeMillis();
        CONSOLE_LOG.info("Restoring from path: " + path + " with nonce: " + nonce);

        // Fetch all the savefile metadata from the cluster
        VoltTable[] savefile_data;
        savefile_data = performRestoreScanWork(path, pathType, nonce, dupsPath);
        List<String> includeList = tableOptParser(tableNames);
        List<String> excludeList = tableOptParser(skiptableNames);

        while (savefile_data[0].advanceRow()) {
            long originalHostId = savefile_data[0].getLong("ORIGINAL_HOST_ID");
            // empty error messages indicate SUCCESS
            if (originalHostId == ClusterSaveFileState.ERROR_CODE) {
                Long hostId = savefile_data[0].getLong("CURRENT_HOST_ID");
                String hostName = savefile_data[0].getString("CURRENT_HOSTNAME");
                // hack to store the error messages without changing API
                String errorMsg = savefile_data[0].getString("ORIGINAL_HOSTNAME");
                throw new VoltAbortException("Error scanning restore work from host id " + hostId + " hostname "
                        + hostName + ":" + errorMsg);
            }
        }
        savefile_data[0].resetRowPosition();

        List<JSONObject> digests;
        Map<String, Map<Integer, Pair<Long, Long>>> exportSequenceNumbers;
        Map<Integer, Long> drSequenceNumbers;
        long perPartitionTxnIds[];
        Map<Integer, Map<Integer, Map<Integer, DRSiteDrIdTracker>>> remoteDCLastSeenIds;
        long clusterCreateTime;
        long drVersion;
        try {
            // Digest scan.
            DigestScanResult digestScanResult =
                    performRestoreDigestScanWork(isRecover);
            digests = digestScanResult.digests;
            exportSequenceNumbers = digestScanResult.exportSequenceNumbers;
            drSequenceNumbers = digestScanResult.drSequenceNumbers;
            perPartitionTxnIds = digestScanResult.perPartitionTxnIds;
            remoteDCLastSeenIds = digestScanResult.remoteDCLastSeenIds;
            clusterCreateTime = digestScanResult.clusterCreateTime;
            drVersion = digestScanResult.drVersion;

            if (!isRecover || perPartitionTxnIds.length == 0) {
                perPartitionTxnIds = new long[] {
                        DeprecatedProcedureAPIAccess.getVoltPrivateRealTransactionId(this)
                };
            }

            // Hashinator scan and distribution.
            // Missing digests will be officially handled later.
            if (useHashinatorData && !digests.isEmpty()) {
                // Need the instance ID for sanity checks.
                InstanceId iid = null;
                if (digests.get(0).has("instanceId")) {
                    iid = new InstanceId(digests.get(0).getJSONObject("instanceId"));
                }
                byte[] hashConfig = performRestoreHashinatorScanWork(iid);
                if (hashConfig != null) {
                     VoltTable[] hashinatorResults = performRestoreHashinatorDistributeWork(hashConfig);
                    while (hashinatorResults[0].advanceRow()) {
                        if (hashinatorResults[0].getString("RESULT").equals("FAILURE")) {
                            throw new VoltAbortException("Error distributing hashinator.");
                        }
                    }
                }
            }
        }
        catch (VoltAbortException e) {
            ColumnInfo[] result_columns = new ColumnInfo[2];
            int ii = 0;
            result_columns[ii++] = new ColumnInfo("RESULT", VoltType.STRING);
            result_columns[ii++] = new ColumnInfo("ERR_MSG", VoltType.STRING);
            VoltTable results[] = new VoltTable[] { new VoltTable(result_columns) };
            results[0].addRow("FAILURE", e.toString());
            noteOperationalFailure(RESTORE_FAILED);
            return results;
        }

        ClusterSaveFileState savefile_state = null;
        try
        {
            savefile_state = new ClusterSaveFileState(savefile_data[0]);
        }
        catch (IOException e)
        {
            throw new VoltAbortException(e);
        }

        HashSet<String> relevantTableNames = new HashSet<String>();
        try {
            if (digests.isEmpty()) {
                throw new Exception("No snapshot related digests files found");
            }
            for (JSONObject obj : digests) {
                JSONArray tables = obj.getJSONArray("tables");
                for (int ii = 0; ii < tables.length(); ii++) {
                    relevantTableNames.add(tables.getString(ii));
                }
            }
        } catch (Exception e) {
            ColumnInfo[] result_columns = new ColumnInfo[2];
            int ii = 0;
            result_columns[ii++] = new ColumnInfo("RESULT", VoltType.STRING);
            result_columns[ii++] = new ColumnInfo("ERR_MSG", VoltType.STRING);
            VoltTable results[] = new VoltTable[] { new VoltTable(result_columns) };
            results[0].addRow("FAILURE", e.toString());
            noteOperationalFailure(RESTORE_FAILED);
            return results;
        }
        assert(relevantTableNames != null);

        // ENG-1078: I think this giant for/if block is only good for
        // checking if there are no files for a table listed in the digest.
        // There appear to be redundant checks for that, and then the per-table
        // consistency check is preempted by the ClusterSaveFileState constructor
        // called above.
        VoltTable[] results = null;
        for (String tableName : relevantTableNames) {
            if (!savefile_state.getSavedTableNames().contains(tableName)) {
                if (results == null) {
                    ColumnInfo[] result_columns = new ColumnInfo[2];
                    int ii = 0;
                    result_columns[ii++] = new ColumnInfo("RESULT", VoltType.STRING);
                    result_columns[ii++] = new ColumnInfo("ERR_MSG", VoltType.STRING);
                    results = new VoltTable[] { new VoltTable(result_columns) };
                }
                results[0].addRow("FAILURE", "Save data contains no information for table " + tableName);
                break;
            }

            final TableSaveFileState saveFileState = savefile_state.getTableState(tableName);
            if (saveFileState == null)
            {
                // Pretty sure this is unreachable
                // See ENG-1078
                if (results == null) {
                    ColumnInfo[] result_columns = new ColumnInfo[2];
                    int ii = 0;
                    result_columns[ii++] = new ColumnInfo("RESULT", VoltType.STRING);
                    result_columns[ii++] = new ColumnInfo("ERR_MSG", VoltType.STRING);
                    results = new VoltTable[] { new VoltTable(result_columns) };
                }
                results[0].addRow( "FAILURE", "Save data contains no information for table " + tableName);
            }
            else if (!saveFileState.isConsistent()) {
                // Also pretty sure this is unreachable
                // See ENG-1078
                if (results == null) {
                    ColumnInfo[] result_columns = new ColumnInfo[2];
                    int ii = 0;
                    result_columns[ii++] = new ColumnInfo("RESULT", VoltType.STRING);
                    result_columns[ii++] = new ColumnInfo("ERR_MSG", VoltType.STRING);
                    results = new VoltTable[] { new VoltTable(result_columns) };
                }
                results[0].addRow( "FAILURE", saveFileState.getConsistencyResult());
            } else if (TRACE_LOG.isTraceEnabled()) {
                TRACE_LOG.trace(saveFileState.debug());
            }
        }
        if (results != null) {
            noteOperationalFailure(RESTORE_FAILED);
            return results;
        }

        /*
         * This list stores all the partition transaction ids ever seen even if the partition
         * is no longer present. The values from here are added to snapshot digests to propagate
         * partitions that were remove/add several time by SnapshotSave.
         *
         * Only the partitions that are no longer part of the cluster will have their ids retrieved,
         * those that are active will populate their current values manually because they change after startup
         *
         * This is necessary to make sure that sequence numbers never go backwards as a result of a partition
         * being removed and then added back by save restore sequences.
         *
         * They will be retrieved from ZK by the snapshot daemon
         * and passed to @SnapshotSave which will use it to fill in transaction ids for
         * partitions that are no longer present
         */
        try {
            updatePerPartitionTxnIdsToZK(perPartitionTxnIds);
        } catch (Exception e) {
            ColumnInfo[] result_columns = new ColumnInfo[2];
            int i = 0;
            result_columns[i++] = new ColumnInfo("RESULT", VoltType.STRING);
            result_columns[i++] = new ColumnInfo("ERR_MSG", VoltType.STRING);
            results = new VoltTable[] { new VoltTable(result_columns) };
            results[0].addRow("FAILURE", e.toString());
            noteOperationalFailure(RESTORE_FAILED);
            return results;
        }

        // if this is a truncation snapshot that is on the boundary of partition count change
        // we need to populate -1 as dr sequence number for the new partitions since all txns
        // that touch the new partitions will be in the command log and we need to truncate
        // the DR log for the new partitions completely before replaying the command log.
        for (int i = partitionCount; i < newPartitionCount; ++i) {
            drSequenceNumbers.put(i, -1L);
        }

        /*
         * Serialize all the export sequence numbers and then distribute them in a
         * plan fragment and each receiver will pull the relevant information for
         * itself.
         * Also distribute the restored hashinator config.
         *
         * Also chucking the last seen unique ids from remote data center in this message
         * and loading them as part of the same distribution process
         */
        try {
            ByteArrayOutputStream baos = new ByteArrayOutputStream();
            ObjectOutputStream oos = new ObjectOutputStream(baos);
            oos.writeObject(exportSequenceNumbers);
            oos.writeObject(drSequenceNumbers);
            oos.writeObject(remoteDCLastSeenIds);
            oos.flush();
            byte exportSequenceNumberBytes[] = baos.toByteArray();
            oos.close();

            /*
             * Also set the perPartitionTxnIds locally at the multi-part coordinator.
             * The coord will have to forward this value to all the idle coordinators.
             */
            ctx.getSiteProcedureConnection().setPerPartitionTxnIds(perPartitionTxnIds, false);

            results =
                    performDistributeDigestState(
                            exportSequenceNumberBytes,
                            digests.get(0).getLong("txnId"),
                            perPartitionTxnIds,
                            clusterCreateTime, drVersion, isRecover);
        } catch (IOException e) {
            throw new VoltAbortException(e);
        } catch (JSONException e) {
            throw new VoltAbortException(e);
        }

        while (results[0].advanceRow()) {
            if (results[0].getString("RESULT").equals("FAILURE")) {
                throw new VoltAbortException("Error distributing export sequence numbers");
            }
        }

        try {
            validateIncludeTables(savefile_state, includeList);
        } catch (VoltAbortException e) {
            ColumnInfo[] result_columns = new ColumnInfo[2];
            int ii = 0;
            result_columns[ii++] = new ColumnInfo("RESULT", VoltType.STRING);
            result_columns[ii++] = new ColumnInfo("ERR_MSG", VoltType.STRING);
            results = new VoltTable[] { new VoltTable(result_columns) };
            results[0].addRow("FAILURE", e.toString());
            return results;
        }

        results = performTableRestoreWork(savefile_state, ctx.getSiteTrackerForSnapshot(), isRecover, includeList, excludeList);

        final long endTime = System.currentTimeMillis();
        final double duration = (endTime - startTime) / 1000.0;
        final StringWriter sw = new StringWriter();
        final PrintWriter pw = new PrintWriter(sw);
        pw.toString();
        pw.printf("%.2f", duration);
        for (String tableName : m_reportStats.keySet()) {
            SNAP_LOG.info("Table " + tableName + " "
                    + m_reportStats.get(tableName) + " tuples restored from snapshot. (final)");
        }
        m_reportStats.clear();
        m_selectedReportPartition.clear();
        CONSOLE_LOG.info("Finished restore of " + path + " with nonce: "
                + nonce + " in " + sw.toString() + " seconds");
        //        m_sampler.setShouldStop();
        //        try {
        //            m_sampler.join();
        //        } catch (InterruptedException e) {
        //            e.printStackTrace();
        //        }

        /*
         * ENG-1858, make data loaded by snapshot restore durable
         * immediately by starting a truncation snapshot if
         * the command logging is enabled and the database start action
         * was create
         */
        final StartAction startAction = VoltDB.instance().getConfig().m_startAction;
        final org.voltdb.OperationMode mode = VoltDB.instance().getMode();

        /*
         * Is this the start action and no recovery is being performed. The mode
         * will not be INITIALIZING, it will PAUSED or RUNNING. If that is the case,
         * we do want a truncation snapshot if CL is enabled.
         */
        final boolean isStartWithNoAutomatedRestore =
            startAction == StartAction.CREATE && mode != org.voltdb.OperationMode.INITIALIZING;

        final boolean isCLEnabled =
            VoltDB.instance().getCommandLog().getClass().getSimpleName().equals("CommandLogImpl");

        final boolean isStartedWithCreateAction = startAction == StartAction.CREATE;

        if ( isCLEnabled && (isStartedWithCreateAction || isStartWithNoAutomatedRestore)) {

            final ZooKeeper zk = VoltDB.instance().getHostMessenger().getZK();
            SNAP_LOG.info("Requesting truncation snapshot to make data loaded by snapshot restore durable.");
            zk.create(
                    VoltZK.request_truncation_snapshot_node,
                    null,
                    Ids.OPEN_ACL_UNSAFE,
                    CreateMode.PERSISTENT_SEQUENTIAL,
                    new StringCallback() {
                        @Override
                        public void processResult(int rc, String path, Object ctx,
                                String name) {
                            if (rc != 0) {
                                KeeperException.Code code = KeeperException.Code.get(rc);
                                SNAP_LOG.warn(
                                        "Don't expect this ZK response when requesting a truncation snapshot "
                                        + code);
                            }
                        }},
                    null);
        }
        return results;
    }

    private void updatePerPartitionTxnIdsToZK(long[] perPartitionTxnIds) throws Exception {
        ZooKeeper zooKeeper = VoltDB.instance().getHostMessenger().getZK();
        Stat stat = zooKeeper.exists(VoltZK.perPartitionTxnIds, false);
        if (stat == null) {
            // Create a new znode.
            ByteBuffer buf = ByteBuffer.allocate(perPartitionTxnIds.length * 8 + 4);
            buf.putInt(perPartitionTxnIds.length);
            for (long txnId : perPartitionTxnIds) {
                buf.putLong(txnId);
            }
            zooKeeper.create(VoltZK.perPartitionTxnIds, buf.array(), Ids.OPEN_ACL_UNSAFE, CreateMode.PERSISTENT);
        } else {
            // Znode exists, update data. Make sure perPartitionTxnIds never go back.
            Map<Integer, Long> oldData = new HashMap<>();
            ByteBuffer values = ByteBuffer.wrap(zooKeeper.getData(VoltZK.perPartitionTxnIds, false, stat));
            int numOfKeys = values.getInt();
            for (int i = 0; i < numOfKeys; i++) {
                long txnId = values.getLong();
                int partitionId = TxnEgo.getPartitionId(txnId);
                oldData.put(partitionId, txnId);
            }
            for (long txnId : perPartitionTxnIds) {
                int partitionId = TxnEgo.getPartitionId(txnId);
                Long oldTxnId = oldData.get(partitionId);
                if (oldTxnId == null || oldTxnId < txnId) {
                    oldData.put(partitionId, txnId);
                }
            }
            ByteBuffer buf = ByteBuffer.allocate(oldData.size() * 8 + 4);
            buf.putInt(oldData.size());
            for (Long txnId : oldData.values()) {
                buf.putLong(txnId);
            }
            zooKeeper.setData(VoltZK.perPartitionTxnIds, buf.array(), stat.getVersion());
        }
    }

    private VoltTable[] performDistributeDigestState(
            byte[] exportSequenceNumberBytes,
            long txnId,
            long perPartitionTxnIds[],
            long clusterCreateTime,
            long drVersion,
            boolean isRecover) {
        // This fragment causes each execution site to confirm the likely
        // success of writing tables to disk
        return createAndExecuteSysProcPlan(SysProcFragmentId.PF_restoreDistributeExportAndPartitionSequenceNumbers,
                SysProcFragmentId.PF_restoreDistributeExportAndPartitionSequenceNumbersResults,
                exportSequenceNumberBytes, txnId, perPartitionTxnIds, clusterCreateTime, drVersion, isRecover ? 1 : 0);
    }

    private void performRestoreDigeststate(
            SystemProcedureExecutionContext context,
            boolean isRecover,
            long snapshotTxnId,
            long perPartitionTxnIds[],
            Map<String, Map<Integer, Pair<Long, Long>>> exportSequenceNumbers) {

        // Choose the lowest site ID on this host to truncate export data
        if (isRecover && context.isLowestSiteId()) {
            final VoltLogger exportLog = new VoltLogger("EXPORT");
            if (exportLog.isDebugEnabled()) {
                exportLog.debug("Truncating export data after snapshot txnId " +
                        TxnEgo.txnIdSeqToString(snapshotTxnId));
            }
        }

        Database db = context.getDatabase();
        Integer myPartitionId = context.getPartitionId();

        //Iterate the export tables
        for (Table t : db.getTables()) {
            if (!CatalogUtil.isTableExportOnly(db, t)) {
                continue;
            }

            String signature = t.getSignature();
            String name = t.getTypeName();

            //Sequence numbers for this table for every partition
            Map<Integer, Pair<Long, Long>> sequenceNumberPerPartition = exportSequenceNumbers.get(name);
            if (sequenceNumberPerPartition == null) {
                SNAP_LOG.warn("Could not find export sequence number for table " + name +
                        ". This warning is safe to ignore if you are loading a pre 1.3 snapshot" +
                        " which would not contain these sequence numbers (added in 1.3)." +
                        " If this is a post 1.3 snapshot then the restore has failed and export sequence " +
                        " are reset to 0");
                continue;
            }

            Pair<Long, Long> pair =
                    sequenceNumberPerPartition.get(myPartitionId);
            if (pair == null) {
                SNAP_LOG.warn("Could not find an export sequence number for table " + name +
                        " partition " + myPartitionId +
                        ". This warning is safe to ignore if you are loading a pre 1.3 snapshot " +
                        " which would not contain these sequence numbers (added in 1.3)." +
                        " If this is a post 1.3 snapshot then the restore has failed and export sequence " +
                        " are reset to 0");
                continue;
            }
            long uso = pair.getFirst();
            long sequenceNumber = pair.getSecond();

            //Forward the sequence number to the EE
            context.getSiteProcedureConnection().exportAction(
                    true,
                    uso,
                    sequenceNumber,
                    myPartitionId,
                    signature);
            // Truncate the PBD buffers (if recovering) and assign the stats to the restored value
            ExportManager.instance().updateInitialExportStateToSeqNo(myPartitionId, signature,
                    isRecover, false, sequenceNumberPerPartition, context.isLowestSiteId());
        }
    }

    private void performRecoverDigestState(
            SystemProcedureExecutionContext context,
            long clusterCreateTime,
            long drVersion,
            Map<Integer, Long> drSequenceNumbers,
            Map<Integer, Map<Integer, Map<Integer, DRSiteDrIdTracker>>> drMixedClusterSizeConsumerState) {
        // If this is a truncation snapshot restored during recover, try to set DR protocol version
        if (drVersion != 0) {
            context.getSiteProcedureConnection().setDRProtocolVersion((int)drVersion);
        }

        // Choose the lowest site ID so the ClusterCreateTime is only set once in RealVoltDB
        if (context.isLowestSiteId()) {
            VoltDB.instance().setClusterCreateTime(clusterCreateTime);
        }

        //Last seen unique ids from remote data centers, load each local site
        Map<Integer, Map<Integer, DRSiteDrIdTracker>> drMixedClusterSizeConsumerStateForSite =
                drMixedClusterSizeConsumerState.get(context.getPartitionId());
        if (drMixedClusterSizeConsumerStateForSite != null) {
            context.recoverWithDrAppliedTrackers(drMixedClusterSizeConsumerStateForSite);
        }

        Integer myPartitionId = context.getPartitionId();

        Long drSequenceNumber = drSequenceNumbers.get(myPartitionId);
        Long mpDRSequenceNumber = drSequenceNumbers.get(MpInitiator.MP_INIT_PID);
        context.getSiteProcedureConnection().setDRSequenceNumbers(drSequenceNumber, mpDRSequenceNumber);
        if (VoltDB.instance().getNodeDRGateway() != null && context.isLowestSiteId()) {
            VoltDB.instance().getNodeDRGateway().cacheSnapshotRestoreTruncationPoint(drSequenceNumbers);
        }
    }

    private VoltTable constructResultsTable()
    {
        ColumnInfo[] result_columns = new ColumnInfo[7];
        int ii = 0;
        result_columns[ii++] = new ColumnInfo(CNAME_HOST_ID, CTYPE_ID);
        result_columns[ii++] = new ColumnInfo("HOSTNAME", VoltType.STRING);
        result_columns[ii++] = new ColumnInfo(CNAME_SITE_ID, CTYPE_ID);
        result_columns[ii++] = new ColumnInfo("TABLE", VoltType.STRING);
        result_columns[ii++] = new ColumnInfo(CNAME_PARTITION_ID, CTYPE_ID);
        result_columns[ii++] = new ColumnInfo("RESULT", VoltType.STRING);
        result_columns[ii++] = new ColumnInfo("ERR_MSG", VoltType.STRING);
        return new VoltTable(result_columns);
    }

    private File getSaveFileForReplicatedTable(String tableName)
    {
        StringBuilder filename_builder = new StringBuilder(m_fileNonce);
        filename_builder.append("-");
        filename_builder.append(tableName);
        filename_builder.append(".vpt");
        return new VoltFile(m_filePath, new String(filename_builder));
    }

    private static File getSaveFileForPartitionedTable(
            String filePath,
            String fileNonce,
            String tableName,
            int originalHostId)
    {
        StringBuilder filename_builder = new StringBuilder(fileNonce);
        filename_builder.append("-");
        filename_builder.append(tableName);
        filename_builder.append("-host_");
        filename_builder.append(originalHostId);
        filename_builder.append(".vpt");
        return new VoltFile(filePath, new String(filename_builder));
    }

    private static TableSaveFile getTableSaveFile(
            File saveFile,
            int readAheadChunks,
            Integer relevantPartitionIds[]) throws IOException
            {
        FileInputStream savefile_input = new FileInputStream(saveFile);
        TableSaveFile savefile =
                new TableSaveFile(
                        savefile_input,
                        readAheadChunks,
                        relevantPartitionIds);
        return savefile;
            }

    /*
     * Block the execution site thread distributing the async mailbox fragment.
     * Has to be done from this thread because it uses the existing plumbing
     * that pops into the EE to do stats periodically and that relies on thread locals
     */
    private final VoltTable[] distributeAsyncMailboxFragment(final long coordinatorHSId) {
        // This fragment causes every ES to generate a mailbox and
        // enter an async run loop to do restore work out of that mailbox
        return createAndExecuteSysProcPlan(SysProcFragmentId.PF_restoreAsyncRunLoop,
                SysProcFragmentId.PF_restoreAsyncRunLoopResults, coordinatorHSId);
    }

    private final VoltTable[] performRestoreScanWork(String filePath, String pathType,
            String fileNonce,
            String dupsPath)
    {
        // This fragment causes each execution site to confirm the likely
        // success of writing tables to disk
        return createAndExecuteSysProcPlan(SysProcFragmentId.PF_restoreScan, SysProcFragmentId.PF_restoreScanResults,
                filePath, pathType, fileNonce, dupsPath);
    }

    //Keep track of count per table and if replicated take value from first partition result that arrives.
    //Display counts every 1 minute.
    public void reportProgress(String tableName, long count, boolean replicated, int partitionId) {

        if (replicated) {
            synchronized (m_selectedReportPartition) {
                //replicated tables we only process first one who starts reporting.
                Integer reportingPartition = m_selectedReportPartition.get(tableName);
                if (reportingPartition != null && reportingPartition != partitionId) {
                    return;
                }
                m_selectedReportPartition.put(tableName, partitionId);
            }
        }
        AtomicLong counter;
        synchronized (m_reportStats) {
            counter = m_reportStats.get(tableName);
            if (counter == null) {
                counter = new AtomicLong(0);
                m_reportStats.put(tableName, counter);
            }
        }
        if (count != 0) {
            //we add regardless of displaying....final count is displayed at the end.
            count = counter.addAndGet(count);
            long curTime = System.currentTimeMillis();
            if (m_nextReportTime == 0 || curTime > m_nextReportTime) {
                m_nextReportTime = curTime + m_reportInterval;
                SNAP_LOG.info("Table " + tableName + ": " + count
                        + " tuples restored from snapshot. Next progress report at "
                        + m_reportDateFormat.format(new Date(m_nextReportTime)));
            }
        }
    }

    private static class DigestScanResult {
        List<JSONObject> digests;
        Map<String, Map<Integer, Pair<Long, Long>>> exportSequenceNumbers;
        Map<Integer, Long> drSequenceNumbers;
        long perPartitionTxnIds[];
        Map<Integer, Map<Integer, Map<Integer, DRSiteDrIdTracker>>> remoteDCLastSeenIds;
        long clusterCreateTime;
        long drVersion;
    }

    private final DigestScanResult performRestoreDigestScanWork(boolean isRecover)
    {
        // This fragment causes each execution site to confirm the likely
        // success of writing tables to disk
        VoltTable[] results = createAndExecuteSysProcPlan(SysProcFragmentId.PF_restoreDigestScan,
                SysProcFragmentId.PF_restoreDigestScanResults);

        HashMap<String, Map<Integer, Pair<Long, Long>>> exportSequenceNumbers =
                new HashMap<String, Map<Integer, Pair<Long, Long>>>();
        Map<Integer, Long> drSequenceNumbers = new HashMap<>();

        Long digestTxnId = null;
        ArrayList<JSONObject> digests = new ArrayList<JSONObject>();
        Set<Long> perPartitionTxnIds = new HashSet<Long>();
        Map<Integer, Map<Integer, Map<Integer, DRSiteDrIdTracker>>> remoteDCLastSeenIds = new HashMap<>();
        long clusterCreateTime = VoltDB.instance().getHostMessenger().getInstanceId().getTimestamp();
        long drVersion = 0;

        /*
         * Retrieve and aggregate the per table per partition sequence numbers from
         * all the digest files retrieved across the cluster
         */
        try {
            while (results[0].advanceRow()) {
                if (results[0].getString("RESULT").equals("FAILURE")) {
                    throw new VoltAbortException(results[0].getString("ERR_MSG"));
                }
                StringBuilder sb = new StringBuilder();
                sb.append(results[0].getString("DIGEST"));
                while (results[0].getLong("DIGEST_CONTINUED") == 1) {
                    results[0].advanceRow();
                    sb.append(results[0].getString("DIGEST"));
                }
                JSONObject digest = new JSONObject(sb.toString());
                digests.add(digest);

                /*
                 * Validate that the digests are all from the same snapshot
                 */
                if (digestTxnId == null) {
                    digestTxnId = digest.getLong("txnId");
                } else {
                    if (digest.getLong("txnId") != digestTxnId) {
                        throw new VoltAbortException("Retrieved a digest with txnId " + digest.getLong("txnId") +
                                " that doesn't match the txnId seen previously " + digestTxnId + " inspect the digests" +
                                " with the provided nonce and ensure that they are all really from the same snapshot");
                    }
                }

                /*
                 * Validate that command log recovery is from the same cluster
                 */
                if (isRecover) {
                    int clusterId = m_site.getCorrespondingClusterId();
                    if (digest.has("clusterid")) {
                        if (clusterId != digest.getInt("clusterid")) {
                            throw new VoltAbortException("Current clusterId [" + clusterId + "] doesn't match the clusterId [" +
                                    digest.getInt("clusterid") + "] retrieved from the digest, inspect the deployment file to" +
                                    " ensure that cluster id is the same from the time snapshot has taken");
                        }
                    }
                }

                if (digest.has("drVersion")) {
                    drVersion = digest.getLong("drVersion");
                }

                /*
                 * Snapshots from pre 1.3 VoltDB won't have sequence numbers
                 * Doing nothing will default it to zero.
                 */
                if (digest.has(ExtensibleSnapshotDigestData.EXPORT_SEQUENCE_NUMBER_ARR)) {
                    /* An array of entries for each table */
                    boolean warningLogged = false;
                    JSONArray sequenceNumbers = digest.getJSONArray(ExtensibleSnapshotDigestData.EXPORT_SEQUENCE_NUMBER_ARR);
                    for (int ii = 0; ii < sequenceNumbers.length(); ii++) {
                        /*
                         * An object containing all the sequence numbers for its partitions
                         * in this table. This will be a subset since it is from a single digest
                         */
                        JSONObject tableSequenceNumbers = sequenceNumbers.getJSONObject(ii);
                        String tableName = tableSequenceNumbers.getString(ExtensibleSnapshotDigestData.EXPORT_TABLE_NAME);

                        Map<Integer,Pair<Long, Long>> partitionSequenceNumbers =
                                exportSequenceNumbers.get(tableName);
                        if (partitionSequenceNumbers == null) {
                            partitionSequenceNumbers = new HashMap<Integer, Pair<Long, Long>>();
                            exportSequenceNumbers.put(tableName, partitionSequenceNumbers);
                        }

                        /*
                         * Array of objects containing partition and sequence number pairs
                         */
                        JSONArray sourcePartitionSequenceNumbers =
                                tableSequenceNumbers.getJSONArray(ExtensibleSnapshotDigestData.SEQUENCE_NUM_PER_PARTITION);
                        for (int zz = 0; zz < sourcePartitionSequenceNumbers.length(); zz++) {
                            JSONObject obj = sourcePartitionSequenceNumbers.getJSONObject(zz);
                            int partition = obj.getInt(ExtensibleSnapshotDigestData.PARTITION);
                            long sequenceNumber = obj.getInt(ExtensibleSnapshotDigestData.EXPORT_SEQUENCE_NUMBER);
                            long uso = 0;
                            // Snapshots didn't save export USOs pre-8.1
                            if (obj.has(ExtensibleSnapshotDigestData.EXPORT_USO)) {
                                uso = obj.getLong(ExtensibleSnapshotDigestData.EXPORT_USO);
                            } else if (!warningLogged){
                                SNAP_LOG.warn("Could not find export USOs in snapshot. " +
                                        "This warning is safe to ignore if you are loading a pre 8.1 snapshot" +
                                        " which would not contain these USOs (added in 8.1)." +
                                        " If this is a post 8.1 snapshot then the restore has failed and export USOs " +
                                        " are reset to 0");
                                warningLogged = true;
                            }
                            partitionSequenceNumbers.put(partition, new Pair<Long, Long>(uso, sequenceNumber));
                        }
                    }
                }
                if (digest.has("drTupleStreamStateInfo")) {
                    JSONObject stateInfo = digest.getJSONObject("drTupleStreamStateInfo");
                    Iterator<String> keys = stateInfo.keys();
                    while (keys.hasNext()) {
                        String partitionIdString = keys.next();
                        Integer partitionId = Integer.valueOf(partitionIdString);
                        Long oldSequenceNumber = drSequenceNumbers.get(partitionId);
                        Long newSequenceNumber = stateInfo.getJSONObject(partitionIdString).getLong("sequenceNumber");
                        if (oldSequenceNumber == null || newSequenceNumber > oldSequenceNumber) {
                            drSequenceNumbers.put(partitionId, newSequenceNumber);
                        }
                    }
                }

                // Get cluster create time that was recorded in the snapshot
                if (!digests.isEmpty() && digests.get(0).has("clusterCreateTime")) {
                    clusterCreateTime = digests.get(0).getLong("clusterCreateTime");
                }

                if (digest.has("partitionTransactionIds")) {
                    JSONObject partitionTxnIds = digest.getJSONObject("partitionTransactionIds");
                    Iterator<String> keys = partitionTxnIds.keys();
                    while (keys.hasNext()) {
                        perPartitionTxnIds.add(partitionTxnIds.getLong(keys.next()));
                    }
                }

                /*
                 * Extract last seen unique ids from remote data centers into a map
                 * for each DC and return in the result. This will merge and return
                 * the largest ID for each DC and partition
                 */
                if (digest.has("drMixedClusterSizeConsumerState")) {
                    JSONObject consumerPartitions = digest.getJSONObject("drMixedClusterSizeConsumerState");
                    Iterator<String> cpKeys = consumerPartitions.keys();
                    while (cpKeys.hasNext()) {
                        final String consumerPartitionIdStr = cpKeys.next();
                        final Integer consumerPartitionId = Integer.valueOf(consumerPartitionIdStr);
                        JSONObject siteInfo = consumerPartitions.getJSONObject(consumerPartitionIdStr);
                        remoteDCLastSeenIds.put(consumerPartitionId, ExtensibleSnapshotDigestData.buildConsumerSiteDrIdTrackersFromJSON(siteInfo, false));
                    }
                }
            }
        } catch (JSONException e) {
            throw new VoltAbortException(e);
        }

        DigestScanResult result = new DigestScanResult();
        result.digests = digests;
        result.exportSequenceNumbers = exportSequenceNumbers;
        result.drSequenceNumbers = drSequenceNumbers;
        result.perPartitionTxnIds = Longs.toArray(perPartitionTxnIds);
        result.remoteDCLastSeenIds = remoteDCLastSeenIds;
        result.clusterCreateTime = clusterCreateTime;
        result.drVersion = drVersion;
        return result;
    }

    private final byte[] performRestoreHashinatorScanWork(InstanceId iid)
    {
        /*
         *  This fragment causes each execution site to confirm the likely success of writing tables to disk
         *  Use the first one.
         *  Sanity checks:
         *      - The CRC matches - done by restoreFromBuffer() call.
         *      - All versions are identical.
         *      - The instance IDs match the digest.
         */
        VoltTable[] results = createAndExecuteSysProcPlan(SysProcFragmentId.PF_restoreHashinatorScan,
                SysProcFragmentId.PF_restoreHashinatorScanResults);
        byte[] result = null;
        int ioErrors = 0;
        int iidErrors = 0;
        TreeMap<Long, HashinatorSnapshotData> versions = new TreeMap<Long, HashinatorSnapshotData>();
        while (results[0].advanceRow()) {
            if (results[0].getString("RESULT").equals("FAILURE")) {
                throw new VoltAbortException(results[0].getString("ERR_MSG"));
            }
            ByteBuffer buf = ByteBuffer.wrap(results[0].getVarbinary("HASH"));
            HashinatorSnapshotData hashData = new HashinatorSnapshotData();
            try {
                InstanceId iidSnap = hashData.restoreFromBuffer(buf);
                assert(iidSnap != null);
                buf.clear();
                versions.put(hashData.m_version, hashData);
                if (!iidSnap.equals(iid)) {
                    iidErrors++;
                }
                //Always take the most recent version of the hashinator
                result = versions.lastEntry().getValue().m_serData;
            }
            catch (IOException e) {
                // Skip it and count the failures.
                ioErrors++;
            }
        }
        if (result == null) {
            throw new VoltAbortException(String.format(HASHINATOR_ALL_BAD, "final"));
        }
        if (ioErrors > 0) {
            // Tolerate load failures as long as we have a good one to use.
            SNAP_LOG.warn(String.format("Failed to load %d of %d hashinator snapshot data files.",
                                        ioErrors, results[0].getRowCount()));
        }
        boolean abort = false;
        if (iidErrors > 0) {
            SNAP_LOG.error(String.format("%d hashinator snapshot files have the wrong instance ID.",
                                         iidErrors));
            abort = true;
        }
        if (versions.size() > 1) {
            SNAP_LOG.error(String.format("Expect one version across all hashinator snapshots. "
                                         + "Found %d.",
                                         versions.size()));
            abort = true;
        }
        if (abort) {
            throw new VoltAbortException("Failed to load hashinator snapshot data.");
        }
        return result;
    }

    private final VoltTable[]  performRestoreHashinatorDistributeWork(byte[] hashConfig)
    {
        // This fragment causes each execution site to confirm the likely
        // success of writing tables to disk
        return createAndExecuteSysProcPlan(SysProcFragmentId.PF_restoreDistributeHashinator,
                SysProcFragmentId.PF_restoreDistributeHashinatorResults, hashConfig);
    }

    private Set<Table> getTablesToRestore(Set<String> savedTableNames,
                                          StringBuilder commaSeparatedViewNamesToDisable,
                                          List<String> include,
                                          List<String> exclude) {
        Set<Table> tables_to_restore = new HashSet<Table>();

        if(include.size() > 0) {
            Set<String> newSet = new HashSet<>();
            for(String s : include) {
                newSet.add(s);
            }
            savedTableNames = newSet;
        } else if(exclude.size() > 0) {
            for (String s : exclude) {
                if(savedTableNames.contains(s)) {
                    savedTableNames.remove(s);
                } else {
                    SNAP_LOG.info("Table: " + s + " does not exist in the saved snapshot.");
                }
            }
        }

        for (Table table : m_database.getTables()) {
            if (savedTableNames.contains(table.getTypeName())) {
                if (CatalogUtil.isSnapshotablePersistentTableView(m_database, table)) {
                    // If the table is a snapshotted persistent table view, we will try to
                    // temporarily disable its maintenance job to boost restore performance.
                    commaSeparatedViewNamesToDisable.append(table.getTypeName()).append(",");
                }
                tables_to_restore.add(table);
            }
            else if (!CatalogUtil.isTableExportOnly(m_database, table)) {
                SNAP_LOG.info("Table: " + table.getTypeName() +
                              " does not have any savefile data and so will not be loaded from disk.");
            }
        }
        if (commaSeparatedViewNamesToDisable.length() > 0) {
            commaSeparatedViewNamesToDisable.setLength(commaSeparatedViewNamesToDisable.length() - 1);
        }
        // XXX consider logging the list of tables that were saved but not
        // in the current catalog
        return tables_to_restore;
    }

    /**
     * Generate a FragmentTaskMessage to instruct the SP sites the pause/resume
     * the view maintenance on specified view tables.
     * @param commaSeparatedViewNames The names of the views that we want to set the flag, concatenated by commas.
     * @param enabled True if want the views enabled, false otherwise.
     * @return The generated FragmentTaskMessage
     */
    private FragmentTaskMessage generateSetViewEnabledMessage(long coordinatorHSId,
                                                              String commaSeparatedViewNames,
                                                              boolean enabled) {
        int enabledAsInt = enabled ? 1 : 0;
        /*
         * The only real data is the fragment id and parameters.
         * Transactions ids, output dep id, readonly-ness, and finality-ness are unused.
         */
        return FragmentTaskMessage.createWithOneFragment(
                        0,            // initiatorHSId
                        coordinatorHSId,
                        0,            // txnId
                        0,            // uniqueId
                        false,        // isReadOnly
                        fragIdToHash(SysProcFragmentId.PF_setViewEnabled), //planHash
                        SysProcFragmentId.PF_setViewEnabled,
                        ParameterSet.fromArrayNoCopy(enabledAsInt, commaSeparatedViewNames),
                        false,        // isFinal
                        m_runner.getTxnState().isForReplay(),
                        false,        // isNPartTxn
                        m_runner.getTxnState().getTimetamp());
    }

    private void verifyRestoreWorkResult(VoltTable[] results, VoltTable[] restore_results) {
        while (results[0].advanceRow()) {
            // this will actually add the active row of results[0]
            restore_results[0].add(results[0]);

            // if any table at any site fails... then the whole proc fails
            if (results[0].getString("RESULT").equalsIgnoreCase("FAILURE")) {
                noteOperationalFailure(RESTORE_FAILED);
            }
        }
    }

    private VoltTable[] performTableRestoreWork(
            final ClusterSaveFileState savefileState,
            final SiteTracker st,
            final boolean isRecover,
            List<String> include,
            List<String> exclude) throws Exception
    {
        /*
         * Create a mailbox to use to send fragment work to execution sites
         */
        final Mailbox m = VoltDB.instance().getHostMessenger().createMailbox();

        /*
         * Create a separate thread to do the work of coordinating the restore
         * while this execution sites's thread (or the MP coordinator in IV2)
         * is blocked in distributing the async mailbox plan fragment. It
         * has to be threaded this way because invoking the async mailbox plan fragment
         * enters the EE to service stats stuff which relies on thread locals.
         */
        ExecutorService es =  Executors.newSingleThreadExecutor(CoreUtils.getThreadFactory("Snapshot Restore"));
        Future<VoltTable[]> ft = es.submit(new Callable<VoltTable[]>() {
            @Override
            public VoltTable[] call() throws Exception {
                int discoveredMailboxes = 0;
                int totalMailboxes = st.m_numberOfExecutionSites;

                /*
                 * First two loops handle picking up the generated mailbox ids
                 * and then distributing the entire map to all sites
                 * so they can convert between actual site ids to mailbox ids
                 * used for restore
                 */
                Map<Long, Long> actualToGenerated = new HashMap<Long, Long>();
                while (discoveredMailboxes < totalMailboxes) {
                    BinaryPayloadMessage bpm = (BinaryPayloadMessage)m.recvBlocking();
                    if (bpm == null) {
                        continue;
                    }
                    discoveredMailboxes++;
                    ByteBuffer payload = ByteBuffer.wrap(bpm.m_payload);

                    long actualHSId = payload.getLong();
                    long asyncMailboxHSId = payload.getLong();

                    actualToGenerated.put( actualHSId, asyncMailboxHSId);
                }

                ByteBuffer generatedToActualBuf = ByteBuffer.allocate(actualToGenerated.size() * 16);
                for (Map.Entry<Long, Long> e : actualToGenerated.entrySet()) {
                    generatedToActualBuf.putLong(e.getKey());
                    generatedToActualBuf.putLong(e.getValue());
                }

                for (Long generatedHSId : actualToGenerated.values()) {
                   BinaryPayloadMessage bpm =
                           new BinaryPayloadMessage(
                                   new byte[0],
                                   Arrays.copyOf(generatedToActualBuf.array(), generatedToActualBuf.capacity()));
                   m.send(generatedHSId, bpm);
                }

                /*
                 * Wait for all sites to receive the map before sending out fragments
                 * otherwise sites will start sending each other fragments and you can end
                 * up with a site blocked waiting for the map receiving a fragment and not being ready
                 * for it. See ENG-6132
                 */
                int acksReceived = 0;
                while (acksReceived < totalMailboxes) {
                    BinaryPayloadMessage bpm = (BinaryPayloadMessage)m.recvBlocking();
                    if (bpm == null) {
                        continue;
                    }
                    acksReceived++;
                }

                /*
                 * Do the usual restore planning to generate the plan fragments for execution at each
                 * site
                 */
                StringBuilder commaSeparatedViewNamesToDisable = new StringBuilder();
                Set<Table> tables_to_restore = new HashSet<Table>();
                tables_to_restore = getTablesToRestore(savefileState.getSavedTableNames(), commaSeparatedViewNamesToDisable, include, exclude);

                VoltTable[] restore_results = new VoltTable[1];
                restore_results[0] = constructResultsTable();
                ArrayList<SynthesizedPlanFragment[]> restorePlans =
                        new ArrayList<SynthesizedPlanFragment[]>();

                // Disable the views before the table restore work starts.
                m.send(Longs.toArray(actualToGenerated.values()),
                       generateSetViewEnabledMessage(m.getHSId(), commaSeparatedViewNamesToDisable.toString(), false));

                for (Table t : tables_to_restore) {
                    TableSaveFileState table_state =
                            savefileState.getTableState(t.getTypeName());
                    table_state.setIsRecover(isRecover);
                    SynthesizedPlanFragment[] restore_plan =
                            table_state.generateRestorePlan( t, st);
                    if (restore_plan == null) {
                        SNAP_LOG.error(
                                "Unable to generate restore plan for " + t.getTypeName() + " table not restored");
                        throw new VoltAbortException(
                                "Unable to generate restore plan for " + t.getTypeName() + " table not restored");
                    }
                    restorePlans.add(restore_plan);
                }

                /*
                 * Now distribute the plan fragments for restoring each table.
                 */
                Iterator<Table> tableIterator = tables_to_restore.iterator();
                VoltTable[] results = null;
                for (SynthesizedPlanFragment[] restore_plan : restorePlans)
                {
                    Table table = tableIterator.next();
                    if (TRACE_LOG.isTraceEnabled()){
                        TRACE_LOG.trace("Performing restore for table: " + table.getTypeName());
                        TRACE_LOG.trace("Plan has fragments: " + restore_plan.length);
                    }
                    for (int ii = 0; ii < restore_plan.length - 1; ii++) {
                        restore_plan[ii].siteId = actualToGenerated.get(restore_plan[ii].siteId);
                    }
                    SNAP_LOG.info("Performing restore for table: " + table.getTypeName());

                    /*
                     * This isn't ye olden executeSysProcPlanFragments. It uses the provided mailbox
                     * and has it's own tiny run loop to process incoming fragments.
                     */
                    results = executeSysProcPlanFragments(restore_plan, m);
                    verifyRestoreWorkResult(results, restore_results);
                }

                // Re-enable the views after the table restore work completes.
                m.send(Longs.toArray(actualToGenerated.values()),
                       generateSetViewEnabledMessage(m.getHSId(), commaSeparatedViewNamesToDisable.toString(), true));

                /*
                 * Send a termination message. This will cause the async mailbox plan fragment to stop
                 * executing allowing the coordinator thread to get back to work.
                 */
                for (long hsid : actualToGenerated.values()) {
                    BinaryPayloadMessage bpm = new BinaryPayloadMessage(new byte[0], new byte[0]);
                    m.send(hsid, bpm);
                }

                return restore_results;
            }
        });

        /*
         * Distribute the task of doing the async run loop
         * for restore. It will block on generating the response from the end of the run loop
         * the response doesn't contain any information
         */
        distributeAsyncMailboxFragment(m.getHSId());

        //Wait for the thread that was created to terminate to prevent concurrent access.
        //It should already have finished if distributeAsyncMailboxFragment returned
        //because that means that the term message was sent
        VoltTable restore_results[] =  ft.get();
        es.shutdown();
        es.awaitTermination(365, TimeUnit.DAYS);

        return restore_results;
    }

    // XXX I hacked up a horrible one-off in my world to test this code.
    // I believe that it will work for at least one new node, but
    // there's not a good way to add a unit test for this at the moment,
    // so the emma coverage is weak.
    private VoltTable performDistributeReplicatedTable(
            String tableName,
            SystemProcedureExecutionContext ctx,    // only used in replicated-to-partitioned case
            long siteId,                            // only used in replicated-to-replicated case
            boolean asPartitioned,
            boolean isRecover)
    {
        String hostname = CoreUtils.getHostnameOrAddress();
        TableSaveFile savefile = null;
        try
        {
            savefile =
                    getTableSaveFile(getSaveFileForReplicatedTable(tableName), 3, null);
            assert(savefile.getCompleted());
        }
        catch (IOException e)
        {
            VoltTable result = constructResultsTable();
            result.addRow(m_hostId, hostname, CoreUtils.getSiteIdFromHSId(m_siteId), tableName, -1,
                    "FAILURE", "Unable to load table: " + tableName + " error:\n" + CoreUtils.throwableToString(e));
            return result;
        }

        VoltTable[] results = new VoltTable[] { constructResultsTable() };
        results[0].addRow(m_hostId, hostname, CoreUtils.getSiteIdFromHSId(m_siteId), tableName, -1,
                "SUCCESS", "NO DATA TO DISTRIBUTE");
        final Table new_catalog_table = getCatalogTable(tableName);
        final boolean preserveDRHiddenColumn =
            DrRoleType.XDCR.value().equals(m_cluster.getDrrole()) && new_catalog_table.getIsdred();
        final boolean preserveViewHiddenColumn = CatalogUtil.needsViewHiddenColumn(new_catalog_table);
        Boolean needsConversion = null;
        Map<Long, Integer> sites_to_partitions = null;
        int partitionCount = ctx.getNumberOfPartitions();
        Map<Integer, MutableInt> partition_to_siteCount = null;
        TreeMap<Integer, VoltTable> partitioned_table_cache = null;
        if (asPartitioned) {
            partitioned_table_cache = new TreeMap<>();
            partition_to_siteCount = new HashMap<>(partitionCount*2);
            for (int pid=0; pid<partitionCount; pid++) {
                partition_to_siteCount.put(pid, new MutableInt());
            }
            sites_to_partitions = new HashMap<Long, Integer>();
            SiteTracker tracker = ctx.getSiteTrackerForSnapshot();
            sites_to_partitions.putAll(tracker.getSitesToPartitions());
            for (Map.Entry<Long, Integer> e : sites_to_partitions.entrySet()) {
                partition_to_siteCount.get(e.getValue()).increment();
            }
        }

        try {
            while (savefile.hasMoreChunks())
            {
                VoltTable table = null;
                final org.voltcore.utils.DBBPool.BBContainer c = savefile.getNextChunk();
                if (c == null) {
                    continue;   // Should be equivalent to break
                }
                try {
                    if (needsConversion == null) {
                        VoltTable old_table =
                                PrivateVoltTableFactory.createVoltTableFromBuffer(c.b().duplicate(), true);
                        needsConversion = SavedTableConverter.needsConversion(old_table, new_catalog_table,
                                                                              preserveDRHiddenColumn,
                                                                              preserveViewHiddenColumn);
                    }

                    final VoltTable old_table = PrivateVoltTableFactory
                            .createVoltTableFromBuffer(c.b(), true);
                    if (needsConversion) {
                        table = SavedTableConverter.convertTable(old_table, new_catalog_table,
                                                                 preserveDRHiddenColumn,
                                                                 preserveViewHiddenColumn);
                    } else {
                        table = old_table;
                    }

                    Map<Integer, byte[]> partitioned_tables = null;
                    SynthesizedPlanFragment[] pfs = null;
                    if (asPartitioned) {
                        partitioned_tables = createPartitionedTables(
                                tableName, table, partitionCount, partitioned_table_cache);
                        if (partitioned_tables.isEmpty()) {
                            continue;
                        }
                        int depIdCnt = 0;
                        for (int pid : partitioned_tables.keySet()) {
                            depIdCnt += partition_to_siteCount.get(pid).getValue();
                        }
                        pfs = new SynthesizedPlanFragment[depIdCnt + 1];

                        int pfs_index = 0;

                        for (long site_id : sites_to_partitions.keySet()) {
                            int partition_id = sites_to_partitions.get(site_id);
                            byte[] tableBytes = partitioned_tables.get(partition_id);
                            if (tableBytes == null) {
                                continue;
                            }
                            int dependencyId = TableSaveFileState.getNextDependencyId();
                            ParameterSet parameters = ParameterSet.fromArrayNoCopy(
                                    tableName,
                                    dependencyId,
                                    tableBytes,
                                    K_CHECK_UNIQUE_VIOLATIONS_PARTITIONED,
                                    new int[] {partition_id},
                                    Boolean.toString(isRecover));

                            pfs[pfs_index] = new SynthesizedPlanFragment(m_actualToGenerated.get(site_id),
                                    SysProcFragmentId.PF_restoreLoadTable, dependencyId, false,
                                    parameters);
                            ++pfs_index;
                        }
                        int resultDependencyId = TableSaveFileState
                                .getNextDependencyId();
                        ParameterSet parameters = ParameterSet.fromArrayNoCopy(
                                resultDependencyId,
                                "Received confirmation of successful partitioned-to-replicated table load");
                        pfs[pfs_index] = new SynthesizedPlanFragment(SysProcFragmentId.PF_restoreReceiveResultTables,
                                resultDependencyId, false, parameters);
                    }
                    else {
                        byte compressedTable[] = TableCompressor.getCompressedTableBytes(table);
                        pfs = new SynthesizedPlanFragment[2];

                        int resultDependencyId = TableSaveFileState.getNextDependencyId();
                        ParameterSet parameters = ParameterSet.fromArrayNoCopy(
                                tableName, resultDependencyId, compressedTable,
                                K_CHECK_UNIQUE_VIOLATIONS_REPLICATED, null, Boolean.toString(isRecover));
                        pfs[0] = new SynthesizedPlanFragment(m_actualToGenerated.get(siteId),
                                SysProcFragmentId.PF_restoreLoadTable, resultDependencyId, false,
                                parameters);

                        int final_dependency_id = TableSaveFileState.getNextDependencyId();

                        parameters = ParameterSet.fromArrayNoCopy(
                                final_dependency_id,
                                "Received confirmation of successful replicated table load at " + siteId);
                        pfs[1] = new SynthesizedPlanFragment(SysProcFragmentId.PF_restoreReceiveResultTables,
                                final_dependency_id, false, parameters);
                        if(TRACE_LOG.isTraceEnabled()){
                            TRACE_LOG.trace("Sending replicated table: " + tableName + " to site id:" +
                                    siteId);
                        }
                    }
                    results = executeSysProcPlanFragments(pfs, m_mbox);
                } finally {
                    c.discard();
                }
            }
        } catch (Exception e) {
            VoltTable result = PrivateVoltTableFactory.createUninitializedVoltTable();
            result = constructResultsTable();
            result.addRow(m_hostId, hostname, CoreUtils.getSiteIdFromHSId(m_siteId), tableName, -1,
                    "FAILURE", "Unable to load table: " + tableName + " error:\n" + CoreUtils.throwableToString(e));
            return result;
        } finally {
            try {
                savefile.close();
            } catch (IOException e) {
                SNAP_LOG.warn("Error closing table file", e);
            }
        }

        return results[0];
    }

    private VoltTable performDistributePartitionedTable(String tableName,
            int originalHostIds[],
            int relevantPartitionIds[],
            SystemProcedureExecutionContext ctx,
            boolean asReplicated,
            boolean isRecover)
    {
        final int partitionCount = ctx.getNumberOfPartitions();
        String hostname = CoreUtils.getHostnameOrAddress();
        // XXX This is all very similar to the splitting code in
        // LoadMultipartitionTable.  Consider ways to consolidate later
        HashMap<Long, Integer> sites_to_partitions =
                new HashMap<Long, Integer>();
        Map<Integer, MutableInt> partition_to_siteCount = new HashMap<>(partitionCount*2);
        SiteTracker tracker = ctx.getSiteTrackerForSnapshot();
        sites_to_partitions.putAll(tracker.getSitesToPartitions());
        // Keep track of the number of replicas (sites) associated to each partition so we know how many
        // results to expect for each partitioned table we send
        for (Map.Entry<Long, Integer> e : sites_to_partitions.entrySet()) {
            MutableInt targetPartition = partition_to_siteCount.get(e.getValue());
            if (targetPartition != null) {
                targetPartition.increment();
            }
            else {
                partition_to_siteCount.put(e.getValue(), new MutableInt(1));
            }
        }
        assert(partition_to_siteCount.size() == partitionCount);

        try
        {
            initializeTableSaveFiles(
                    m_filePath,
                    m_fileNonce,
                    tableName,
                    originalHostIds,
                    relevantPartitionIds,
                    tracker);
        }
        catch (IOException e)
        {
            synchronized (SnapshotRestore.class) {
                TableSaveFile tsf = null;
                while ((tsf = m_saveFiles.poll()) != null) {
                    try {
                        tsf.close();
                    } catch (Exception ex) {
                        SNAP_LOG.warn("Error closing save files on failure", ex);
                    }
                }
            }
            VoltTable result = constructResultsTable();
            result.addRow(m_hostId, hostname, CoreUtils.getSiteIdFromHSId(m_siteId), tableName, relevantPartitionIds[0],
                    "FAILURE", "Unable to load table: " + tableName + " error:\n" + CoreUtils.throwableToString(e));
            return result;
        }

        Boolean needsConversion = null;
        org.voltcore.utils.DBBPool.BBContainer c = null;
        TreeMap<Integer, VoltTable> partitioned_table_cache = new TreeMap<>();
        SnapshotRestoreResultSet resultSet = new SnapshotRestoreResultSet();
        VoltTable firstResult = null;

        try {
            final Table new_catalog_table = getCatalogTable(tableName);
            final boolean preserveDRHiddenColumn =
                DrRoleType.XDCR.value().equals(m_cluster.getDrrole()) && new_catalog_table.getIsdred();
            final boolean preserveViewHiddenColumn = CatalogUtil.needsViewHiddenColumn(new_catalog_table);
            while (hasMoreChunks()) {
                VoltTable table = null;

                c = null;
                c = getNextChunk();
                if (c == null) {
                    continue;//Should be equivalent to break
                }

                // use if will load as partitioned table
                Map<Integer, byte[]> partitioned_tables = null;
                // use if will load as replicated table
                byte compressedTable[] = null;
                SynthesizedPlanFragment[] pfs = null;
                try {
                    if (needsConversion == null) {
                        VoltTable old_table = PrivateVoltTableFactory.createVoltTableFromBuffer(c.b().duplicate(), true);
                        needsConversion = SavedTableConverter.needsConversion(old_table, new_catalog_table,
                                                                              preserveDRHiddenColumn,
                                                                              preserveViewHiddenColumn);
                    }

                    final VoltTable old_table = PrivateVoltTableFactory.createVoltTableFromBuffer(c.b(), true);
                    if (needsConversion) {
                        table = SavedTableConverter.convertTable(old_table, new_catalog_table,
                                                                 preserveDRHiddenColumn,
                                                                 preserveViewHiddenColumn);
                    } else {
                        table = old_table;
                    }

                    if (asReplicated) {
                        compressedTable = TableCompressor.getCompressedTableBytes(table);
                        pfs = new SynthesizedPlanFragment[sites_to_partitions.size() + 1];
                    } else {
                        partitioned_tables = createPartitionedTables(tableName, table, partitionCount, partitioned_table_cache);
                        if (partitioned_tables.isEmpty()) {
                            continue;
                        }
                        int depIdCnt = 0;
                        for (int pid : partitioned_tables.keySet()) {
                            depIdCnt += partition_to_siteCount.get(pid).getValue();
                        }
                        pfs = new SynthesizedPlanFragment[depIdCnt + 1];
                    }
                } finally {
                    c.discard();
                }

                int pfs_index = 0;
                for (long site_id : sites_to_partitions.keySet())
                {
                    int dependencyId = TableSaveFileState.getNextDependencyId();
                    ParameterSet parameters;
                    if (asReplicated) {
                        parameters = ParameterSet.fromArrayNoCopy(
                                tableName,
                                dependencyId,
                                compressedTable,
                                K_CHECK_UNIQUE_VIOLATIONS_REPLICATED,
                                relevantPartitionIds,
                                Boolean.toString(isRecover));
                    } else {
                        int partition_id = sites_to_partitions.get(site_id);
                        byte[] tableBytes = partitioned_tables.get(partition_id);
                        if (tableBytes == null) {
                            continue;
                        }
                        parameters = ParameterSet.fromArrayNoCopy(
                                tableName,
                                dependencyId,
                                tableBytes,
                                K_CHECK_UNIQUE_VIOLATIONS_PARTITIONED,
                                new int[] {partition_id},
                                Boolean.toString(isRecover));
                    }
                    pfs[pfs_index] = new SynthesizedPlanFragment(m_actualToGenerated.get(site_id),
                            SysProcFragmentId.PF_restoreLoadTable, dependencyId, false, parameters);

                    ++pfs_index;
                }
                int resultDependencyId = TableSaveFileState.getNextDependencyId();
                ParameterSet parameters;
                if(asReplicated) {
                    parameters = ParameterSet.fromArrayNoCopy(
                            resultDependencyId,
                            "Received confirmation of successful partitioned-to-replicated table load");
                } else {
                    parameters = ParameterSet.fromArrayNoCopy(
                            resultDependencyId,
                            "Received confirmation of successful partitioned-to-partitioned table load");
                }
                assert(pfs.length == pfs_index+1);
                pfs[pfs_index] = new SynthesizedPlanFragment(SysProcFragmentId.PF_restoreReceiveResultTables,
                        resultDependencyId, false, parameters);
                VoltTable[] results = executeSysProcPlanFragments(pfs, m_mbox);
                VoltTable vt = results[0];
                if (firstResult == null) {
                    firstResult = vt;
                }
                while (vt.advanceRow()) {
                    resultSet.parseRestoreResultRow(vt);
                }
            }
        } catch (Exception e) {
            VoltTable result = PrivateVoltTableFactory.createUninitializedVoltTable();
            result = constructResultsTable();
            result.addRow(m_hostId, hostname, CoreUtils.getSiteIdFromHSId(m_siteId), tableName,
                    relevantPartitionIds[0], "FAILURE",
                    "Unable to load table: " + tableName + " error:\n" + CoreUtils.throwableToString(e));
            return result;
        } finally {
            synchronized (SnapshotRestore.class) {
                TableSaveFile tsf = null;
                while ((tsf = m_saveFiles.poll()) != null) {
                    try {
                        tsf.close();
                    } catch (Exception e) {
                        SNAP_LOG.warn("Error closing save files on failure", e);
                    }
                }
            }
        }

        VoltTable result = null;
        if (!resultSet.isEmpty()) {
            result = new VoltTable(VoltTableUtil.extractTableSchema(firstResult));
            result.setStatusCode(firstResult.getStatusCode());
            for (RestoreResultKey key : resultSet.keySet()) {
                resultSet.addRowsForKey(key, result);
            }
        }
        else {
            result = constructResultsTable();
            result.addRow(m_hostId, hostname, CoreUtils.getSiteIdFromHSId(m_siteId), tableName, 0,
                    "SUCCESS", "NO DATA TO DISTRIBUTE");
        }
        return result;
    }

    private HashMap<Integer, byte[]> createPartitionedTables(String tableName, VoltTable loadedTable,
                int number_of_partitions, TreeMap<Integer, VoltTable> partitioned_table_cache) throws Exception
    {
        Table catalog_table = m_database.getTables().getIgnoreCase(tableName);
        assert(!catalog_table.getIsreplicated());
        // XXX blatantly stolen from LoadMultipartitionTable
        // find the index and type of the partitioning attribute
        int partition_col;
        VoltType partition_type;
        Table viewSource = catalog_table.getMaterializer();
        if (viewSource != null && CatalogUtil.isTableExportOnly(m_database, viewSource)) {
            String pname = viewSource.getPartitioncolumn().getName();
            //Get partition column name and find index and type in view table
            Column c = catalog_table.getColumns().get(pname);
            if (c != null) {
                partition_col = c.getIndex();
                partition_type = VoltType.get((byte) c.getType());
            } else {
                // Bad table in snapshot it should not be present.
                SNAP_LOG.error("Bad table in snapshot, export view without partitioning column in group by should not be in snapshot.");
                throw new RuntimeException("Bad table in snapshot, export view without partitioning column in group by should not be in snapshot.");
            }
        } else {
            partition_col = catalog_table.getPartitioncolumn().getIndex();
            partition_type = VoltType.get((byte) catalog_table.getPartitioncolumn().getType());
        }
        final VoltType partitionParamType = VoltType.get(partition_type.getValue());

        // create a table for each partition
        VoltTable[] partitioned_tables = new VoltTable[number_of_partitions];
        HashSet<Integer> usedPartitions = new HashSet<>(number_of_partitions*2);
        TheHashinator hashinator = TheHashinator.getCurrentHashinator();
        // split the input table into per-partition units
        while (loadedTable.advanceRow())
        {
            int partition = 0;
            try
            {
                partition = hashinator.getHashedPartitionForParameter(partitionParamType,
                        loadedTable.get(partition_col, partition_type));
            }
            catch (Exception e)
            {
                e.printStackTrace();
                throw new RuntimeException(e);
            }
            VoltTable cacheTable = partitioned_tables[partition];
            if (cacheTable == null) {
                if (partitioned_table_cache.isEmpty()) {
                    // create a table that is the chunk size divided by partition count
                    // then add a 1.3x buffer to eliminate a bunch of extra allocations when the
                    //  partitioning isn't perfectly even.
                    int partitionedTableSize =
                            (int)(1.3 * PrivateVoltTableFactory.getUnderlyingBufferSize(loadedTable) /
                            number_of_partitions);
                    // next optimization to make is to keep these buffers around for more than one
                    //  chunk... or make clone use a pooled buffer... something like that to reduce
                    //  allocations.
                    cacheTable = loadedTable.clone(partitionedTableSize);
                }
                else {
                    // Get the largest buffer first under the assumption that if partitioning has
                    // not changed all rows will be copied into this first buffer.
                    Map.Entry<Integer, VoltTable> e = partitioned_table_cache.lastEntry();
                    partitioned_table_cache.remove(e.getKey());
                    cacheTable = e.getValue();
                    cacheTable.clearRowData();
                }
                partitioned_tables[partition] = cacheTable;
                usedPartitions.add(partition);
            }
            // this adds the active row of loadedTable
            cacheTable.add(loadedTable);
        }
        HashMap<Integer, byte[]> repartitionedTables = new HashMap<>(usedPartitions.size()*2);
        for (int pid : usedPartitions) {
            VoltTable tab = partitioned_tables[pid];
            partitioned_table_cache.put(tab.getBuffer().capacity(), tab);
            byte compressedTable[] = TableCompressor.getCompressedTableBytes(tab);
            repartitionedTables.put(pid, compressedTable);
        }
        return repartitionedTables;
    }

    private Table getCatalogTable(String tableName)
    {
        return m_database.getTables().get(tableName);
    }

    /*
     * A helper method for snapshot restore that manages a mailbox run loop and dependency tracking.
     * The mailbox is a dedicated mailbox for snapshot restore. This assumes a very specific plan fragment
     * worklow where fragments 0 - (N - 1) all have a single output dependency that is aggregated
     * by fragment N which uses their output dependencies as it's input dependencies.
     *
     * This matches the workflow of snapshot restore
     *
     * This is not safe to use after restore because it doesn't do failure handling that would deal with
     * dropped plan fragments
     */
    public VoltTable[] executeSysProcPlanFragments(SynthesizedPlanFragment pfs[], Mailbox m) {
        Set<Integer> dependencyIds = new HashSet<Integer>();
        VoltTable results[] = new VoltTable[1];

        /*
         * Iterate the plan fragments and distribute them. Each
         * plan fragment goes to an individual site.
         * The output dependency of each fragment is added to the
         * set of expected dependencies
         */
        for (int ii = 0; ii < pfs.length - 1; ii++) {
            SynthesizedPlanFragment pf = pfs[ii];
            dependencyIds.add(pf.outputDepId);

            if(TRACE_LOG.isTraceEnabled()){
                TRACE_LOG.trace(
                        "Sending fragment " + pf.fragmentId + " dependency " + pf.outputDepId +
                        " from " + CoreUtils.hsIdToString(m.getHSId()) + "-" +
                        CoreUtils.hsIdToString(m_site.getCorrespondingSiteId()) + " to " +
                        CoreUtils.hsIdToString(pf.siteId));
            }
            /*
             * The only real data is the fragment id, output dep id,
             * and parameters. Transactions ids, readonly-ness, and finality-ness
             * are unused.
             */
            FragmentTaskMessage ftm =
                    FragmentTaskMessage.createWithOneFragment(
                            0,
                            m.getHSId(),
                            0,
                            0,
                            false,
                            fragIdToHash(pf.fragmentId),
                            pf.outputDepId,
                            pf.parameters,
                            false,
                            m_runner.getTxnState().isForReplay(),
                            false,
                            m_runner.getTxnState().getTimetamp());
            m.send(pf.siteId, ftm);
        }

        /*
         * Track the received dependencies. Stored as a list because executePlanFragment for
         * the aggregator plan fragment expects the tables as a list in the dependency map,
         * but sysproc fragments only every have a single output dependency.
         */
        Map<Integer, List<VoltTable>> receivedDependencyIds = new HashMap<Integer, List<VoltTable>>();

        /*
         * This loop will wait for all the responses to the fragment that was sent out,
         * but will also respond to incoming fragment tasks by executing them.
         */
        while (true) {
            //Lightly spinning makes debugging easier by allowing inspection
            //of stuff on the stack
            VoltMessage vm = m.recvBlocking(1000);
            if (vm == null) {
                continue;
            }

            if (vm instanceof FragmentTaskMessage) {
                FragmentTaskMessage ftm = (FragmentTaskMessage)vm;
                DependencyPair dp =
                        m_runner.executeSysProcPlanFragment(
                                m_runner.getTxnState(),
                                null,
                                hashToFragId(ftm.getPlanHash(0)),
                                ftm.getParameterSetForFragment(0));
                FragmentResponseMessage frm = new FragmentResponseMessage(ftm, m.getHSId());
                frm.addDependency(dp);
                m.send(ftm.getCoordinatorHSId(), frm);

                if (!m_unexpectedDependencies.isEmpty()) {
                    for (Integer dependencyId : dependencyIds) {
                        if (m_unexpectedDependencies.containsKey(dependencyId)) {
                            receivedDependencyIds.put(dependencyId, m_unexpectedDependencies.remove(dependencyId));
                        }
                    }

                    /*
                     * This predicate exists below in FRM handling, they have to match
                     */
                    if (receivedDependencyIds.size() == dependencyIds.size() &&
                            receivedDependencyIds.keySet().equals(dependencyIds)) {
                        break;
                    }
                }
            } else if (vm instanceof FragmentResponseMessage) {
                FragmentResponseMessage frm = (FragmentResponseMessage)vm;
                final int dependencyId = frm.getTableDependencyIdAtIndex(0);
                if (dependencyIds.contains(dependencyId)) {
                    receivedDependencyIds.put(
                            dependencyId,
                            Arrays.asList(new VoltTable[] {frm.getTableAtIndex(0)}));
                    if(TRACE_LOG.isTraceEnabled()){
                        TRACE_LOG.trace("Received dependency at " + CoreUtils.hsIdToString(m.getHSId()) +
                                "-" + CoreUtils.hsIdToString(m_site.getCorrespondingSiteId()) +
                                " from " + CoreUtils.hsIdToString(frm.m_sourceHSId) +
                                " have " + receivedDependencyIds.size() + " " + receivedDependencyIds.keySet() +
                                " and need " + dependencyIds.size() + " " + dependencyIds);
                    }
                    /*
                     * This predicate exists above in FTM handling, they have to match
                     */
                    if (receivedDependencyIds.size() == dependencyIds.size() &&
                            receivedDependencyIds.keySet().equals(dependencyIds)) {
                        break;
                    }
                } else {
                    /*
                     * Stash the dependency intended for a different fragment
                     */
                    if (m_unexpectedDependencies.put(
                            dependencyId,
                            Arrays.asList(new VoltTable[] {frm.getTableAtIndex(0)})) != null) {
                        VoltDB.crashGlobalVoltDB("Received a duplicate dependency", true, null);
                    }
                }
            }
        }

        /*
         * Executing the last aggregator plan fragment in the list produces the result
         */
        results[0] =
                m_runner.executeSysProcPlanFragment(
                        m_runner.getTxnState(),
                        receivedDependencyIds,
                        pfs[pfs.length - 1].fragmentId,
                        pfs[pfs.length - 1].parameters).getTableDependency();
        return results;
    }

    private List<String> tableOptParser(JSONArray raw) {
        List<String> ret = new ArrayList<>();
        if(raw == null || raw.length() == 0) {
            return ret;
        }
        for(int i = 0 ; i < raw.length() ; i++) {
            try {
                String s = raw.getString(i).trim().toUpperCase();
                if(s.length() > 0) {
                    ret.add(s.toString());
                }
            } catch (JSONException e) {
                throw new RuntimeException(e.getMessage());
            }
        }
        return ret;
    }

    private void validateIncludeTables(final ClusterSaveFileState savefileState, List<String> include) {
        if(include == null || include.size() == 0) {
            return;
        }
        Set<String> savedTableNames = savefileState.getSavedTableNames();
        for(String s : include) {
            if(!savedTableNames.contains(s)) {
                SNAP_LOG.error("ERROR : Table " + s + " is not in the savefile data.");
                throw new VoltAbortException("Table " + s + " is not in the savefile data.");
            }
        }
    }

    /*
     * Ariel's comment:
     * When restoring replicated tables I found that a single site can receive multiple fragments instructing it to
     * distribute a replicated table. It processes each fragment causing it to enter executeSysProcPlanFragments
     * twice. Each time it enters it has generated a task for some other site, and is waiting on dependencies.
     *
     * The problem is that they will come back out of order, the dependency for the first task comes while
     * the site is waiting for the dependency of the second task. When the second dependency arrives we fail
     * to drop out because of extra/mismatches dependencies.
     *
     * The solution is to recognize unexpected dependencies, stash them away, and then check for them each time
     * we finish running a plan fragment. This doesn't allow you to process the dependencies immediately
     * (Continuations anyone?), but it doesn't deadlock and is good enough for restore.
     */
    private final Map<Integer, List<VoltTable>> m_unexpectedDependencies =
            new HashMap<Integer, List<VoltTable>>();

    private Mailbox m_mbox;
    private final Map<Long, Long> m_actualToGenerated = new HashMap<Long, Long>();
    private Database m_database;
    private long m_siteId;
    private int m_hostId;
    private static volatile String m_filePath;
    private static volatile String m_filePathType;
    private static volatile String m_fileNonce;
}<|MERGE_RESOLUTION|>--- conflicted
+++ resolved
@@ -590,11 +590,7 @@
             if (TRACE_LOG.isTraceEnabled()) {
                 TRACE_LOG.trace(result.toFormattedString());
             }
-<<<<<<< HEAD
-            return new DependencyPair.TableDependencyPair((int) SysProcFragmentId.PF_restoreScanResults, result);
-=======
             return new DependencyPair.TableDependencyPair(SysProcFragmentId.PF_restoreScanResults, result);
->>>>>>> dda36e72
         }
         else if (fragmentId == SysProcFragmentId.PF_restoreAsyncRunLoop)
         {
