--- conflicted
+++ resolved
@@ -22,12 +22,8 @@
 import org.voltcore.logging.VoltLogger;
 import org.voltcore.messaging.Mailbox;
 import org.voltcore.messaging.VoltMessage;
-<<<<<<< HEAD
-import org.voltdb.LoadedProcedureSet;
 import org.voltdb.PartitionDRGateway;
-=======
 import org.voltdb.VoltDB;
->>>>>>> 86794b04
 
 /**
  * Scheduler's rough current responsibility is to take appropriate local action
@@ -59,11 +55,8 @@
     protected Mailbox m_mailbox;
     final protected TransactionTaskQueue m_pendingTasks;
     protected boolean m_isLeader = false;
-<<<<<<< HEAD
     protected PartitionDRGateway m_drGateway = new PartitionDRGateway();
-=======
     private TxnEgo m_txnEgo;
->>>>>>> 86794b04
 
     Scheduler(int partitionId, SiteTaskerQueue taskQueue)
     {
