/* This file is part of VoltDB.
 * Copyright (C) 2008-2019 VoltDB Inc.
 *
 * This program is free software: you can redistribute it and/or modify
 * it under the terms of the GNU Affero General Public License as
 * published by the Free Software Foundation, either version 3 of the
 * License, or (at your option) any later version.
 *
 * This program is distributed in the hope that it will be useful,
 * but WITHOUT ANY WARRANTY; without even the implied warranty of
 * MERCHANTABILITY or FITNESS FOR A PARTICULAR PURPOSE.  See the
 * GNU Affero General Public License for more details.
 *
 * You should have received a copy of the GNU Affero General Public License
 * along with VoltDB.  If not, see <http://www.gnu.org/licenses/>.
 */

package org.voltdb.iv2;

import java.util.AbstractMap;
import java.util.ArrayList;
import java.util.Collection;
import java.util.Collections;
import java.util.HashMap;
import java.util.HashSet;
import java.util.Iterator;
import java.util.LinkedList;
import java.util.List;
import java.util.Map;
import java.util.Map.Entry;
import java.util.Set;
import java.util.concurrent.Callable;
import java.util.concurrent.ExecutionException;
import java.util.concurrent.ExecutorService;
import java.util.function.BiConsumer;

import org.apache.zookeeper_voltpatches.CreateMode;
import org.apache.zookeeper_voltpatches.KeeperException;
import org.apache.zookeeper_voltpatches.ZooKeeper;
import org.json_voltpatches.JSONException;
import org.json_voltpatches.JSONStringer;
import org.voltcore.logging.VoltLogger;
import org.voltcore.messaging.BinaryPayloadMessage;
import org.voltcore.messaging.ForeignHost;
import org.voltcore.messaging.HostMessenger;
import org.voltcore.utils.CoreUtils;
import org.voltcore.utils.Pair;
import org.voltcore.zk.CoreZK;
import org.voltcore.zk.LeaderElector;
import org.voltcore.zk.ZKUtil;
import org.voltdb.AbstractTopology;
import org.voltdb.MailboxNodeContent;
import org.voltdb.RealVoltDB;
import org.voltdb.StatsSource;
import org.voltdb.VoltDB;
import org.voltdb.VoltTable;
import org.voltdb.VoltTable.ColumnInfo;
import org.voltdb.VoltType;
import org.voltdb.VoltZK;
import org.voltdb.VoltZK.MailboxType;
<<<<<<< HEAD
import org.voltdb.export.ExportManagerInterface;
=======
>>>>>>> f1f8696b
import org.voltdb.iv2.LeaderCache.LeaderCallBackInfo;

import com.google_voltpatches.common.base.Preconditions;
import com.google_voltpatches.common.collect.ArrayListMultimap;
import com.google_voltpatches.common.collect.ImmutableMap;
import com.google_voltpatches.common.collect.Lists;
import com.google_voltpatches.common.collect.Maps;
import com.google_voltpatches.common.collect.Multimap;
import com.google_voltpatches.common.collect.Multimaps;
import com.google_voltpatches.common.collect.Sets;

/**
 * Cartographer provides answers to queries about the components in a cluster.
 * It provides the StatsSource interface for the TOPO statistics selector, but
 * can be called directly as long as the caller is careful about not calling
 * from a network thread (need to avoid ZK deadlocks).
 */
public class Cartographer extends StatsSource
{
    private static final VoltLogger hostLog = new VoltLogger("HOST");
    private final LeaderCacheReader m_iv2Masters;
    private final LeaderCacheReader m_iv2Mpi;
    private final Set<Long> m_currentSPMasters = new HashSet<Long>();
    private final HostMessenger m_hostMessenger;
    private final ZooKeeper m_zk;
    private final Set<Integer> m_allMasters = new HashSet<Integer>();

    public static final String JSON_PARTITION_ID = "partitionId";
    public static final String JSON_INITIATOR_HSID = "initiatorHSId";
    public static final String JSON_LEADER_MIGRATION = "leaderMigration";

    private final int m_configuredReplicationFactor;
    //partition masters by host
    private final Map<Integer, Set<Long>> m_currentMastersByHost = Maps.newTreeMap();

    private final ExecutorService m_es
            = CoreUtils.getCachedSingleThreadExecutor("Cartographer", 15000);

    /**
     * Retrieve the list of partitions in the system. Since each partition information is being populated individually
     * asynchronously some partitions may throw exceptions or block when accessing data and other may not.
     * <p>
     * The arguments passed to {@code errorHandler} will be the zookeeper path which was being accessed at the time of
     * the exception and the exception which was thrown.
     *
     * @param zk           {@link ZooKeeper} instance to use to retrieve partition information
     * @param skipMp       If {@code true} the MP partition will not be included in the result
     * @param errorHandler {@link BiConsumer} that will be invoked when exception is encountered
     * @return {@link List} of {@link AsyncPartition}s
     */
    public static List<AsyncPartition> getPartitionsAsync(ZooKeeper zk, boolean skipMp,
            BiConsumer<String, Exception> errorHandler) {
        List<String> partitionDirs = null;
        try {
            partitionDirs = zk.getChildren(VoltZK.leaders_initiators, null);
        } catch (Exception e) {
            errorHandler.accept(VoltZK.leaders_initiators, e);
            return null;
        }

        // Don't fetch the values serially do it asynchronously
        List<AsyncPartition> partitions = new ArrayList<>(partitionDirs.size());
        for (String partitionDir : partitionDirs) {
            try {
                int pid = LeaderElector.getPartitionFromElectionDir(partitionDir);
                if (skipMp && pid == MpInitiator.MP_INIT_PID) {
                    continue;
                }
                partitions.add(new AsyncPartition(pid, partitionDir, zk));
            } catch (Exception e) {
                errorHandler.accept(ZKUtil.joinZKPath(VoltZK.leaders_initiators, partitionDir), e);
                return null;
            }
        }

        return partitions;
    }

    // This message used to be sent by the SP or MP initiator when they accepted a promotion.
    // For dev speed, we'll detect mastership changes here and construct and send this message to the
    // local client interface so we can keep the CIs implementation
    private void sendLeaderChangeNotify(long hsId, int partitionId, boolean migratePartitionLeader)
    {
        hostLog.info("[Cartographer] Sending leader change notification with new leader:" +
                CoreUtils.hsIdToString(hsId) + " for partition:" + partitionId);

        try {
            JSONStringer stringer = new JSONStringer();
            stringer.object();
            stringer.keySymbolValuePair(JSON_PARTITION_ID, partitionId);
            stringer.keySymbolValuePair(JSON_INITIATOR_HSID, hsId);
            stringer.keySymbolValuePair(JSON_LEADER_MIGRATION, migratePartitionLeader);
            stringer.endObject();
            BinaryPayloadMessage bpm = new BinaryPayloadMessage(new byte[0], stringer.toString().getBytes("UTF-8"));
            int hostId = m_hostMessenger.getHostId();
            m_hostMessenger.send(CoreUtils.getHSIdFromHostAndSite(hostId,
                        HostMessenger.CLIENT_INTERFACE_SITE_ID),
                    bpm);
        }
        catch (Exception e) {
            VoltDB.crashLocalVoltDB("Unable to propogate leader promotion to client interface.", true, e);
        }
    }

    LeaderCache.Callback m_MPICallback = new LeaderCache.Callback()
    {
        @Override
        public void run(ImmutableMap<Integer, LeaderCallBackInfo> cache) {
            // Every MPI change means a new single MPI.  Just do the right thing here
            int pid = MpInitiator.MP_INIT_PID;
            // Can be zero-length at startup
            if (cache.size() > 0) {
                hostLog.info("[Cartographer MP] Sending leader change notification with new leader:");
                sendLeaderChangeNotify(cache.get(pid).m_HSId, pid, false);
            }
        }
    };

    LeaderCache.Callback m_SPIMasterCallback = new LeaderCache.Callback()
    {
        @Override
        public void run(ImmutableMap<Integer, LeaderCallBackInfo> cache) {
            // We know there's a 1:1 mapping between partitions and HSIds in this map.
            // let's flip it
            // Map<Long, Integer> hsIdToPart = new HashMap<Long, Integer>();
            Set<LeaderCallBackInfo> newMasters = new HashSet<LeaderCallBackInfo>();
            Set<Long> newHSIDs = Sets.newHashSet();
            Map<Integer, Set<Long>> newMastersByHost = Maps.newTreeMap();
            for (Entry<Integer, LeaderCallBackInfo> e : cache.entrySet()) {
                LeaderCallBackInfo newMasterInfo = e.getValue();
                Long hsid = newMasterInfo.m_HSId;
                int partitionId = e.getKey();
                newHSIDs.add(hsid);
                // hsIdToPart.put(hsid, partitionId);
                int hostId = CoreUtils.getHostIdFromHSId(hsid);
                Set<Long> masters = newMastersByHost.get(hostId);
                if (masters == null) {
                    masters = Sets.newHashSet();
                    newMastersByHost.put(hostId, masters);
                }
                masters.add(hsid);
                if (!m_currentSPMasters.contains(hsid)) {
                    // we want to see items which are present in the new map but not in the old,
                    // these are newly promoted SPIs
                    newMasters.add(newMasterInfo);
                    // send the messages indicating promotion from here for each new master
                    sendLeaderChangeNotify(hsid, partitionId, newMasterInfo.m_isMigratePartitionLeaderRequested);
<<<<<<< HEAD

                    // For Export Subsystem, demote the old leaders and promote new leaders
                    // only target current host
                    // In the rare case the spMasterCallbacks from MigratePartitionLeaderRequested could be trigger
                    // before this node has finished init ExportManager.
                    // This could happen for a previous sp leader Migration  on a fresh rejoined node.
                    // Since this node would not be export master nor should be promoted from previous migration event,
                    // we can ignore this sp leader change for export.
                    if (newMasterInfo.m_isMigratePartitionLeaderRequested && ExportManagerInterface.instance() != null) {
                        if (isHostIdLocal(hostId)) {
                            // this is a host contain newly promoted partition
                            // inform the export manager to prepare mastership promotion
                            // Cartographer is initialized before ExportManager, ignore callbacks
                            // before export is initialized
                            ExportManagerInterface.instance().prepareAcceptMastership(partitionId);
                        } else {
                            // this host *could* contain old master
                            // inform the export manager to prepare mastership migration (drain existing PBD and notify new leader)
                            ExportManagerInterface.instance().prepareTransferMastership(partitionId, hostId);
                        }
                    }
=======
>>>>>>> f1f8696b
                }
            }

            if (hostLog.isDebugEnabled()) {
                Set<String> masters = Sets.newHashSet();
                m_currentSPMasters.forEach((k) -> {
                    masters.add(CoreUtils.hsIdToString(k));
                });
                hostLog.debug("[Cartographer] SP masters:" + masters);
                masters.clear();
                cache.values().forEach((k) -> {
                    masters.add(CoreUtils.hsIdToString(k.m_HSId));
                });
                hostLog.debug("[Cartographer]Updated SP masters:" + masters + ". New masters:" + newMasters);
            }

            m_currentSPMasters.clear();
            m_currentSPMasters.addAll(newHSIDs);
            m_currentMastersByHost.clear();
            m_currentMastersByHost.putAll(newMastersByHost);
        }
    };

    /**
     * A dummy iterator that wraps an UnmodifiableIterator<Integer> and provides the
     * Iterator<Object>
     */
    private static class DummyIterator implements Iterator<Object> {
        private final Iterator<Integer> i;

        private DummyIterator(Iterator<Integer> i) {
            this.i = i;
        }

        @Override
        public boolean hasNext() {
            return i.hasNext();
        }

        @Override
        public Object next() {
            return i.next();
        }

        @Override
        public void remove() {
            i.remove();
        }
    }

    public Cartographer(HostMessenger hostMessenger, int configuredReplicationFactor, boolean partitionDetectionEnabled) {
        super(false);
        m_hostMessenger = hostMessenger;
        m_zk = hostMessenger.getZK();
        m_iv2Masters = new LeaderCache(m_zk, "Cartographer-iv2Masters-" + hostMessenger.getHostId(),
                VoltZK.iv2masters, m_SPIMasterCallback);
        m_iv2Mpi = new LeaderCache(m_zk, "Cartographer-iv2Mpi-" + hostMessenger.getHostId(),
                VoltZK.iv2mpi, m_MPICallback);
        m_configuredReplicationFactor = configuredReplicationFactor;
        try {
            m_iv2Masters.start(true);
            m_iv2Mpi.start(true);
        } catch (Exception e) {
            VoltDB.crashLocalVoltDB("Screwed", true, e);
        }
    }

    @Override
    protected void populateColumnSchema(ArrayList<ColumnInfo> columns)
    {
        columns.add(new ColumnInfo("Partition", VoltType.INTEGER));
        columns.add(new ColumnInfo("Sites", VoltType.STRING));
        columns.add(new ColumnInfo("Leader", VoltType.STRING));
    }

    @Override
    protected Iterator<Object> getStatsRowKeyIterator(boolean interval)
    {
        m_allMasters.clear();
        m_allMasters.addAll(m_iv2Masters.pointInTimeCache().keySet());
        m_allMasters.add(MpInitiator.MP_INIT_PID);

        //make a copy of the master list for the topology statistics to avoid any concurrent modification
        //since the master list may be updated while the topology statistics is being built.
        Set<Integer> masters = new HashSet<>();
        masters.addAll(m_allMasters);
        return new DummyIterator(masters.iterator());
    }

    @Override
    protected void updateStatsRow(Object rowKey, Object[] rowValues) {
        long leader;
        List<Long> sites = new ArrayList<Long>();
        if (rowKey.equals(MpInitiator.MP_INIT_PID)) {
            leader = getHSIdForMultiPartitionInitiator();
            sites.add(leader);
        }
        else {
            //sanity check. The master list may be updated while the statistics is calculated.
            Long leaderInCache = m_iv2Masters.pointInTimeCache().get(rowKey);
            if (leaderInCache == null) {
                return;
            }

            leader = leaderInCache;
            sites.addAll(getReplicasForPartition((Integer)rowKey));
        }

        rowValues[columnNameToIndex.get("Partition")] = rowKey;
        rowValues[columnNameToIndex.get("Sites")] = CoreUtils.hsIdCollectionToString(sites);
        rowValues[columnNameToIndex.get("Leader")] = CoreUtils.hsIdToString(leader);
    }

    /**
     * Convenience method: Get the HSID of the master for the specified partition ID, SP or MP
     */
    public long getHSIdForMaster(int partitionId)
    {
        if (partitionId == MpInitiator.MP_INIT_PID) {
            return getHSIdForMultiPartitionInitiator();
        }
        else {
            return getHSIdForSinglePartitionMaster(partitionId);
        }
    }

    /**
     * Checks whether this host is partition 0 'zero' leader
     *
     * @return result of the test
     */
    public boolean isPartitionZeroLeader()
    {
        return CoreUtils.getHostIdFromHSId(m_iv2Masters.get(0)) == m_hostMessenger.getHostId();
    }

    /**
     * Checks whether this host is partition 0 'zero' leader
     *
     * @return result of the test
     */
    public boolean isHostIdLocal(int hostId)
    {
        return hostId == m_hostMessenger.getHostId();
    }

    /**
     * Get the HSID of the single partition master for the specified partition ID
     */
    public long getHSIdForSinglePartitionMaster(int partitionId)
    {
        return m_iv2Masters.get(partitionId);
    }

    /**
     * validate partition id
     * @param partitionId  The partition id
     * @return return true if the partition id is valid
     */
    public boolean hasPartition(int partitionId) {
        return ((LeaderCache)m_iv2Masters).contain(partitionId);
    }

    // This used to be the method to get this on SiteTracker
    public Long getHSIdForMultiPartitionInitiator()
    {
        return m_iv2Mpi.get(MpInitiator.MP_INIT_PID);
    }

    public long getBuddySiteForMPI(long hsid)
    {
        int host = CoreUtils.getHostIdFromHSId(hsid);
        // We'll be lazy and get the map we'd feed to SiteTracker's
        // constructor, then go looking for a matching host ID.
        List<MailboxNodeContent> sitesList = getMailboxNodeContentList();
        for (MailboxNodeContent site : sitesList) {
            if (site.partitionId != MpInitiator.MP_INIT_PID && host == CoreUtils.getHostIdFromHSId(site.HSId)) {
                return site.HSId;
            }
        }
        throw new RuntimeException("Unable to find a buddy initiator for MPI with HSID: " +
                                   CoreUtils.hsIdToString(hsid));
    }

    /**
     * Returns the IDs of the partitions currently in the cluster.
     * @return A list of partition IDs
     */
    public static List<Integer> getPartitions(ZooKeeper zk) {
        List<Integer> partitions = new ArrayList<Integer>();
        try {
            List<String> children = zk.getChildren(VoltZK.leaders_initiators, null);
            for (String child : children) {
                partitions.add(LeaderElector.getPartitionFromElectionDir(child));
            }
        } catch (KeeperException e) {
            VoltDB.crashLocalVoltDB("Failed to get partition IDs from ZK", true, e);
        } catch (InterruptedException e) {
            VoltDB.crashLocalVoltDB("Failed to get partition IDs from ZK", true, e);
        }
        return partitions;
    }

    public List<Integer> getPartitions() {
        return Cartographer.getPartitions(m_zk);
    }

    public int getPartitionCount()
    {
        // The list returned by getPartitions includes the MP PID.  Need to remove that for the
        // true partition count.
        return Cartographer.getPartitions(m_zk).size() - 1;
    }

    private Multimap<Integer, Integer> getHostToPartitionMap() {
        Multimap<Integer, Integer> hostToPartitions = ArrayListMultimap.create();
        for (int pId : getPartitions()) {
            if (pId == MpInitiator.MP_INIT_PID) {
                continue;
            }
            List<Long> hsIDs = getReplicasForPartition(pId);
            hsIDs.forEach(hsId -> hostToPartitions.put(CoreUtils.getHostIdFromHSId(hsId), pId));
        }
        return hostToPartitions;
    }

    /**
     * Convenient method, given a hostId, return the hostId of its buddies (including itself) which both
     * belong to the same partition group.
     * @param hostId
     * @return A set of host IDs (includes the given hostId) that both belong to the same partition group
     */
    public Set<Integer> getHostIdsWithinPartitionGroup(int hostId) {
        Set<Integer> hostIds = Sets.newHashSet();

        Multimap<Integer, Integer> hostToPartitions = getHostToPartitionMap();
        assert hostToPartitions.containsKey(hostId);
        Multimap<Integer, Integer> partitionByIds = ArrayListMultimap.create();
        Multimaps.invertFrom(hostToPartitions, partitionByIds);
        for (int partition : hostToPartitions.asMap().get(hostId)) {
            hostIds.addAll(partitionByIds.get(partition));
        }
        return hostIds;
    }

    /**
     * Convenient method, given a set of partitionIds, return the hostId of their partition group buddies.
     *
     * @param partitions A list of partitions that to be assigned to the newly rejoined host
     * @return A set of host IDs that both belong to the same partition group
     */
    public Set<Integer> findPartitionGroupPeers(List<Integer> partitions) {
        Set<Integer> hostIds = Sets.newHashSet();
        Multimap<Integer, Integer> hostToPartitions = getHostToPartitionMap();
        Multimap<Integer, Integer> partitionByIds = ArrayListMultimap.create();
        Multimaps.invertFrom(hostToPartitions, partitionByIds);
        for (int p : partitions) {
            hostIds.addAll(partitionByIds.get(p));
        }
        return hostIds;
    }

    /**
     * @return a multi map of a pair of Partition to HSIDs to all Hosts
     */
    public Multimap<Integer, Entry<Integer,Long>> getHostToPartition2HSIdMap() {
        Multimap<Integer, Entry<Integer,Long>> hostToHSId = ArrayListMultimap.create();
        for (int pId : getPartitions()) {
            if (pId == MpInitiator.MP_INIT_PID) {
                continue;
            }
            List<Long> hsIDs = getReplicasForPartition(pId);
            hsIDs.forEach(hsId -> hostToHSId.put(CoreUtils.getHostIdFromHSId(hsId),  new AbstractMap.SimpleEntry<>(pId, hsId)));
        }
        return hostToHSId;
    }

    /**
     * Given a partition ID, return a list of HSIDs of all the sites with copies of that partition
     */
    public List<Long> getReplicasForPartition(int partition) {
        String zkpath = LeaderElector.electionDirForPartition(VoltZK.leaders_initiators, partition);
        List<Long> retval = new ArrayList<Long>();
        try {
            List<String> children = m_zk.getChildren(zkpath, null);
            for (String child : children) {
                retval.add(Long.valueOf(child.split("_")[0]));
            }
        }
        catch (KeeperException.NoNodeException e) {
            //Can happen when partitions are being removed
        } catch (KeeperException | InterruptedException e) {
            org.voltdb.VoltDB.crashLocalVoltDB("Exception getting replicas for partition: " + partition,
                    true, e);
        }

        return retval;
    }

    /**
     * return host site id with a given host id and a partition id
     * @param hostId  The host id
     * @param partition  The partition id
     * @return  a site id or null if there is no such a site
     */
    public Long getHSIDForPartitionHost(int hostId, int partition) {
        List<Long> hsids = getReplicasForPartition(partition);
        for (Long hsid : hsids) {
           if (hostId == CoreUtils.getHostIdFromHSId(hsid)){
               return hsid;
           }
        }
        return null;
    }

    /**
     * Given a set of partition IDs, return a map of partition to a list of HSIDs of all the sites with copies of each partition
     */
    public Map<Integer, List<Long>> getReplicasForPartitions(Collection<Integer> partitions) {
        Map<Integer, List<Long>> retval = new HashMap<Integer, List<Long>>();
        List<Pair<Integer,ZKUtil.ChildrenCallback>> callbacks = new ArrayList<Pair<Integer, ZKUtil.ChildrenCallback>>();

        for (Integer partition : partitions) {
            String zkpath = LeaderElector.electionDirForPartition(VoltZK.leaders_initiators, partition);
            ZKUtil.ChildrenCallback cb = new ZKUtil.ChildrenCallback();
            callbacks.add(Pair.of(partition, cb));
            m_zk.getChildren(zkpath, false, cb, null);
        }

        for (Pair<Integer, ZKUtil.ChildrenCallback> p : callbacks ) {
            final Integer partition = p.getFirst();
            try {
                List<String> children = p.getSecond().get();
                List<Long> sites = new ArrayList<Long>();
                for (String child : children) {
                    sites.add(Long.valueOf(child.split("_")[0]));
                }
                retval.put(partition, sites);
            } catch (KeeperException.NoNodeException e) {
                //This can happen when a partition is being removed from the system
            } catch (KeeperException ke) {
                org.voltdb.VoltDB.crashLocalVoltDB("KeeperException getting replicas for partition: " + partition,
                        true, ke);
            }
            catch (InterruptedException ie) {
                org.voltdb.VoltDB.crashLocalVoltDB("InterruptedException getting replicas for partition: " +
                        partition, true, ie);
            }
        }
        return retval;
    }

    /**
     * Convenience method to return the immediate count of replicas for the given partition
     */
    public int getReplicaCountForPartition(int partition) {
        return getReplicasForPartition(partition).size();
    }

    /**
     * Utility method to sort the keys of a map by their value.  public for testing.
     */
    static public List<Integer> sortKeysByValue(Map<Integer, Integer> map)
    {
        List<Entry<Integer, Integer>> entries = CoreUtils.sortKeyValuePairByValue(map);
        List<Integer> keys = new ArrayList<Integer>();
        for (Entry<Integer, Integer> entry : entries) {
            keys.add(entry.getKey());
        }
        return keys;
    }

    /**
     * Given the current state of the cluster, compute the partitions which should be replicated on a single new host.
     * Break this method out to be static and testable independent of ZK, JSON, other ugh.
     */
    static public void computeReplacementPartitions(Map<Integer, Integer> repsPerPart, int kfactor,
                                                             int sitesPerHost, List<Integer> partitions)
    {
        List<Integer> partSortedByRep = sortKeysByValue(repsPerPart);
        for (int i = 0; i < partSortedByRep.size(); i++) {
            int leastReplicatedPart = partSortedByRep.get(i);
            if (repsPerPart.get(leastReplicatedPart) < kfactor + 1) {
                partitions.add(leastReplicatedPart);
                if (partitions.size() == sitesPerHost) {
                    break;
                }
            }
        }
    }

    public List<Integer> getIv2PartitionsToReplace(int kfactor, int sitesPerHost, int localHostId, Map<Integer, String> hostGroups)
        throws JSONException
    {
        Preconditions.checkArgument(sitesPerHost != VoltDB.UNDEFINED);
        List<Integer> partitionsToReplace = new ArrayList<Integer>();
        Map<Integer, Integer> repsPerPart = new HashMap<Integer, Integer>();
        List<Collection<Integer>> sortedHosts = AbstractTopology.sortHostIdByHGDistance(localHostId, hostGroups);

        // attach partitions to each hosts
        Multimap<Integer, Integer> hostToPartitions = getHostToPartitionMap();
        for (Collection<Integer> subgroup : sortedHosts) {
            Set<Integer> partitions = new HashSet<Integer>();
            for (Integer hid : subgroup) {
                partitions.addAll(hostToPartitions.get(hid));
            }
            hostLog.info("Computing partitions to replace.  Qualified partitions: " + partitions);
            // sort the partitions by replicas number
            for (Integer pid : partitions) {
                repsPerPart.put(pid, getReplicaCountForPartition(pid));
            }
            computeReplacementPartitions(repsPerPart, kfactor, sitesPerHost, partitionsToReplace);
            if (partitionsToReplace.size() == sitesPerHost) {
                hostLog.info("IV2 Sites will replicate the following partitions: " + partitionsToReplace);
                break;
            }
        }
        return partitionsToReplace;
    }

    private List<MailboxNodeContent> getMailboxNodeContentList()
    {
        List<MailboxNodeContent> sitesList = new ArrayList<MailboxNodeContent>();
        final Set<Integer> iv2MastersKeySet = m_iv2Masters.pointInTimeCache().keySet();
        Map<Integer, List<Long>> hsidsForPartMap = getReplicasForPartitions(iv2MastersKeySet);
        for (Map.Entry<Integer, List<Long>> entry : hsidsForPartMap.entrySet()) {
            Integer partId = entry.getKey();
            List<Long> hsidsForPart = entry.getValue();
            for (long hsid : hsidsForPart) {
                MailboxNodeContent mnc = new MailboxNodeContent(hsid, partId);
                sitesList.add(mnc);
            }
        }
        return sitesList;
    }

    public Map<MailboxType, List<MailboxNodeContent>> getSiteTrackerMailboxMap()
    {
        HashMap<MailboxType, List<MailboxNodeContent>> result =
            new HashMap<MailboxType, List<MailboxNodeContent>>();
        List<MailboxNodeContent> sitesList = getMailboxNodeContentList();
        result.put(MailboxType.ExecutionSite, sitesList);
        return result;
    }

    public void shutdown() throws InterruptedException
    {
        m_iv2Masters.shutdown();
        m_iv2Mpi.shutdown();
        m_es.shutdown();
    }

    //Check partition replicas.
    public synchronized String stopNodeIfClusterIsSafe(final Set<Integer> liveHids, final int ihid) {
        try {
            return m_es.submit(new Callable<String>() {
                @Override
                public String call() throws Exception {
                    if (m_configuredReplicationFactor == 0) {
                        //Dont die in k=0 cluster
                        return "Stopping individual nodes is only allowed on a K-safe cluster";
                    }
                    // check if any node still in rejoin status
                    try {
                        if (m_zk.exists(CoreZK.rejoin_node_blocker, false) != null) {
                            return "All rejoin nodes must be completed";
                        }
                    } catch (KeeperException.NoNodeException ignore) {} // shouldn't happen
                    //Otherwise we do check replicas for host
                    Set<Integer> otherStoppedHids = new HashSet<Integer>();
                    // Write the id of node to be stopped to ZK, partition detection will bypass this node.
                    ZKUtil.addIfMissing(m_zk, ZKUtil.joinZKPath(VoltZK.host_ids_be_stopped, Integer.toString(ihid)), CreateMode.PERSISTENT, null);
                    try {
                        List<String> children = m_zk.getChildren(VoltZK.host_ids_be_stopped, false);
                        for (String child : children) {
                            int hostId = Integer.parseInt(child);
                            otherStoppedHids.add(hostId);
                        }
                        otherStoppedHids.remove(ihid); /* don't count self */
                    } catch (KeeperException.NoNodeException ignore) {}
                    String reason = doPartitionsHaveReplicas(ihid, otherStoppedHids);
                    if (reason == null) {
                        // Safe to stop
                        m_hostMessenger.sendStopNodeNotice(ihid);
                        // Shutdown or send poison pill
                        int hid = m_hostMessenger.getHostId();
                        if (hid == ihid) {
                            //Killing myself no pill needs to be sent
                            VoltDB.instance().halt();
                        } else {
                            //Send poison pill with target to kill
                            m_hostMessenger.sendPoisonPill(ihid, "@StopNode", ForeignHost.CRASH_ME);
                        }
                    } else {
                        // unsafe, clear the indicator
                        ZKUtil.deleteRecursively(m_zk, ZKUtil.joinZKPath(VoltZK.host_ids_be_stopped, Integer.toString(ihid)));
                    }
                    return reason;
                }
            }).get();
        } catch (InterruptedException | ExecutionException t) {
            hostLog.debug("LeaderAppointer: Error in isClusterSafeIfIDie.", t);
            return "Internal error: " + t.getMessage();
        }
    }

    public String verifyPartitonLeaderMigrationForStopNode(final int ihid) {
        if (m_configuredReplicationFactor == 0) {
            return "Stopping individual nodes is only allowed on a K-safe cluster";
        }
        try {
            return m_es.submit(new Callable<String>() {
                @Override
                public String call() throws Exception {
                    // Check rejoining status
                    try {
                        if (m_zk.exists(CoreZK.rejoin_node_blocker, false) != null) {
                            return "All rejoin nodes must be completed";
                        }
                    } catch (KeeperException.NoNodeException ignore) {}
                    // Check replicas
                    Set<Integer> otherStoppedHids = new HashSet<Integer>();
                    try {
                        List<String> children = m_zk.getChildren(VoltZK.host_ids_be_stopped, false);
                        for (String child : children) {
                            int hostId = Integer.parseInt(child);
                            otherStoppedHids.add(hostId);
                        }
                    } catch (KeeperException.NoNodeException ignore) {}
                    otherStoppedHids.remove(ihid);
                    if (!otherStoppedHids.isEmpty()) {
                        return "Cann't move partition leaders while other nodes are being shutdown.";
                    }
                    String message = doPartitionsHaveReplicas(ihid, otherStoppedHids);
                    if (message != null) {
                        return message;
                    }
                    // Partition leader distribution mast be balanced, otherwise, the migrated partition leader will
                    // be moved back.
                    if (!isPartitionLeadersBalanced()) {
                        return "Cann't move partition leaders since leader migration is in progress";
                    }
                    return null;
                }}).get();
        } catch (InterruptedException | ExecutionException t) {
            return "Internal error: " + t.getMessage();
        }
    }

    private boolean isPartitionLeadersBalanced() {
        // Is partition leader migration on?
        final boolean disableSpiTask = "true".equals(System.getProperty("DISABLE_MIGRATE_PARTITION_LEADER", "false"));
        if (disableSpiTask) {
            return true;
        }
        RealVoltDB db = (RealVoltDB) VoltDB.instance();
        if(db.isClusterComplete()) {
            Pair<Integer, Integer> pair = getPartitionLeaderMigrationTarget(db.getHostCount(),Integer.MIN_VALUE, true);
            // Partition leader migration may be in progress. don't mess up
            return (pair == null || pair.getFirst() == -1 ) ;
        }
        return true;
    }

    // Check if partitions on host hid will have enough replicas after losing host hid.
    // If nodesBeingStopped was set, it means there are concurrent @StopNode running,
    // don't count replicas on those to-be-stopped nodes.
    private String doPartitionsHaveReplicas(int hid, Set<Integer> nodesBeingStopped) {
        hostLog.debug("Cartographer: Reloading partition information.");
        assert (!nodesBeingStopped.contains(hid));

        String[] error = { null };
        List<AsyncPartition> partitions = getPartitionsAsync(m_zk, false,
                (d, e) -> error[0] = "Failed to read ZooKeeper node " + d + ": " + e.getMessage());

        if (error[0] != null) {
            return error[0];
        }

        //Assume that we are ksafe
        for (AsyncPartition partition : partitions) {
            try {
                //Dont let anyone die if someone is in INITIALIZING state
                if (partition.isInitializing()) {
                    return "StopNode is disallowed in initialization phase";
                }

                if (partition.getPid() == MpInitiator.MP_INIT_PID) {
                    continue;
                }
                //Get Hosts for replicas
                final List<Integer> replicaHost = new ArrayList<>();
                final List<Integer> replicaOnStoppingHost = new ArrayList<>();
                boolean hostHasReplicas = false;
                for (String replica : partition.getReplicas()) {
                    final String split[] = replica.split("/");
                    final long hsId = Long.valueOf(split[split.length - 1].split("_")[0]);
                    final int hostId = CoreUtils.getHostIdFromHSId(hsId);
                    if (hostId == hid) {
                        hostHasReplicas = true;
                    }
                    if (nodesBeingStopped.contains(hostId)) {
                        replicaOnStoppingHost.add(hostId);
                    }
                    replicaHost.add(hostId);
                }
                if (hostLog.isDebugEnabled()) {
                    hostLog.debug("Replica Host for Partition " + partition.getPid() + " " + replicaHost);
                }
                if (hostHasReplicas && replicaHost.size() <= 1) {
                    return "Cluster doesn't have enough replicas";
                }
                if (hostHasReplicas && !replicaOnStoppingHost.isEmpty() && replicaHost.size() <= replicaOnStoppingHost.size() + 1) {
                    return "Cluster doesn't have enough replicas. There are concurrent stop node requests, retry the command later";
                }
            } catch (InterruptedException | KeeperException | NumberFormatException e) {
                return "Failed to stop node:" + e.getMessage();
            }
        }
        return null;
    }

    /**
     * used to calculate the partition candidate for migration
     */
    private static class Host implements Comparable<Host> {

        final int m_hostId;

        //the master partition ids on the host
        List<Integer> m_masterPartitionIDs = Lists.newArrayList();

        //the replica partition ids on the host
        List<Integer> m_replicaPartitionIDs = Lists.newArrayList();

        public Host(int hostId) {
            m_hostId = hostId;
        }

        @Override
        public int compareTo(Host other){
            int diff = (other.m_masterPartitionIDs.size() - m_masterPartitionIDs.size());
            if (diff != 0) {
                return diff;
            }
            return (m_hostId - other.m_hostId);
        }

        @Override
        public int hashCode() {
            return m_hostId;
        }

        @Override
        public boolean equals(Object obj) {
            if (obj instanceof Host) {
                Host info = (Host)obj;
                return m_hostId == info.m_hostId;
            }
            return false;
        }

        public void addPartition(Integer partitionId, boolean master) {
            if (master) {
                m_masterPartitionIDs.add(partitionId);
            } else {
                m_replicaPartitionIDs.add(partitionId);
            }
        }

        public int getPartitionLeaderCount() {
            return m_masterPartitionIDs.size();
        }

        @Override
        public String toString() {
            StringBuilder builder = new StringBuilder();
            builder.append("Host:" + m_hostId);
            builder.append(", master:" + m_masterPartitionIDs);
            builder.append(", replica:" + m_replicaPartitionIDs);
            return builder.toString();
        }
    }

    /**
     * find a partition and its target host for MigratePartitionLeader
     * SPI is migrated from the host with most partition leaders to a host which has the partition replica and
     * the least number of partition. if the host with @localHostId is not the host which has the most partition
     * leaders, return null. Eventually the host with most partition leaders will initiate MigratePartitionLeader.
     * @param hostCount  The number of hosts in the cluster
     * @param localHostId the host id
     * @return  a pair of partition id and destination host id
     */
    public Pair<Integer, Integer> getPartitionLeaderMigrationTarget(int hostCount, int localHostId, boolean prepareStopNode) {

        final int maxMastersPerHost = (int)Math.ceil(((double)getPartitionCount()) / hostCount);
        final int minMastersPerHost = (getPartitionCount() / hostCount);

        // Sort the hosts by partition leader count, descending
        LinkedList<Host> hostList = getHostsByPartionMasterCount();

        // only move SPI from the one with most partition leaders
        // The local ClientInterface will pick it up and start @MigratePartitionLeader
        Iterator<Host> it = hostList.iterator();
        Host srcHost = it.next();

        // @MigratePartitionLeader is initiated on the host with the old leader to facilitate DR integration
        // If current host does not have the most partition leaders, give it up.
        // Let the host with the most partition leaders to migrate
        if (srcHost.m_hostId != localHostId && !prepareStopNode) {
            return null;
        }

        // The new host is the one with least number of partition leaders and the partition replica
        for (Iterator<Host> reverseIt = hostList.descendingIterator(); reverseIt.hasNext();) {
            Host targetHost = reverseIt.next();
            int partitionCandidate = findNewHostForPartitionLeader(srcHost,targetHost, maxMastersPerHost, minMastersPerHost);
            if (partitionCandidate > -1){
                return new Pair<Integer, Integer> (partitionCandidate, targetHost.m_hostId);
            }
        }

        // indicate that the cluster is balanced.
        return  new Pair<Integer, Integer> (-1, -1);
    }

    private LinkedList<Host> getHostsByPartionMasterCount() {
        Set<Integer> liveHosts = m_hostMessenger.getLiveHostIds();
        if (liveHosts.size() == 1) {
            return null;
        }
        //collect host and partition info
        Map<Integer, Host> hostsMap = Maps.newHashMap();
        Set<Integer> allMasters = new HashSet<Integer>();
        allMasters.addAll(m_iv2Masters.pointInTimeCache().keySet());
        for (Integer partitionId : allMasters) {
            int leaderHostId = CoreUtils.getHostIdFromHSId(m_iv2Masters.pointInTimeCache().get(partitionId));

            //sanity check to make sure that the topology is not in the middle of leader promotion
            if (!liveHosts.contains(leaderHostId)) {
                return null;
            }
            Host leaderHost = hostsMap.get(leaderHostId);
            if (leaderHost == null) {
                leaderHost = new Host(leaderHostId);
                hostsMap.put(leaderHostId, leaderHost);
            }
            List<Long> sites = getReplicasForPartition(partitionId);
            for (long site : sites) {
                int hostId = CoreUtils.getHostIdFromHSId(site);
                if (!liveHosts.contains(hostId)) {
                    return null;
                }
                Host host = hostsMap.get(hostId);
                if (host == null) {
                    host = new Host(hostId);
                    hostsMap.put(hostId, host);
                }
                host.addPartition(partitionId, (leaderHostId == hostId));
            }
        }

        //Sort the hosts by partition leader count, descending
        LinkedList<Host> hostList = new LinkedList<Host>(hostsMap.values());
        Collections.sort(hostList);
        return hostList;
    }

    private int findNewHostForPartitionLeader(Host src, Host target, int maxMastersPerHost, int minMastersPerHost) {
        // cann't move onto itself
        if (src.equals(target)) {
            return -1;
        }

        // still have more leaders than max?
        if (src.getPartitionLeaderCount() > maxMastersPerHost) {
            for (Integer partition : src.m_masterPartitionIDs) {
                if (target.m_replicaPartitionIDs.contains(partition) && target.getPartitionLeaderCount() < maxMastersPerHost) {
                    return partition;
                }
            }
        } else {
            if (target.getPartitionLeaderCount() >= minMastersPerHost || src.getPartitionLeaderCount() <= minMastersPerHost) {
                return -1;
            } else {
                for (Integer partition : src.m_masterPartitionIDs) {
                    if (target.m_replicaPartitionIDs.contains(partition)) {
                        return partition;
                    }
                }
            }
        }
        return -1;
    }

    // find a new host for a partition leader on this host
    public Pair<Integer, Integer> getPartitionLeaderMigrationTargetForStopNode(int localHostId) {

        // Sort the hosts by partition leader count, descending
        LinkedList<Host> hostList = getHostsByPartionMasterCount();
        Host srcHost = null;
        for (Host host : hostList) {
            if (host.m_hostId == localHostId && !host.m_masterPartitionIDs.isEmpty()) {
                srcHost = host;
                break;
            }
        }

        if (srcHost == null) {
            return new Pair<Integer, Integer> (-1, -1);
        }

        // The new host is the one with least number of partition leaders and the partition replica
        for (Iterator<Host> reverseIt = hostList.descendingIterator(); reverseIt.hasNext();) {
            Host targetHost = reverseIt.next();
            if (!targetHost.equals(srcHost)) {
                for (Integer partition : srcHost.m_masterPartitionIDs) {
                    if (targetHost.m_replicaPartitionIDs.contains(partition)) {
                        return new Pair<Integer, Integer> (partition, targetHost.m_hostId);
                    }
                }
            }
        }

        // Indicate that all the partition leaders have been relocated.
        return new Pair<Integer, Integer> (-1, -1);
    }

    //return the number of masters on a host
    public int getMasterCount(int hostId) {
        Set<Long> masters = m_currentMastersByHost.get(hostId);
        if (masters == null) {
            return 0;
        }
        return masters.size();
    }

    //Utility method to peek the topology
    public static VoltTable peekTopology(Cartographer cart) {
        ColumnInfo[] column = new ColumnInfo[3];
        column[0] = new ColumnInfo("Partition", VoltType.BIGINT);
        column[1] = new ColumnInfo("Sites", VoltType.STRING);
        column[2] = new ColumnInfo("Leader", VoltType.STRING);
        VoltTable t = new VoltTable(column);

        Iterator<Object> i = cart.getStatsRowKeyIterator(false);
        while (i.hasNext()) {
            Object rowKey = i.next();
            long leader;
            List<Long> sites = new ArrayList<Long>();
            if (rowKey.equals(MpInitiator.MP_INIT_PID)) {
                leader = cart.getHSIdForMultiPartitionInitiator();
                sites.add(leader);
            } else {
                leader = cart.m_iv2Masters.pointInTimeCache().get(rowKey);
                sites.addAll(cart.getReplicasForPartition((Integer)rowKey));
            }
            t.addRow(rowKey, CoreUtils.hsIdCollectionToString(sites), CoreUtils.hsIdToString(leader));
        }
        return t;
    }

    public boolean hasPartitionMastersOnHosts(Set<Integer> hosts) {
        for (Integer host : hosts) {
            if (m_currentMastersByHost.containsKey(host)) {
                return true;
            }
        }
        return false;
    }

    /**
     * Simple class to retrieve a partition data and replicas through async zookeeper callbacks
     */
    public static final class AsyncPartition {
        private final int m_pid;
        private final String m_path;
        private final ZKUtil.ByteArrayCallback m_stateCallback = new ZKUtil.ByteArrayCallback();
        private final ZKUtil.ChildrenCallback m_childrenCallback = new ZKUtil.ChildrenCallback();

        public AsyncPartition(String partitionDir, ZooKeeper zooKeeper) {
            this(LeaderElector.getPartitionFromElectionDir(partitionDir), partitionDir, zooKeeper);
        }

        AsyncPartition(int pid, String partitionDir, ZooKeeper zooKeeper) {
            m_pid = pid;
            m_path = ZKUtil.joinZKPath(VoltZK.leaders_initiators, partitionDir);
            zooKeeper.getData(m_path, false, m_stateCallback, null);
            zooKeeper.getChildren(m_path, false, m_childrenCallback, null);
        }

        /**
         * @return the pid of the partition
         */
        public int getPid() {
            return m_pid;
        }

        /**
         * @return The absolute zookeeper path to the partition
         */
        public String getPath() {
            return m_path;
        }

        /**
         * This call blocks until the data is populated by zookeeper or an exception occurs
         *
         * @return {@code true} if the state is exactly {@link LeaderElector#INITIALIZING}
         * @throws InterruptedException If this thread is interrupted while waiting for data
         * @throws KeeperException      If there was an error retrieving the state from zookeeper
         */
        public boolean isInitializing() throws InterruptedException, KeeperException {
            byte[] state = m_stateCallback.get();
            return state != null && state.length == 1 && state[0] == LeaderElector.INITIALIZING;
        }

        /**
         * This call blocks until the data is populated by zookeeper or an exception occurs
         *
         * @return {@code true} if the state is exactly {@link LeaderElector#INITIALIZED}
         * @throws InterruptedException If this thread is interrupted while waiting for data
         * @throws KeeperException      If there was an error retrieving the state from zookeeper
         */
        public boolean isInitialized() throws InterruptedException, KeeperException {
            byte[] state = m_stateCallback.get();
            assert state != null && state.length == 1;
            return state != null && state.length == 1 && state[0] == LeaderElector.INITIALIZED;
        }

        /**
         * This call blocks until the data is populated by zookeeper or an exception occurs
         *
         * @return list of replicas for partition
         * @throws InterruptedException If this thread is interrupted while waiting for data
         * @throws KeeperException      If there was an error retrieving the state from zookeeper
         */
        public List<String> getReplicas() throws InterruptedException, KeeperException {
            return m_childrenCallback.get();
        }
    }
}<|MERGE_RESOLUTION|>--- conflicted
+++ resolved
@@ -58,10 +58,6 @@
 import org.voltdb.VoltType;
 import org.voltdb.VoltZK;
 import org.voltdb.VoltZK.MailboxType;
-<<<<<<< HEAD
-import org.voltdb.export.ExportManagerInterface;
-=======
->>>>>>> f1f8696b
 import org.voltdb.iv2.LeaderCache.LeaderCallBackInfo;
 
 import com.google_voltpatches.common.base.Preconditions;
@@ -209,30 +205,6 @@
                     newMasters.add(newMasterInfo);
                     // send the messages indicating promotion from here for each new master
                     sendLeaderChangeNotify(hsid, partitionId, newMasterInfo.m_isMigratePartitionLeaderRequested);
-<<<<<<< HEAD
-
-                    // For Export Subsystem, demote the old leaders and promote new leaders
-                    // only target current host
-                    // In the rare case the spMasterCallbacks from MigratePartitionLeaderRequested could be trigger
-                    // before this node has finished init ExportManager.
-                    // This could happen for a previous sp leader Migration  on a fresh rejoined node.
-                    // Since this node would not be export master nor should be promoted from previous migration event,
-                    // we can ignore this sp leader change for export.
-                    if (newMasterInfo.m_isMigratePartitionLeaderRequested && ExportManagerInterface.instance() != null) {
-                        if (isHostIdLocal(hostId)) {
-                            // this is a host contain newly promoted partition
-                            // inform the export manager to prepare mastership promotion
-                            // Cartographer is initialized before ExportManager, ignore callbacks
-                            // before export is initialized
-                            ExportManagerInterface.instance().prepareAcceptMastership(partitionId);
-                        } else {
-                            // this host *could* contain old master
-                            // inform the export manager to prepare mastership migration (drain existing PBD and notify new leader)
-                            ExportManagerInterface.instance().prepareTransferMastership(partitionId, hostId);
-                        }
-                    }
-=======
->>>>>>> f1f8696b
                 }
             }
 
