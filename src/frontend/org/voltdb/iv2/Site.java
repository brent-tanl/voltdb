/* This file is part of VoltDB.
 * Copyright (C) 2008-2013 VoltDB Inc.
 *
 * This program is free software: you can redistribute it and/or modify
 * it under the terms of the GNU Affero General Public License as
 * published by the Free Software Foundation, either version 3 of the
 * License, or (at your option) any later version.
 *
 * This program is distributed in the hope that it will be useful,
 * but WITHOUT ANY WARRANTY; without even the implied warranty of
 * MERCHANTABILITY or FITNESS FOR A PARTICULAR PURPOSE.  See the
 * GNU Affero General Public License for more details.
 *
 * You should have received a copy of the GNU Affero General Public License
 * along with VoltDB.  If not, see <http://www.gnu.org/licenses/>.
 */

package org.voltdb.iv2;

import java.io.IOException;
import java.nio.ByteBuffer;
import java.util.Deque;
import java.util.HashSet;
import java.util.List;
import java.util.ListIterator;
import java.util.Map;
import java.util.concurrent.Future;
import java.util.concurrent.atomic.AtomicInteger;

import org.voltcore.logging.Level;
import org.voltcore.logging.VoltLogger;
import org.voltcore.messaging.TransactionInfoBaseMessage;
import org.voltcore.utils.CoreUtils;
import org.voltcore.utils.DBBPool;
import org.voltcore.utils.EstTime;
import org.voltcore.utils.Pair;
import org.voltdb.BackendTarget;
import org.voltdb.CatalogContext;
import org.voltdb.CatalogSpecificPlanner;
import org.voltdb.DependencyPair;
import org.voltdb.HsqlBackend;
import org.voltdb.IndexStats;
import org.voltdb.LoadedProcedureSet;
import org.voltdb.MemoryStats;
import org.voltdb.ParameterSet;
import org.voltdb.PartitionDRGateway;
import org.voltdb.ProcedureRunner;
import org.voltdb.RunningProcedureContext;
import org.voltdb.SiteProcedureConnection;
import org.voltdb.SiteSnapshotConnection;
import org.voltdb.SnapshotDataTarget;
import org.voltdb.SnapshotFormat;
import org.voltdb.SnapshotSiteProcessor;
import org.voltdb.SnapshotTableTask;
import org.voltdb.StartAction;
import org.voltdb.StatsAgent;
import org.voltdb.StatsSelector;
import org.voltdb.SystemProcedureExecutionContext;
import org.voltdb.TableStats;
import org.voltdb.TableStreamType;
import org.voltdb.TheHashinator;
import org.voltdb.VoltDB;
import org.voltdb.VoltProcedure.VoltAbortException;
import org.voltdb.VoltTable;
import org.voltdb.catalog.CatalogMap;
import org.voltdb.catalog.Cluster;
import org.voltdb.catalog.Database;
import org.voltdb.catalog.Table;
import org.voltdb.dtxn.SiteTracker;
import org.voltdb.dtxn.TransactionState;
import org.voltdb.dtxn.UndoAction;
import org.voltdb.exceptions.EEException;
import org.voltdb.jni.ExecutionEngine;
import org.voltdb.jni.ExecutionEngine.TaskType;
import org.voltdb.jni.ExecutionEngineIPC;
import org.voltdb.jni.ExecutionEngineJNI;
import org.voltdb.jni.MockExecutionEngine;
import org.voltdb.messaging.CompleteTransactionMessage;
import org.voltdb.messaging.FragmentTaskMessage;
import org.voltdb.messaging.Iv2InitiateTaskMessage;
import org.voltdb.rejoin.TaskLog;
import org.voltdb.utils.LogKeys;

import vanilla.java.affinity.impl.PosixJNAAffinity;

public class Site implements Runnable, SiteProcedureConnection, SiteSnapshotConnection
{
    private static final VoltLogger hostLog = new VoltLogger("HOST");

    // Set to false trigger shutdown.
    volatile boolean m_shouldContinue = true;

    // HSId of this site's initiator.
    final long m_siteId;

    final int m_snapshotPriority;

    // Partition count is important on SPIs, MPI doesn't use it.
    int m_numberOfPartitions;

    // What type of EE is controlled
    final BackendTarget m_backend;

    // Is the site in a rejoining mode.
    private final static int kStateRunning = 0;
    private final static int kStateRejoining = 1;
    private final static int kStateReplayingRejoin = 2;
    private int m_rejoinState;
    private final TaskLog m_rejoinTaskLog;
    private JoinProducerBase.JoinCompletionAction m_replayCompletionAction;

    // Enumerate execution sites by host.
    private static final AtomicInteger siteIndexCounter = new AtomicInteger(0);
    private final int m_siteIndex = siteIndexCounter.getAndIncrement();

    // Manages pending tasks.
    final SiteTaskerQueue m_scheduler;

    /*
     * There is really no legit reason to touch the initiator mailbox from the site,
     * but it turns out to be necessary at startup when restoring a snapshot. The snapshot
     * has the transaction id for the partition that it must continue from and it has to be
     * set at all replicas of the partition.
     */
    final InitiatorMailbox m_initiatorMailbox;

    // Almighty execution engine and its HSQL sidekick
    ExecutionEngine m_ee;
    HsqlBackend m_hsql;

    // Stats
    final TableStats m_tableStats;
    final IndexStats m_indexStats;
    final MemoryStats m_memStats;

    // Each execution site manages snapshot using a SnapshotSiteProcessor
    private SnapshotSiteProcessor m_snapshotter;

    // Current catalog
    volatile CatalogContext m_context;

    // Currently available procedure
    volatile LoadedProcedureSet m_loadedProcedures;

    // Cache the DR gateway here so that we can pass it to tasks as they are reconstructed from
    // the task log
    private final PartitionDRGateway m_drGateway;

    // Current topology
    int m_partitionId;

    private final String m_coreBindIds;

    // Need temporary access to some startup parameters in order to
    // initialize EEs in the right thread.
    private static class StartupConfig
    {
        final String m_serializedCatalog;
        final long m_timestamp;
        StartupConfig(final String serCatalog, final long timestamp)
        {
            m_serializedCatalog = serCatalog;
            m_timestamp = timestamp;
        }
    }
    private StartupConfig m_startupConfig = null;


    // Undo token state for the corresponding EE.
    public final static long kInvalidUndoToken = -1L;
    long latestUndoToken = 0L;
    long latestUndoTxnId = Long.MIN_VALUE;

    private long getNextUndoToken(long txnId)
    {
        if (txnId != latestUndoTxnId) {
            latestUndoTxnId = txnId;
            return ++latestUndoToken;
        } else {
            return latestUndoToken;
        }
    }

    /*
     * Increment the undo token blindly to work around
     * issues using a single token per transaction
     * See ENG-5242
     */
    private long getNextUndoTokenBroken() {
        latestUndoTxnId = m_currentTxnId;
        return ++latestUndoToken;
    }

    @Override
    public long getLatestUndoToken()
    {
        return latestUndoToken;
    }

    // Advanced in complete transaction.
    long m_lastCommittedTxnId = 0;
    long m_lastCommittedSpHandle = 0;
    long m_currentTxnId = Long.MIN_VALUE;
    long m_lastTxnTime = System.currentTimeMillis();

    SiteProcedureConnection getSiteProcedureConnection()
    {
        return this;
    }


    /**
     * SystemProcedures are "friends" with ExecutionSites and granted
     * access to internal state via m_systemProcedureContext.
     */
    SystemProcedureExecutionContext m_sysprocContext = new SystemProcedureExecutionContext() {
        @Override
        public Database getDatabase() {
            return m_context.database;
        }

        @Override
        public Cluster getCluster() {
            return m_context.cluster;
        }

        @Override
        public long getLastCommittedSpHandle() {
            return m_lastCommittedSpHandle;
        }

        @Override
        public long getCurrentTxnId() {
            return m_currentTxnId;
        }

        @Override
        public long getSiteId() {
            return m_siteId;
        }

        /*
         * Expensive to compute, memoize it
         */
        private Boolean m_isLowestSiteId = null;
        @Override
        public boolean isLowestSiteId()
        {
            if (m_isLowestSiteId != null) {
                return m_isLowestSiteId;
            } else {
                // FUTURE: should pass this status in at construction.
                long lowestSiteId = VoltDB.instance().getSiteTrackerForSnapshot().getLowestSiteForHost(getHostId());
                m_isLowestSiteId = m_siteId == lowestSiteId;
                return m_isLowestSiteId;
            }
        }


        @Override
        public int getHostId() {
            return CoreUtils.getHostIdFromHSId(m_siteId);
        }

        @Override
        public int getPartitionId() {
            return m_partitionId;
        }

        @Override
        public long getCatalogCRC() {
            return m_context.getCatalogCRC();
        }

        @Override
        public int getCatalogVersion() {
            return m_context.catalogVersion;
        }

        @Override
        public SiteTracker getSiteTrackerForSnapshot() {
            return VoltDB.instance().getSiteTrackerForSnapshot();
        }

        @Override
        public int getNumberOfPartitions() {
            return m_numberOfPartitions;
        }

        @Override
        public void setNumberOfPartitions(int partitionCount) {
            Site.this.setNumberOfPartitions(partitionCount);
        }

        @Override
        public SiteProcedureConnection getSiteProcedureConnection()
        {
            return Site.this;
        }

        @Override
        public SiteSnapshotConnection getSiteSnapshotConnection()
        {
            return Site.this;
        }

        @Override
        public void updateBackendLogLevels() {
            Site.this.updateBackendLogLevels();
        }

        @Override
        public boolean updateCatalog(String diffCmds, CatalogContext context,
                CatalogSpecificPlanner csp, boolean requiresSnapshotIsolation)
        {
            return Site.this.updateCatalog(diffCmds, context, csp, requiresSnapshotIsolation, false);
        }

        @Override
        public void updateHashinator(Pair<TheHashinator.HashinatorType, byte[]> config)
        {
            Site.this.updateHashinator(config);
        }

        @Override
        public boolean activateTableStream(final int tableId, TableStreamType type, boolean undo, byte[] predicates)
        {
            return m_ee.activateTableStream(tableId, type, undo ? getNextUndoToken(m_currentTxnId) : Long.MAX_VALUE, predicates);
        }

        @Override
        public Pair<Long, int[]> tableStreamSerializeMore(int tableId, TableStreamType type,
                                                          List<DBBPool.BBContainer> outputBuffers)
        {
            return m_ee.tableStreamSerializeMore(tableId, type, outputBuffers);
        }
    };

    /** Create a new execution site and the corresponding EE */
    public Site(
            SiteTaskerQueue scheduler,
            long siteId,
            BackendTarget backend,
            CatalogContext context,
            String serializedCatalog,
            int partitionId,
            int numPartitions,
            StartAction startAction,
            int snapshotPriority,
            InitiatorMailbox initiatorMailbox,
            StatsAgent agent,
            MemoryStats memStats,
            String coreBindIds,
            TaskLog rejoinTaskLog,
            PartitionDRGateway drGateway)
    {
        m_siteId = siteId;
        m_context = context;
        m_partitionId = partitionId;
        m_numberOfPartitions = numPartitions;
        m_scheduler = scheduler;
        m_backend = backend;
        m_rejoinState = startAction.doesJoin() ? kStateRejoining : kStateRunning;
        m_snapshotPriority = snapshotPriority;
        // need this later when running in the final thread.
        m_startupConfig = new StartupConfig(serializedCatalog, context.m_uniqueId);
        m_lastCommittedTxnId = TxnEgo.makeZero(partitionId).getTxnId();
        m_lastCommittedSpHandle = TxnEgo.makeZero(partitionId).getTxnId();
        m_currentTxnId = Long.MIN_VALUE;
        m_initiatorMailbox = initiatorMailbox;
        m_coreBindIds = coreBindIds;
        m_rejoinTaskLog = rejoinTaskLog;
        m_drGateway = drGateway;

        if (agent != null) {
            m_tableStats = new TableStats(m_siteId);
            agent.registerStatsSource(StatsSelector.TABLE,
                                      m_siteId,
                                      m_tableStats);
            m_indexStats = new IndexStats(m_siteId);
            agent.registerStatsSource(StatsSelector.INDEX,
                                      m_siteId,
                                      m_indexStats);
            m_memStats = memStats;
        } else {
            // MPI doesn't need to track these stats
            m_tableStats = null;
            m_indexStats = null;
            m_memStats = null;
        }
    }

    /** Update the loaded procedures. */
    void setLoadedProcedures(LoadedProcedureSet loadedProcedure)
    {
        m_loadedProcedures = loadedProcedure;
    }

    /** Thread specific initialization */
    void initialize(String serializedCatalog, long timestamp)
    {
        if (m_backend == BackendTarget.NONE) {
            m_hsql = null;
            m_ee = new MockExecutionEngine();
        }
        else if (m_backend == BackendTarget.HSQLDB_BACKEND) {
            m_hsql = HsqlBackend.initializeHSQLBackend(m_siteId,
                                                       m_context);
            m_ee = new MockExecutionEngine();
        }
        else {
            m_hsql = null;
            m_ee = initializeEE(serializedCatalog, timestamp);
        }

        m_snapshotter = new SnapshotSiteProcessor(m_scheduler,
        m_snapshotPriority,
        new SnapshotSiteProcessor.IdlePredicate() {
            @Override
            public boolean idle(long now) {
                return (now - 5) > m_lastTxnTime;
            }
        });
    }

    /** Create a native VoltDB execution engine */
    ExecutionEngine initializeEE(String serializedCatalog, final long timestamp)
    {
        String hostname = CoreUtils.getHostnameOrAddress();
        Pair<TheHashinator.HashinatorType, byte[]> hashinatorConfig = TheHashinator.getCurrentConfig();
        ExecutionEngine eeTemp = null;
        try {
            if (m_backend == BackendTarget.NATIVE_EE_JNI) {
                eeTemp =
                    new ExecutionEngineJNI(
                        m_context.cluster.getRelativeIndex(),
                        m_siteId,
                        m_partitionId,
                        CoreUtils.getHostIdFromHSId(m_siteId),
                        hostname,
                        m_context.cluster.getDeployment().get("deployment").
                        getSystemsettings().get("systemsettings").getMaxtemptablesize(),
                        hashinatorConfig.getFirst(),
                        hashinatorConfig.getSecond());
                eeTemp.loadCatalog( timestamp, serializedCatalog);
            }
            else {
                // set up the EE over IPC
                eeTemp =
                    new ExecutionEngineIPC(
                            m_context.cluster.getRelativeIndex(),
                            m_siteId,
                            m_partitionId,
                            CoreUtils.getHostIdFromHSId(m_siteId),
                            hostname,
                            m_context.cluster.getDeployment().get("deployment").
                            getSystemsettings().get("systemsettings").getMaxtemptablesize(),
                            m_backend,
                            VoltDB.instance().getConfig().m_ipcPort,
                            hashinatorConfig.getFirst(),
                            hashinatorConfig.getSecond());
                eeTemp.loadCatalog( timestamp, serializedCatalog);
            }
        }
        // just print error info an bail if we run into an error here
        catch (final Exception ex) {
            hostLog.l7dlog( Level.FATAL, LogKeys.host_ExecutionSite_FailedConstruction.name(),
                            new Object[] { m_siteId, m_siteIndex }, ex);
            VoltDB.crashLocalVoltDB(ex.getMessage(), true, ex);
        }
        return eeTemp;
    }


    @Override
    public void run()
    {
        Thread.currentThread().setName("Iv2ExecutionSite: " + CoreUtils.hsIdToString(m_siteId));
        if (m_coreBindIds != null) {
            PosixJNAAffinity.INSTANCE.setAffinity(m_coreBindIds);
        }
        initialize(m_startupConfig.m_serializedCatalog, m_startupConfig.m_timestamp);
        m_startupConfig = null; // release the serializedCatalog bytes.

        try {
            while (m_shouldContinue) {
                if (m_rejoinState == kStateRunning) {
                    // Normal operation blocks the site thread on the sitetasker queue.
                    SiteTasker task = m_scheduler.take();
                    if (task instanceof TransactionTask) {
                        m_currentTxnId = ((TransactionTask)task).getTxnId();
                        m_lastTxnTime = EstTime.currentTimeMillis();
                    }
                    task.run(getSiteProcedureConnection());
                }
                else {
                    // Rejoin operation poll and try to do some catchup work. Tasks
                    // are responsible for logging any rejoin work they might have.
                    SiteTasker task = m_scheduler.poll();
                    if (task != null) {
                        task.runForRejoin(getSiteProcedureConnection(), m_rejoinTaskLog);
                    }
                    replayFromTaskLog();
                }
            }
        }
        catch (OutOfMemoryError e)
        {
            // Even though OOM should be caught by the Throwable section below,
            // it sadly needs to be handled seperately. The goal here is to make
            // sure VoltDB crashes.
            String errmsg = "Site: " + org.voltcore.utils.CoreUtils.hsIdToString(m_siteId) +
                " ran out of Java memory. " + "This node will shut down.";
            VoltDB.crashLocalVoltDB(errmsg, true, e);
        }
        catch (Throwable t)
        {
            String errmsg = "Site: " + org.voltcore.utils.CoreUtils.hsIdToString(m_siteId) +
                " encountered an " + "unexpected error and will die, taking this VoltDB node down.";
            VoltDB.crashLocalVoltDB(errmsg, true, t);
        }
        shutdown();
    }

    ParticipantTransactionState global_replay_mpTxn = null;
    void replayFromTaskLog() throws IOException
    {
        // not yet time to catch-up.
        if (m_rejoinState != kStateReplayingRejoin) {
            return;
        }

        // replay 10:1 in favor of replay
        for (int i=0; i < 10; ++i) {
            if (m_rejoinTaskLog.isEmpty()) {
                break;
            }

            TransactionInfoBaseMessage tibm = m_rejoinTaskLog.getNextMessage();
            if (tibm == null) {
                break;
            }

            if (tibm instanceof Iv2InitiateTaskMessage) {
                Iv2InitiateTaskMessage m = (Iv2InitiateTaskMessage)tibm;
                SpProcedureTask t = new SpProcedureTask(
                        m_initiatorMailbox, m.getStoredProcedureName(),
                        null, m, m_drGateway);
                if (!filter(tibm)) {
                    t.runFromTaskLog(this);
                }
            }
            else if (tibm instanceof FragmentTaskMessage) {
                FragmentTaskMessage m = (FragmentTaskMessage)tibm;
                if (global_replay_mpTxn == null) {
                    global_replay_mpTxn = new ParticipantTransactionState(m.getTxnId(), m);
                }
                else if (global_replay_mpTxn.txnId != m.getTxnId()) {
                    VoltDB.crashLocalVoltDB("Started a MP transaction during replay before completing " +
                            " open transaction.", false, null);
                }
                FragmentTask t = new FragmentTask(m_initiatorMailbox, m, global_replay_mpTxn);
                if (!filter(tibm)) {
                    t.runFromTaskLog(this);
                }
            }
            else if (tibm instanceof CompleteTransactionMessage) {
                // Needs improvement: completes for sysprocs aren't filterable as sysprocs.
                // Only complete transactions that are open...
                if (global_replay_mpTxn != null) {
                    CompleteTransactionMessage m = (CompleteTransactionMessage)tibm;
                    CompleteTransactionTask t = new CompleteTransactionTask(global_replay_mpTxn,
                            null, m, m_drGateway);
                    if (!m.isRestart()) {
                        global_replay_mpTxn = null;
                    }
                    if (!filter(tibm)) {
                        t.runFromTaskLog(this);
                    }
                }
            }
            else {
                VoltDB.crashLocalVoltDB("Can not replay message type " +
                        tibm + " during live rejoin. Unexpected error.",
                        false, null);
            }
        }

        // exit replay being careful not to exit in the middle of a multi-partititon
        // transaction. The SPScheduler doesn't have a valid transaction state for a
        // partially replayed MP txn and in case of rollback the scheduler's undo token
        // is wrong. Run MP txns fully kStateRejoining or fully kStateRunning.
        if (m_rejoinTaskLog.isEmpty() && global_replay_mpTxn == null) {
            setReplayRejoinComplete();
        }
    }

    private boolean filter(TransactionInfoBaseMessage tibm)
    {
        // don't log sysproc fragments or iv2 intiiate task messages.
        // this is all jealously; should be refactored to ask tibm
        // if it wants to be filtered for rejoin and eliminate this
        // horrible introspection. This implementation mimics the
        // original live rejoin code for ExecutionSite...
        if (tibm instanceof FragmentTaskMessage && ((FragmentTaskMessage)tibm).isSysProcTask()) {
            return true;
        }
        else if (tibm instanceof Iv2InitiateTaskMessage) {
            Iv2InitiateTaskMessage itm = (Iv2InitiateTaskMessage)tibm;
            if ((itm.getStoredProcedureName().startsWith("@") == false) ||
                (itm.getStoredProcedureName().startsWith("@AdHoc") == true)) {
                return false;
            }
            else {
                return true;
            }
        }
        return false;
    }

    public void startShutdown()
    {
        m_shouldContinue = false;
    }

    void shutdown()
    {
        try {
            if (m_hsql != null) {
                HsqlBackend.shutdownInstance();
            }
            if (m_ee != null) {
                m_ee.release();
            }
            if (m_snapshotter != null) {
                try {
                    m_snapshotter.shutdown();
                } catch (InterruptedException e) {
                    hostLog.warn("Interrupted during shutdown", e);
                }
            }
        } catch (InterruptedException e) {
            hostLog.warn("Interrupted shutdown execution site.", e);
        }
    }

    //
    // SiteSnapshotConnection interface
    //
    @Override
    public void initiateSnapshots(
            SnapshotFormat format,
            Deque<SnapshotTableTask> tasks,
            List<SnapshotDataTarget> targets,
            long txnId,
            int numLiveHosts,
            Map<String, Map<Integer, Pair<Long,Long>>> exportSequenceNumbers) {
        m_snapshotter.initiateSnapshots(m_sysprocContext, format, tasks, targets, txnId, numLiveHosts,
                                        exportSequenceNumbers);
    }

    /*
     * Do snapshot work exclusively until there is no more. Also blocks
     * until the syncing and closing of snapshot data targets has completed.
     */
    @Override
    public HashSet<Exception> completeSnapshotWork() throws InterruptedException {
        return m_snapshotter.completeSnapshotWork(m_sysprocContext);
    }

    //
    // Legacy SiteProcedureConnection needed by ProcedureRunner
    //
    @Override
    public long getCorrespondingSiteId()
    {
        return m_siteId;
    }

    @Override
    public int getCorrespondingPartitionId()
    {
        return m_partitionId;
    }

    @Override
    public int getCorrespondingHostId()
    {
        return CoreUtils.getHostIdFromHSId(m_siteId);
    }

    @Override
    public byte[] loadTable(long txnId, String clusterName, String databaseName,
            String tableName, VoltTable data,
            boolean returnUniqueViolations, boolean undo) throws VoltAbortException
    {
        Cluster cluster = m_context.cluster;
        if (cluster == null) {
            throw new VoltAbortException("cluster '" + clusterName + "' does not exist");
        }
        Database db = cluster.getDatabases().get(databaseName);
        if (db == null) {
            throw new VoltAbortException("database '" + databaseName + "' does not exist in cluster " + clusterName);
        }
        Table table = db.getTables().getIgnoreCase(tableName);
        if (table == null) {
            throw new VoltAbortException("table '" + tableName + "' does not exist in database " + clusterName + "." + databaseName);
        }

        return loadTable(txnId, table.getRelativeIndex(), data, returnUniqueViolations, undo);
    }

    @Override
    public byte[] loadTable(long spHandle, int tableId,
            VoltTable data, boolean returnUniqueViolations,
            boolean undo)
    {
        // Long.MAX_VALUE is a no-op don't track undo token
        return m_ee.loadTable(tableId, data,
                spHandle,
                m_lastCommittedSpHandle,
                returnUniqueViolations,
                undo ? getNextUndoToken(m_currentTxnId) : Long.MAX_VALUE);
    }

    @Override
    public void updateBackendLogLevels()
    {
        m_ee.setLogLevels(org.voltdb.jni.EELoggers.getLogLevels());
    }

    @Override
    public Map<Integer, List<VoltTable>> recursableRun(
            TransactionState currentTxnState)
    {
        return currentTxnState.recursableRun(this);
    }

    private static void handleUndoLog(List<UndoAction> undoLog, boolean undo) {
        if (undoLog == null) return;

        for (final ListIterator<UndoAction> iterator = undoLog.listIterator(undoLog.size()); iterator.hasPrevious();) {
            final UndoAction action = iterator.previous();
            if (undo)
                action.undo();
            else
                action.release();
        }
    }

    @Override
    public void truncateUndoLog(boolean rollback, long beginUndoToken, long txnId, long spHandle, List<UndoAction> undoLog)
    {
        //Any new txnid will create a new undo quantum, including the same txnid again
        latestUndoTxnId = Long.MIN_VALUE;
        //If the begin undo token is not set the txn never did any work so there is nothing to undo/release
        if (beginUndoToken == Site.kInvalidUndoToken) return;
        if (rollback) {

            m_ee.undoUndoToken(beginUndoToken);
            handleUndoLog(undoLog, true);
        }
        else {
            assert(latestUndoToken != Site.kInvalidUndoToken);
            assert(latestUndoToken >= beginUndoToken);
            if (latestUndoToken > beginUndoToken) {
                m_ee.releaseUndoToken(latestUndoToken);
            }
            m_lastCommittedTxnId = txnId;
            if (TxnEgo.getPartitionId(m_lastCommittedSpHandle) != TxnEgo.getPartitionId(spHandle)) {
                VoltDB.crashLocalVoltDB("Mismatch SpHandle partitiond id " +
                        TxnEgo.getPartitionId(m_lastCommittedSpHandle) + ", " +
                        TxnEgo.getPartitionId(spHandle), true, null);
            }
            m_lastCommittedSpHandle = spHandle;
            handleUndoLog(undoLog, false);
        }
    }

    @Override
    public void stashWorkUnitDependencies(Map<Integer, List<VoltTable>> dependencies)
    {
        m_ee.stashWorkUnitDependencies(dependencies);
    }

    @Override
    public DependencyPair executeSysProcPlanFragment(
            TransactionState txnState,
            Map<Integer, List<VoltTable>> dependencies, long fragmentId,
            ParameterSet params)
    {
        ProcedureRunner runner = m_loadedProcedures.getSysproc(fragmentId);
        return runner.executeSysProcPlanFragment(txnState, dependencies, fragmentId, params);
    }

    @Override
    public HsqlBackend getHsqlBackendIfExists()
    {
        return m_hsql;
    }

    @Override
    public long[] getUSOForExportTable(String signature)
    {
        return m_ee.getUSOForExportTable(signature);
    }

    @Override
    public void toggleProfiler(int toggle)
    {
        m_ee.toggleProfiler(toggle);
    }

    @Override
    public void tick()
    {
        long time = System.currentTimeMillis();

        m_ee.tick(time, m_lastCommittedSpHandle);
        statsTick(time);
    }

    /**
     * Cache the current statistics.
     *
     * @param time
     */
    private void statsTick(long time)
    {
        /*
         * grab the table statistics from ee and put it into the statistics
         * agent.
         */
        if (m_tableStats != null) {
            CatalogMap<Table> tables = m_context.database.getTables();
            int[] tableIds = new int[tables.size()];
            int i = 0;
            for (Table table : tables) {
                tableIds[i++] = table.getRelativeIndex();
            }

            // data to aggregate
            long tupleCount = 0;
            int tupleDataMem = 0;
            int tupleAllocatedMem = 0;
            int indexMem = 0;
            int stringMem = 0;

            // update table stats
            final VoltTable[] s1 =
                m_ee.getStats(StatsSelector.TABLE, tableIds, false, time);
            if ((s1 != null) && (s1.length > 0)) {
                VoltTable stats = s1[0];
                assert(stats != null);

                // rollup the table memory stats for this site
                while (stats.advanceRow()) {
                    //Assert column index matches name for ENG-4092
                    assert(stats.getColumnName(7).equals("TUPLE_COUNT"));
                    tupleCount += stats.getLong(7);
                    assert(stats.getColumnName(8).equals("TUPLE_ALLOCATED_MEMORY"));
                    tupleAllocatedMem += (int) stats.getLong(8);
                    assert(stats.getColumnName(9).equals("TUPLE_DATA_MEMORY"));
                    tupleDataMem += (int) stats.getLong(9);
                    assert(stats.getColumnName(10).equals("STRING_DATA_MEMORY"));
                    stringMem += (int) stats.getLong(10);
                }
                stats.resetRowPosition();

                m_tableStats.setStatsTable(stats);
            }

            // update index stats
            final VoltTable[] s2 =
                m_ee.getStats(StatsSelector.INDEX, tableIds, false, time);
            if ((s2 != null) && (s2.length > 0)) {
                VoltTable stats = s2[0];
                assert(stats != null);

                // rollup the index memory stats for this site
                while (stats.advanceRow()) {
                    //Assert column index matches name for ENG-4092
                    assert(stats.getColumnName(11).equals("MEMORY_ESTIMATE"));
                    indexMem += stats.getLong(11);
                }
                stats.resetRowPosition();

                m_indexStats.setStatsTable(stats);
            }

            // update the rolled up memory statistics
            if (m_memStats != null) {
                m_memStats.eeUpdateMemStats(m_siteId,
                                            tupleCount,
                                            tupleDataMem,
                                            tupleAllocatedMem,
                                            indexMem,
                                            stringMem,
                                            m_ee.getThreadLocalPoolAllocations());
            }
        }
    }

    @Override
    public void quiesce()
    {
        m_ee.quiesce(m_lastCommittedSpHandle);
    }

    @Override
    public void exportAction(boolean syncAction,
                             long ackOffset,
                             Long sequenceNumber,
                             Integer partitionId, String tableSignature)
    {
        m_ee.exportAction(syncAction, ackOffset, sequenceNumber,
                          partitionId, tableSignature);
    }

    @Override
    public VoltTable[] getStats(StatsSelector selector, int[] locators,
                                boolean interval, Long now)
    {
        return m_ee.getStats(selector, locators, interval, now);
    }

    @Override
    public Future<?> doSnapshotWork()
    {
        return m_snapshotter.doSnapshotWork(m_sysprocContext);
    }

    @Override
    public void setRejoinComplete(
            JoinProducerBase.JoinCompletionAction replayComplete,
            Map<String, Map<Integer, Pair<Long, Long>>> exportSequenceNumbers,
            boolean requireExistingSequenceNumbers) {
        // transition from kStateRejoining to live rejoin replay.
        // pass through this transition in all cases; if not doing
        // live rejoin, will transfer to kStateRunning as usual
        // as the rejoin task log will be empty.
        assert(m_rejoinState == kStateRejoining);

        if (replayComplete == null) {
            throw new RuntimeException("Null Replay Complete Action.");
        }

        for (Map.Entry<String, Map<Integer, Pair<Long,Long>>> tableEntry : exportSequenceNumbers.entrySet()) {
            final Table catalogTable = m_context.tables.get(tableEntry.getKey());
            if (catalogTable == null) {
                VoltDB.crashLocalVoltDB(
                        "Unable to find catalog entry for table named " + tableEntry.getKey(),
                        true,
                        null);
            }
            Pair<Long,Long> sequenceNumbers = tableEntry.getValue().get(m_partitionId);

            if (sequenceNumbers == null) {
                if (requireExistingSequenceNumbers) {
                    VoltDB.crashLocalVoltDB(
                            "Could not find export sequence numbers for partition " +
                                    m_partitionId + " table " +
                                    tableEntry.getKey() + " have " + exportSequenceNumbers, false, null);
                } else {
                    sequenceNumbers = Pair.of(0L,0L);
                }
            }

            exportAction(
                    true,
                    sequenceNumbers.getFirst().longValue(),
                    sequenceNumbers.getSecond(),
                    m_partitionId,
                    catalogTable.getSignature());
        }

        m_rejoinState = kStateReplayingRejoin;
        m_replayCompletionAction = replayComplete;
        if (m_rejoinTaskLog != null) {
            m_rejoinTaskLog.setEarliestTxnId(
                    m_replayCompletionAction.getSnapshotTxnId());
        }
    }

    private void setReplayRejoinComplete() {
        // transition out of rejoin replay to normal running state.
        assert(m_rejoinState == kStateReplayingRejoin);
        m_replayCompletionAction.run();
        m_rejoinState = kStateRunning;
    }

    @Override
    public VoltTable[] executePlanFragments(int numFragmentIds,
            long[] planFragmentIds, long[] inputDepIds,
            Object[] parameterSets, long spHandle, long uniqueId, boolean readOnly, RunningProcedureContext rProcContext)
            throws EEException {
        return m_ee.executePlanFragments(
                numFragmentIds,
                planFragmentIds,
                inputDepIds,
                parameterSets,
                spHandle,
                m_lastCommittedSpHandle,
                uniqueId,
<<<<<<< HEAD
                readOnly ? Long.MAX_VALUE : getNextUndoToken(),
                rProcContext);
=======
                readOnly ? Long.MAX_VALUE : getNextUndoTokenBroken());
>>>>>>> 90660c2b
    }

    @Override
    public ProcedureRunner getProcedureRunner(String procedureName) {
        return m_loadedProcedures.getProcByName(procedureName);
    }

    /**
     * Update the catalog.  If we're the MPI, don't bother with the EE.
     */
    public boolean updateCatalog(String diffCmds, CatalogContext context, CatalogSpecificPlanner csp,
            boolean requiresSnapshotIsolationboolean, boolean isMPI)
    {
        m_context = context;
        m_loadedProcedures.loadProcedures(m_context, m_backend, csp);

        if (isMPI) {
            // the rest of the work applies to sites with real EEs
            return true;
        }

        // if a snapshot is in process, wait for it to finish
        // don't bother if this isn't a schema change
        //
        if (requiresSnapshotIsolationboolean && m_snapshotter.isEESnapshotting()) {
            hostLog.info(String.format("Site %d performing schema change operation must block until snapshot is locally complete.",
                    CoreUtils.getSiteIdFromHSId(m_siteId)));
            try {
                m_snapshotter.completeSnapshotWork(m_sysprocContext);
                hostLog.info(String.format("Site %d locally finished snapshot. Will update catalog now.",
                        CoreUtils.getSiteIdFromHSId(m_siteId)));
            }
            catch (InterruptedException e) {
                VoltDB.crashLocalVoltDB("Unexpected Interrupted Exception while finishing a snapshot for a catalog update.", true, e);
            }
        }

        //Necessary to quiesce before updating the catalog
        //so export data for the old generation is pushed to Java.
        m_ee.quiesce(m_lastCommittedTxnId);
        m_ee.updateCatalog(m_context.m_uniqueId, diffCmds);

        return true;
    }

    @Override
    public void setPerPartitionTxnIds(long[] perPartitionTxnIds) {
        boolean foundMultipartTxnId = false;
        boolean foundSinglepartTxnId = false;
        for (long txnId : perPartitionTxnIds) {
            if (TxnEgo.getPartitionId(txnId) == m_partitionId) {
                if (foundSinglepartTxnId) {
                    VoltDB.crashLocalVoltDB(
                            "Found multiple transactions ids during restore for a partition", false, null);
                }
                foundSinglepartTxnId = true;
                m_initiatorMailbox.setMaxLastSeenTxnId(txnId);
            }
            if (TxnEgo.getPartitionId(txnId) == MpInitiator.MP_INIT_PID) {
                if (foundMultipartTxnId) {
                    VoltDB.crashLocalVoltDB(
                            "Found multiple transactions ids during restore for a multipart txnid", false, null);
                }
                foundMultipartTxnId = true;
                m_initiatorMailbox.setMaxLastSeenMultipartTxnId(txnId);
            }
        }
        if (!foundMultipartTxnId) {
            VoltDB.crashLocalVoltDB("Didn't find a multipart txnid on restore", false, null);
        }
    }

    public void setNumberOfPartitions(int partitionCount)
    {
        m_numberOfPartitions = partitionCount;
    }

    private void updateHashinator(Pair<TheHashinator.HashinatorType, byte[]> config)
    {
        m_ee.updateHashinator(config.getFirst(), config.getSecond());
    }

    /**
     * For the specified list of table ids, return the number of mispartitioned rows using
     * the provided hashinator and hashinator config
     */
    @Override
    public long[] validatePartitioning(long[] tableIds, int hashinatorType, byte[] hashinatorConfig) {
        ByteBuffer paramBuffer = ByteBuffer.allocate(4 + (8 * tableIds.length) + 4 + 4 + hashinatorConfig.length);
        paramBuffer.putInt(tableIds.length);
        for (long tableId : tableIds) {
            paramBuffer.putLong(tableId);
        }
        paramBuffer.putInt(hashinatorType);
        paramBuffer.put(hashinatorConfig);

        ByteBuffer resultBuffer = ByteBuffer.wrap(m_ee.executeTask( TaskType.VALIDATE_PARTITIONING, paramBuffer.array()));
        long mispartitionedRows[] = new long[tableIds.length];
        for (int ii = 0; ii < tableIds.length; ii++) {
            mispartitionedRows[ii] = resultBuffer.getLong();
        }
        return mispartitionedRows;
    }
}<|MERGE_RESOLUTION|>--- conflicted
+++ resolved
@@ -1002,12 +1002,8 @@
                 spHandle,
                 m_lastCommittedSpHandle,
                 uniqueId,
-<<<<<<< HEAD
-                readOnly ? Long.MAX_VALUE : getNextUndoToken(),
+                readOnly ? Long.MAX_VALUE : getNextUndoTokenBroken(),
                 rProcContext);
-=======
-                readOnly ? Long.MAX_VALUE : getNextUndoTokenBroken());
->>>>>>> 90660c2b
     }
 
     @Override
