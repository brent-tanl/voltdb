/* This file is part of VoltDB.
 * Copyright (C) 2008-2019 VoltDB Inc.
 *
 * This program is free software: you can redistribute it and/or modify
 * it under the terms of the GNU Affero General Public License as
 * published by the Free Software Foundation, either version 3 of the
 * License, or (at your option) any later version.
 *
 * This program is distributed in the hope that it will be useful,
 * but WITHOUT ANY WARRANTY; without even the implied warranty of
 * MERCHANTABILITY or FITNESS FOR A PARTICULAR PURPOSE.  See the
 * GNU Affero General Public License for more details.
 *
 * You should have received a copy of the GNU Affero General Public License
 * along with VoltDB.  If not, see <http://www.gnu.org/licenses/>.
 */

package org.voltdb.iv2;

import java.io.IOException;
import java.lang.reflect.Method;
import java.nio.ByteBuffer;
import java.util.Collection;
import java.util.Deque;
import java.util.HashMap;
import java.util.HashSet;
import java.util.List;
import java.util.Map;
import java.util.concurrent.Future;
import java.util.concurrent.atomic.AtomicInteger;

import org.voltcore.logging.Level;
import org.voltcore.logging.VoltLogger;
import org.voltcore.messaging.TransactionInfoBaseMessage;
import org.voltcore.utils.CoreUtils;
import org.voltcore.utils.DBBPool;
import org.voltcore.utils.EstTime;
import org.voltcore.utils.Pair;
import org.voltdb.BackendTarget;
import org.voltdb.CatalogContext;
import org.voltdb.DRConsumerDrIdTracker;
import org.voltdb.DRConsumerDrIdTracker.DRSiteDrIdTracker;
import org.voltdb.DRIdempotencyResult;
import org.voltdb.DRLogSegmentId;
import org.voltdb.DependencyPair;
import org.voltdb.ExtensibleSnapshotDigestData;
import org.voltdb.HsqlBackend;
import org.voltdb.IndexStats;
import org.voltdb.LoadedProcedureSet;
import org.voltdb.MemoryStats;
import org.voltdb.NonVoltDBBackend;
import org.voltdb.ParameterSet;
import org.voltdb.PartitionDRGateway;
import org.voltdb.PostGISBackend;
import org.voltdb.PostgreSQLBackend;
import org.voltdb.ProcedureRunner;
import org.voltdb.SiteProcedureConnection;
import org.voltdb.SiteSnapshotConnection;
import org.voltdb.SnapshotCompletionMonitor.ExportSnapshotTuple;
import org.voltdb.SnapshotDataTarget;
import org.voltdb.SnapshotFormat;
import org.voltdb.SnapshotSiteProcessor;
import org.voltdb.SnapshotTableTask;
import org.voltdb.StartAction;
import org.voltdb.StatsAgent;
import org.voltdb.StatsSelector;
import org.voltdb.SystemProcedureCatalog;
import org.voltdb.SystemProcedureExecutionContext;
import org.voltdb.TableStats;
import org.voltdb.TableStreamType;
import org.voltdb.TheHashinator;
import org.voltdb.TheHashinator.HashinatorConfig;
import org.voltdb.TupleStreamStateInfo;
import org.voltdb.VoltDB;
import org.voltdb.VoltSystemProcedure;
import org.voltdb.VoltProcedure.VoltAbortException;
import org.voltdb.VoltSystemProcedure;
import org.voltdb.VoltTable;
import org.voltdb.catalog.CatalogMap;
import org.voltdb.catalog.CatalogSerializer;
import org.voltdb.catalog.Cluster;
import org.voltdb.catalog.Column;
import org.voltdb.catalog.DRCatalogCommands;
import org.voltdb.catalog.DRCatalogDiffEngine;
import org.voltdb.catalog.Database;
import org.voltdb.catalog.Deployment;
import org.voltdb.catalog.Procedure;
import org.voltdb.catalog.Table;
import org.voltdb.dtxn.SiteTracker;
import org.voltdb.dtxn.TransactionState;
import org.voltdb.dtxn.UndoAction;
import org.voltdb.exceptions.DRTableNotFoundException;
import org.voltdb.exceptions.EEException;
import org.voltdb.export.ExportDataSource.StreamStartAction;
import org.voltdb.export.ExportManager;
import org.voltdb.jni.ExecutionEngine;
import org.voltdb.jni.ExecutionEngine.EventType;
import org.voltdb.jni.ExecutionEngine.LoadTableCaller;
import org.voltdb.jni.ExecutionEngine.TaskType;
import org.voltdb.jni.ExecutionEngineIPC;
import org.voltdb.jni.ExecutionEngineJNI;
import org.voltdb.jni.MockExecutionEngine;
import org.voltdb.messaging.CompleteTransactionMessage;
import org.voltdb.messaging.FastDeserializer;
import org.voltdb.messaging.FragmentTaskMessage;
import org.voltdb.messaging.Iv2InitiateTaskMessage;
import org.voltdb.rejoin.TaskLog;
import org.voltdb.settings.ClusterSettings;
import org.voltdb.settings.NodeSettings;
import org.voltdb.sysprocs.LowImpactDeleteNT.ComparisonOperation;
import org.voltdb.sysprocs.saverestore.HiddenColumnFilter;
import org.voltdb.utils.CompressionService;
import org.voltdb.utils.LogKeys;
import org.voltdb.utils.MinimumRatioMaintainer;

import com.google_voltpatches.common.base.Charsets;
import com.google_voltpatches.common.base.Preconditions;
import com.google_voltpatches.common.collect.Lists;

import vanilla.java.affinity.impl.PosixJNAAffinity;

public class Site implements Runnable, SiteProcedureConnection, SiteSnapshotConnection
{
    private static final VoltLogger hostLog = new VoltLogger("HOST");
    private static final VoltLogger drLog = new VoltLogger("DRAGENT");

    private static final double m_taskLogReplayRatio =
            Double.valueOf(System.getProperty("TASKLOG_REPLAY_RATIO", "0.6"));

    // Set to false trigger shutdown.
    volatile boolean m_shouldContinue = true;

    // HSId of this site's initiator.
    final long m_siteId;

    final int m_snapshotPriority;

    // Partition count is important on SPIs, MPI doesn't use it.
    int m_numberOfPartitions;

    // What type of EE is controlled
    final BackendTarget m_backend;

    // Is the site in a rejoining mode.
    private final static int kStateRunning = 0;
    private final static int kStateRejoining = 1;
    private final static int kStateReplayingRejoin = 2;
    private int m_rejoinState;
    private final TaskLog m_rejoinTaskLog;
    private JoinProducerBase.JoinCompletionAction m_replayCompletionAction;

    // Enumerate execution sites by host.
    private static final AtomicInteger siteIndexCounter = new AtomicInteger(0);
    private final int m_siteIndex = siteIndexCounter.getAndIncrement();

    // Manages pending tasks.
    final SiteTaskerQueue m_pendingSiteTasks;

    /*
     * There is really no legitimate reason to touch the initiator mailbox from the site,
     * but it turns out to be necessary at startup when restoring a snapshot. The snapshot
     * has the transaction id for the partition that it must continue from and it has to be
     * set at all replicas of the partition.
     */
    final InitiatorMailbox m_initiatorMailbox;

    // Almighty execution engine and its (HSQL or PostgreSQL) backend sidekick
    ExecutionEngine m_ee;
    NonVoltDBBackend m_non_voltdb_backend;

    // Stats
    final TableStats m_tableStats;
    final IndexStats m_indexStats;
    final MemoryStats m_memStats;

    // Each execution site manages snapshot using a SnapshotSiteProcessor
    private SnapshotSiteProcessor m_snapshotter;

    // Current catalog
    volatile CatalogContext m_context;

    // Currently available procedures
    volatile LoadedProcedureSet m_loadedProcedures;

    // Cache the DR gateway here so that we can pass it to tasks as they are reconstructed from
    // the task log
    private PartitionDRGateway m_drGateway;
    private PartitionDRGateway m_mpDrGateway;
    private final boolean m_isLowestSiteId; // true if this site has the MP gateway

    /*
     * Track the last producer-cluster unique IDs and drIds associated with an
     *  @ApplyBinaryLogSP and @ApplyBinaryLogMP invocation so it can be provided to the
     *  ReplicaDRGateway on repair
     */
    private Map<Integer, Map<Integer, DRSiteDrIdTracker>> m_maxSeenDrLogsBySrcPartition =
            new HashMap<>();
    private long m_lastLocalSpUniqueId = -1L;   // Only populated by the Site for ApplyBinaryLog Txns
    private long m_lastLocalMpUniqueId = -1L;   // Only populated by the Site for ApplyBinaryLog Txns

    // Current topology
    int m_partitionId;

    private final String m_coreBindIds;

    // Need temporary access to some startup parameters in order to
    // initialize EEs in the right thread.
    private static class StartupConfig
    {
        final String m_serializedCatalog;
        final long m_timestamp;
        StartupConfig(final String catalog, final long timestamp)
        {
            m_serializedCatalog = catalog;
            m_timestamp = timestamp;
        }
    }
    private StartupConfig m_startupConfig = null;


    // Undo token state for the corresponding EE.
    public final static long kInvalidUndoToken = -1L;
    private long m_latestUndoToken = 0L;
    private long m_latestUndoTxnId = Long.MIN_VALUE;

    private long getNextUndoToken(long txnId)
    {
        if (txnId != m_latestUndoTxnId) {
            m_latestUndoTxnId = txnId;
            return ++m_latestUndoToken;
        } else {
            return m_latestUndoToken;
        }
    }

    /*
     * Increment the undo token blindly to work around
     * issues using a single token per transaction
     * See ENG-5242
     */
    private long getNextUndoTokenBroken() {
        m_latestUndoTxnId = m_currentTxnId;
        return ++m_latestUndoToken;
    }

    @Override
    public long getLatestUndoToken()
    {
        return m_latestUndoToken;
    }

    // Advanced in complete transaction.
    long m_lastCommittedSpHandle = 0;
    long m_spHandleForSnapshotDigest = 0;
    long m_currentTxnId = Long.MIN_VALUE;
    long m_lastTxnTime = System.currentTimeMillis();

    /*
     * The version of the hashinator currently in use at the site will be consistent
     * across the node because balance partitions runs everywhere and all sites update.
     *
     * There is a corner case with live rejoin where sites replay their log and some sites
     * can pull ahead and update the global hashinator to ones further ahead causing transactions
     * to not be applied correctly during replay at the other sites. To avoid this each site
     * maintains a reference to it's own hashinator (which will be shared if possible).
     *
     * When two partition transactions come online they will diverge for pretty much the entire rebalance,
     * but will converge at the end when the final hash function update is issued everywhere
     */
    TheHashinator m_hashinator;

    SiteProcedureConnection getSiteProcedureConnection()
    {
        return this;
    }

    /**
     * SystemProcedures are "friends" with ExecutionSites and granted
     * access to internal state via m_systemProcedureContext.
     */
    SystemProcedureExecutionContext m_sysprocContext = new SystemProcedureExecutionContext() {
        @Override
        public ClusterSettings getClusterSettings() {
            return m_context.getClusterSettings();
        }

        @Override
        public NodeSettings getPaths() {
            return m_context.getNodeSettings();
        }

        @Override
        public Database getDatabase() {
            return m_context.database;
        }

        @Override
        public Cluster getCluster() {
            return m_context.cluster;
        }

        @Override
        public long getSpHandleForSnapshotDigest() {
            return m_spHandleForSnapshotDigest;
        }

        @Override
        public long getSiteId() {
            return m_siteId;
        }

        @Override
        public int getLocalSitesCount() {
            return m_context.getNodeSettings().getLocalSitesCount();
        }

        /*
         * Expensive to compute, memoize it
         */
        private Boolean m_isLowestSiteId = null;
        @Override
        public boolean isLowestSiteId()
        {
            if (m_isLowestSiteId != null) {
                return m_isLowestSiteId;
            } else {
                // FUTURE: should pass this status in at construction.
                long lowestSiteId = VoltDB.instance().getSiteTrackerForSnapshot().getLowestSiteForHost(getHostId());
                m_isLowestSiteId = m_siteId == lowestSiteId;
                return m_isLowestSiteId;
            }
        }

        @Override
        public int getClusterId() {
            return getCorrespondingClusterId();
        }


        @Override
        public int getHostId() {
            return CoreUtils.getHostIdFromHSId(m_siteId);
        }

        @Override
        public int getPartitionId() {
            return m_partitionId;
        }

        @Override
        public long getCatalogCRC() {
            return m_context.getCatalogCRC();
        }

        @Override
        public int getCatalogVersion() {
            return m_context.catalogVersion;
        }

        @Override
        public long getGenerationId() {
            return m_context.m_genId;
        }

        @Override
        public byte[] getCatalogHash() {
            return m_context.getCatalogHash();
        }

        @Override
        public byte[] getDeploymentHash() {
            return m_context.getDeploymentHash();
        }

        @Override
        public SiteTracker getSiteTrackerForSnapshot() {
            return VoltDB.instance().getSiteTrackerForSnapshot();
        }

        @Override
        public int getNumberOfPartitions() {
            return m_numberOfPartitions;
        }

        @Override
        public void setNumberOfPartitions(int partitionCount) {
            Site.this.setNumberOfPartitions(partitionCount);
        }

        @Override
        public SiteProcedureConnection getSiteProcedureConnection()
        {
            return Site.this;
        }

        @Override
        public SiteSnapshotConnection getSiteSnapshotConnection()
        {
            return Site.this;
        }

        @Override
        public void updateBackendLogLevels() {
            Site.this.updateBackendLogLevels();
        }

        @Override
        public boolean updateCatalog(String diffCmds, CatalogContext context,
                boolean requiresSnapshotIsolation,
                long txnId, long uniqueId, long spHandle,
                boolean isReplay,
                boolean requireCatalogDiffCmdsApplyToEE,
                boolean requiresNewExportGeneration)
        {
            return Site.this.updateCatalog(diffCmds, context, requiresSnapshotIsolation,
                    false, txnId, uniqueId, spHandle, isReplay,
                    requireCatalogDiffCmdsApplyToEE, requiresNewExportGeneration);
        }

        @Override
        public boolean updateSettings(CatalogContext context)
        {
            return Site.this.updateSettings(context);
        }

        @Override
        public TheHashinator getCurrentHashinator()
        {
            return m_hashinator;
        }

        @Override
        public void updateHashinator(TheHashinator hashinator)
        {
            Site.this.updateHashinator(hashinator);
        }

        @Override
        public boolean activateTableStream(final int tableId, TableStreamType type,
                HiddenColumnFilter hiddenColumnFilter, boolean undo, byte[] predicates)
        {
            return m_ee.activateTableStream(tableId, type, hiddenColumnFilter,
                    undo ? getNextUndoToken(m_currentTxnId) : Long.MAX_VALUE, predicates);
        }

        @Override
        public Pair<Long, int[]> tableStreamSerializeMore(int tableId, TableStreamType type,
                                                          List<DBBPool.BBContainer> outputBuffers)
        {
            return m_ee.tableStreamSerializeMore(tableId, type, outputBuffers);
        }

        @Override
        public void forceAllDRNodeBuffersToDisk(final boolean nofsync)
        {
            if (m_drGateway != null) {
                m_drGateway.forceAllDRNodeBuffersToDisk(nofsync);
            }
            if (m_mpDrGateway != null) {
                m_mpDrGateway.forceAllDRNodeBuffersToDisk(nofsync);
            }
        }

        /**
         * Check to see if binary log is expected (start DR id adjacent to last received DR id)
         */
        @Override
        public DRIdempotencyResult isExpectedApplyBinaryLog(int producerClusterId, int producerPartitionId,
                                                            long logId)
        {
            Map<Integer, DRSiteDrIdTracker> clusterSources = m_maxSeenDrLogsBySrcPartition.get(producerClusterId);
            if (clusterSources == null) {
                drLog.warn(String.format("P%d binary log site idempotency check failed. " +
                                "Site doesn't have tracker for this cluster while processing logId %d",
                        producerPartitionId, logId));
            }
            else {
                DRSiteDrIdTracker targetTracker = clusterSources.get(producerPartitionId);
                if (targetTracker == null) {
                    drLog.warn(String.format("P%d binary log site idempotency check failed. " +
                                    "Site's tracker is null while processing logId %d",
                            producerPartitionId, logId));
                }
                else {
                    assert (targetTracker.size() > 0);

                    final long lastReceivedLogId = targetTracker.getLastReceivedLogId();
                    if (lastReceivedLogId+1 == logId) {
                        // This is what we expected
                        return DRIdempotencyResult.SUCCESS;
                    }
                    if (lastReceivedLogId >= logId) {
                        // This is a duplicate
<<<<<<< HEAD
                        drLog.info(String.format("P%d binary log site idempotency check returning DUP. " +
                                                  "Site's tracker lastReceivedLogId is %d while the logId is %d",
                                                  producerPartitionId, lastReceivedLogId, logId));
=======
                        if (drLog.isDebugEnabled()) {
                            drLog.debug(String.format("P%d binary log site idempotency check returning DUP. " +
                                    "Site's tracker lastReceivedLogId is %d while the logId is %d",
                                    producerPartitionId, lastReceivedLogId, logId));
                        }
>>>>>>> 78d253e8
                        return DRIdempotencyResult.DUPLICATE;
                    }
                    drLog.info(String.format("P%d binary log site idempotency check returning GAP. " +
                            "Site's tracker lastReceivedLogId %d while the logId %d",
                            producerPartitionId, lastReceivedLogId, logId));

                    if (drLog.isDebugEnabled()) {
                        drLog.debug(String.format("P%d binary log site idempotency check failed. " +
                                                  "Site's tracker lastReceivedLogId %d while the logId %d",
                                                  producerPartitionId, lastReceivedLogId, logId));
                    }
                }
            }
            return DRIdempotencyResult.GAP;
        }

        @Override
        public void appendApplyBinaryLogTxns(int producerClusterId, int producerPartitionId,
                                             long localUniqueId, DRConsumerDrIdTracker tracker)
        {
            assert(tracker.size() > 0);
            if (UniqueIdGenerator.getPartitionIdFromUniqueId(localUniqueId) == MpInitiator.MP_INIT_PID) {
                m_lastLocalMpUniqueId = localUniqueId;
            }
            else {
                m_lastLocalSpUniqueId = localUniqueId;
            }
            Map<Integer, DRSiteDrIdTracker> clusterSources = m_maxSeenDrLogsBySrcPartition.get(producerClusterId);
            assert(clusterSources != null);
            DRSiteDrIdTracker targetTracker = clusterSources.get(producerPartitionId);
            assert(targetTracker != null);
            targetTracker.incLastReceivedLogId();
            targetTracker.mergeTracker(tracker);
        }

        @Override
        public void recoverWithDrAppliedTrackers(Map<Integer, Map<Integer, DRSiteDrIdTracker>> trackers)
        {
            m_maxSeenDrLogsBySrcPartition = trackers;
        }

        @Override
        public void resetDrAppliedTracker() {
            m_maxSeenDrLogsBySrcPartition.clear();
            if (drLog.isDebugEnabled()) {
                drLog.debug("Cleared DR Applied tracker");
            }
            m_lastLocalSpUniqueId = -1L;
            m_lastLocalMpUniqueId = -1L;
        }

        @Override
        public void resetDrAppliedTracker(byte clusterId) {
            m_maxSeenDrLogsBySrcPartition.remove((int) clusterId);
            if (drLog.isDebugEnabled()) {
                drLog.debug("Reset DR Applied tracker for " + clusterId);
            }
            if (m_maxSeenDrLogsBySrcPartition.isEmpty()) {
                m_lastLocalSpUniqueId = -1L;
                m_lastLocalMpUniqueId = -1L;
            }
        }

        @Override
        public boolean hasRealDrAppliedTracker(byte clusterId) {
            boolean has = false;
            if (m_maxSeenDrLogsBySrcPartition.containsKey((int) clusterId)) {
                for (DRConsumerDrIdTracker tracker: m_maxSeenDrLogsBySrcPartition.get((int) clusterId).values()) {
                    if (tracker.isRealTracker()) {
                        has = true;
                        break;
                    }
                }
            }
            return has;
        }

        @Override
        public void initDRAppliedTracker(Map<Byte, Integer> clusterIdToPartitionCountMap) {
            for (Map.Entry<Byte, Integer> entry : clusterIdToPartitionCountMap.entrySet()) {
                int producerClusterId = entry.getKey();
                Map<Integer, DRSiteDrIdTracker> clusterSources =
                        m_maxSeenDrLogsBySrcPartition.getOrDefault(producerClusterId, new HashMap<>());
                addRemoveTrackers(producerClusterId, entry.getValue(), clusterSources);

                m_maxSeenDrLogsBySrcPartition.put(producerClusterId, clusterSources);
            }
        }

        private void addRemoveTrackers(int clusterId, int newCount, Map<Integer, DRSiteDrIdTracker> currMap) {
            if (!currMap.containsKey(MpInitiator.MP_INIT_PID)) {
                DRSiteDrIdTracker tracker = DRConsumerDrIdTracker.createSiteTracker(0,
                                                DRLogSegmentId.makeEmptyDRId(clusterId),
                                                Long.MIN_VALUE, Long.MIN_VALUE, MpInitiator.MP_INIT_PID);
                currMap.put(MpInitiator.MP_INIT_PID, tracker);
            }

            int oldCount = currMap.size() - 1;
            assert(oldCount >= 0);
            assert(newCount > 0);

            if (newCount > oldCount) { // elastic add. Initialize trackers for new partitions
                for (int i = oldCount; i < newCount; i++) {
                    DRSiteDrIdTracker tracker = DRConsumerDrIdTracker.createSiteTracker(0,
                            DRLogSegmentId.makeEmptyDRId(clusterId),
                            Long.MIN_VALUE, Long.MIN_VALUE, i);
                    currMap.put(i, tracker);
                }
            } else { // elastic remove. Remove trackers for removed partitions
                for (int i=newCount; i< oldCount; i++) {
                    currMap.remove(i);
                }
            }
        }

        @Override
        public Map<Integer, Map<Integer, DRSiteDrIdTracker>> getDrAppliedTrackers()
        {
            DRConsumerDrIdTracker.debugTraceTracker(drLog, m_maxSeenDrLogsBySrcPartition);
            return m_maxSeenDrLogsBySrcPartition;
        }

        @Override
        public Pair<Long, Long> getDrLastAppliedUniqueIds()
        {
            return Pair.of(m_lastLocalSpUniqueId, m_lastLocalMpUniqueId);
        }

        @Override
        public Procedure ensureDefaultProcLoaded(String procName) {
            ProcedureRunner runner = Site.this.m_loadedProcedures.getProcByName(procName);
            return runner.getCatalogProcedure();
        }

        @Override
        public InitiatorMailbox getInitiatorMailbox() {
            return m_initiatorMailbox;
        }
    };

    /** Create a new execution site and the corresponding EE */
    public Site(
            SiteTaskerQueue pendingSiteTasks,
            long siteId,
            BackendTarget backend,
            CatalogContext context,
            String serializedCatalog,
            int partitionId,
            int numPartitions,
            StartAction startAction,
            int snapshotPriority,
            InitiatorMailbox initiatorMailbox,
            StatsAgent agent,
            MemoryStats memStats,
            String coreBindIds,
            TaskLog rejoinTaskLog,
            boolean isLowestSiteId)
    {
        m_siteId = siteId;
        m_context = context;
        m_partitionId = partitionId;
        m_numberOfPartitions = numPartitions;
        m_pendingSiteTasks = pendingSiteTasks;
        m_backend = backend;
        m_rejoinState = startAction.doesJoin() ? kStateRejoining : kStateRunning;
        m_snapshotPriority = snapshotPriority;
        // need this later when running in the final thread.
        m_startupConfig = new StartupConfig(serializedCatalog, context.m_genId);
        m_lastCommittedSpHandle = TxnEgo.makeZero(partitionId).getTxnId();
        m_spHandleForSnapshotDigest = m_lastCommittedSpHandle;
        m_currentTxnId = Long.MIN_VALUE;
        m_initiatorMailbox = initiatorMailbox;
        m_coreBindIds = coreBindIds;
        m_rejoinTaskLog = rejoinTaskLog;
        m_isLowestSiteId = isLowestSiteId;
        m_hashinator = TheHashinator.getCurrentHashinator();

        if (agent != null) {
            m_tableStats = new TableStats(m_siteId);
            agent.registerStatsSource(StatsSelector.TABLE,
                                      m_siteId,
                                      m_tableStats);
            m_indexStats = new IndexStats(m_siteId);
            agent.registerStatsSource(StatsSelector.INDEX,
                                      m_siteId,
                                      m_indexStats);
            m_memStats = memStats;
        } else {
            // MPI doesn't need to track these stats
            m_tableStats = null;
            m_indexStats = null;
            m_memStats = null;
        }
    }

    public void setDRGateway(PartitionDRGateway drGateway,
                             PartitionDRGateway mpDrGateway)
    {
        m_drGateway = drGateway;
        m_mpDrGateway = mpDrGateway;
        if (m_isLowestSiteId && m_mpDrGateway == null) {
            throw new IllegalArgumentException("This site should contain the MP DR gateway but was not given");
        } else if (!m_isLowestSiteId && m_mpDrGateway != null) {
            throw new IllegalArgumentException("This site should not contain the MP DR gateway but was given");
        }
    }

    /** Update the loaded procedures. */
    void setLoadedProcedures(LoadedProcedureSet loadedProcedure)
    {
        m_loadedProcedures = loadedProcedure;
    }

    /** Thread specific initialization */
    void initialize()
    {
        if (m_backend == BackendTarget.NONE) {
            m_non_voltdb_backend = null;
            m_ee = new MockExecutionEngine();
        }
        else if (m_backend == BackendTarget.HSQLDB_BACKEND) {
            m_non_voltdb_backend = HsqlBackend.initializeHSQLBackend(m_siteId, m_context);
            m_ee = new MockExecutionEngine();
        }
        else if (m_backend == BackendTarget.POSTGRESQL_BACKEND) {
            m_non_voltdb_backend = PostgreSQLBackend.initializePostgreSQLBackend(m_context);
            m_ee = new MockExecutionEngine();
        }
        else if (m_backend == BackendTarget.POSTGIS_BACKEND) {
            m_non_voltdb_backend = PostGISBackend.initializePostGISBackend(m_context);
            m_ee = new MockExecutionEngine();
        }
        else {
            m_non_voltdb_backend = null;
            m_ee = initializeEE();
        }
        m_ee.loadFunctions(m_context);

        m_snapshotter = new SnapshotSiteProcessor(m_pendingSiteTasks,
        m_snapshotPriority,
        new SnapshotSiteProcessor.IdlePredicate() {
            @Override
            public boolean idle(long now) {
                return (now - 5) > m_lastTxnTime;
            }
        });
    }

    /** Create a native VoltDB execution engine */
    ExecutionEngine initializeEE()
    {
        String hostname = CoreUtils.getHostnameOrAddress();
        HashinatorConfig hashinatorConfig = TheHashinator.getCurrentConfig();
        ExecutionEngine eeTemp = null;
        Deployment deploy = m_context.cluster.getDeployment().get("deployment");
        final int defaultDrBufferSize = Integer.getInteger("DR_DEFAULT_BUFFER_SIZE", 512 * 1024); // 512KB
        int configuredTimeout = Integer.getInteger("MAX_EXPORT_BUFFER_FLUSH_INTERVAL", 4*1000);
        final int exportFlushTimeout = configuredTimeout > 0 ? configuredTimeout : 4*1000;
        int tempTableMaxSize = deploy.getSystemsettings().get("systemsettings").getTemptablemaxsize();
        if (System.getProperty("TEMP_TABLE_MAX_SIZE") != null) {
            // Allow a system property to override the deployment setting
            // for testing purposes.
            tempTableMaxSize = Integer.getInteger("TEMP_TABLE_MAX_SIZE");
        }

        try {
            // NATIVE_EE_JNI and NATIVE_EE_LARGE_JNI
            if (m_backend.isDefaultJNITarget) {
                eeTemp =
                    new ExecutionEngineJNI(
                        m_context.cluster.getRelativeIndex(),
                        m_siteId,
                        m_partitionId,
                        m_context.getNodeSettings().getLocalSitesCount(),
                        CoreUtils.getHostIdFromHSId(m_siteId),
                        hostname,
                        m_context.cluster.getDrclusterid(),
                        defaultDrBufferSize,
                        tempTableMaxSize,
                        hashinatorConfig,
                        m_isLowestSiteId,
                        exportFlushTimeout);
            }
            else if (m_backend == BackendTarget.NATIVE_EE_SPY_JNI){
                Class<?> spyClass = Class.forName("org.mockito.Mockito");
                Method spyMethod = spyClass.getDeclaredMethod("spy", Object.class);
                ExecutionEngine internalEE = new ExecutionEngineJNI(
                        m_context.cluster.getRelativeIndex(),
                        m_siteId,
                        m_partitionId,
                        m_context.getNodeSettings().getLocalSitesCount(),
                        CoreUtils.getHostIdFromHSId(m_siteId),
                        hostname,
                        m_context.cluster.getDrclusterid(),
                        defaultDrBufferSize,
                        tempTableMaxSize,
                        hashinatorConfig,
                        m_isLowestSiteId,
                        exportFlushTimeout);
                eeTemp = (ExecutionEngine) spyMethod.invoke(null, internalEE);
            }
            else if (m_backend.isIPC) {
                // set up the EE over IPC
                eeTemp =
                    new ExecutionEngineIPC(
                            m_context.cluster.getRelativeIndex(),
                            m_siteId,
                            m_partitionId,
                            m_context.getNodeSettings().getLocalSitesCount(),
                            CoreUtils.getHostIdFromHSId(m_siteId),
                            hostname,
                            m_context.cluster.getDrclusterid(),
                            defaultDrBufferSize,
                            tempTableMaxSize,
                            m_backend,
                            VoltDB.instance().getConfig().m_ipcPort,
                            hashinatorConfig,
                            m_isLowestSiteId,
                            exportFlushTimeout);
            }
            else {
                /* This seems very bad. */
                throw new VoltAbortException(
                        String.format("Unexpected BackendTarget value %s", m_backend)
                );
            }
            eeTemp.loadCatalog(m_startupConfig.m_timestamp, m_startupConfig.m_serializedCatalog);
            eeTemp.setBatchTimeout(m_context.cluster.getDeployment().get("deployment").
                            getSystemsettings().get("systemsettings").getQuerytimeout());
        }
        // just print error info an bail if we run into an error here
        catch (final Exception ex) {
            hostLog.l7dlog( Level.FATAL, LogKeys.host_ExecutionSite_FailedConstruction.name(),
                            new Object[] { m_siteId, m_siteIndex }, ex);
            VoltDB.crashLocalVoltDB(ex.getMessage(), true, ex);
        }
        return eeTemp;
    }


    @Override
    public void run()
    {
        if (m_partitionId == MpInitiator.MP_INIT_PID) {
            Thread.currentThread().setName("MP Site - " + CoreUtils.hsIdToString(m_siteId));
        }
        else {
            Thread.currentThread().setName("SP " + m_partitionId + " Site - " + CoreUtils.hsIdToString(m_siteId));
        }
        if (m_coreBindIds != null) {
            PosixJNAAffinity.INSTANCE.setAffinity(m_coreBindIds);
        }
        initialize();
        m_startupConfig = null; // release the serializableCatalog.
        //Maintain a minimum ratio of task log (unrestricted) to live (restricted) transactions
        final MinimumRatioMaintainer mrm = new MinimumRatioMaintainer(m_taskLogReplayRatio);
        try {
            while (m_shouldContinue) {
                if (m_rejoinState == kStateRunning) {
                    // Normal operation blocks the site thread on the sitetasker queue.
                    SiteTasker task = m_pendingSiteTasks.take();
                    if (task instanceof TransactionTask) {
                        m_currentTxnId = ((TransactionTask)task).getTxnId();
                        m_lastTxnTime = EstTime.currentTimeMillis();
                    }
                    task.run(getSiteProcedureConnection());
                } else if (m_rejoinState == kStateReplayingRejoin) {
                    // Rejoin operation poll and try to do some catchup work. Tasks
                    // are responsible for logging any rejoin work they might have.
                    SiteTasker task = m_pendingSiteTasks.peek();
                    boolean didWork = false;
                    if (task != null) {
                        didWork = true;
                        //If the task log is empty, free to execute the task
                        //If the mrm says we can do a restricted task, go do it
                        //Otherwise spin doing unrestricted tasks until we can bail out
                        //and do the restricted task that was polled
                        while (!m_rejoinTaskLog.isEmpty() && !mrm.canDoRestricted()) {
                            replayFromTaskLog(mrm);
                        }
                        mrm.didRestricted();
                        // If m_rejoinState didn't change to kStateRunning because of replayFromTaskLog(),
                        // remove the task from the scheduler and give it to task log.
                        // Otherwise, keep the task in the scheduler and let the next loop take and handle it
                        if (m_rejoinState != kStateRunning) {
                            m_pendingSiteTasks.poll();
                            task.runForRejoin(getSiteProcedureConnection(), m_rejoinTaskLog);
                        }
                    } else {
                        //If there are no tasks, do task log work
                        didWork = replayFromTaskLog(mrm);
                    }
                    if (!didWork) {
                        Thread.yield();
                    }
                } else {
                    SiteTasker task = m_pendingSiteTasks.take();
                    task.runForRejoin(getSiteProcedureConnection(), m_rejoinTaskLog);
                }
            }
        }
        catch (OutOfMemoryError e)
        {
            // Even though OOM should be caught by the Throwable section below,
            // it sadly needs to be handled seperately. The goal here is to make
            // sure VoltDB crashes.
            String errmsg = "Site: " + org.voltcore.utils.CoreUtils.hsIdToString(m_siteId) +
                " ran out of Java memory. " + "This node will shut down.";
            VoltDB.crashLocalVoltDB(errmsg, true, e);
        }
        catch (Throwable t) {

            //do not emit message while the node is being shutdown.
            if (m_shouldContinue) {
                String errmsg = "Site: " + org.voltcore.utils.CoreUtils.hsIdToString(m_siteId) +
                        " encountered an " + "unexpected error and will die, taking this VoltDB node down.";
                hostLog.error(errmsg);

                for (StackTraceElement ste: t.getStackTrace()) {
                    hostLog.error(ste.toString());
                }

                VoltDB.crashLocalVoltDB(errmsg, true, t);
            }
        }

        try {
            shutdown();
        } finally {
            CompressionService.releaseThreadLocal();
        }
    }

    ParticipantTransactionState global_replay_mpTxn = null;
    boolean replayFromTaskLog(MinimumRatioMaintainer mrm) throws IOException
    {
        // not yet time to catch-up.
        if (m_rejoinState != kStateReplayingRejoin) {
            return false;
        }

        TransactionInfoBaseMessage tibm = m_rejoinTaskLog.getNextMessage();
        if (tibm != null) {
            mrm.didUnrestricted();
            if (tibm instanceof Iv2InitiateTaskMessage) {
                Iv2InitiateTaskMessage m = (Iv2InitiateTaskMessage)tibm;
                SpProcedureTask t = new SpProcedureTask(
                        m_initiatorMailbox, m.getStoredProcedureName(),
                        null, m);
                if(allowInitiateTask(m)) {
                    m_currentTxnId = t.getTxnId();
                    m_lastTxnTime = EstTime.currentTimeMillis();
                    t.runFromTaskLog(this);
                }
            }
            else if (tibm instanceof FragmentTaskMessage) {
                FragmentTaskMessage m = (FragmentTaskMessage)tibm;
                if (global_replay_mpTxn == null) {
                    global_replay_mpTxn = new ParticipantTransactionState(m.getTxnId(), m);
                }
                else if (global_replay_mpTxn.txnId != m.getTxnId()) {
                    VoltDB.crashLocalVoltDB("Started a MP transaction during replay before completing " +
                            " open transaction.", false, null);
                }

                TransactionTask t;
                if (m.isSysProcTask()) {
                    t = new SysprocFragmentTask(m_initiatorMailbox, m, global_replay_mpTxn);
                } else {
                    t = new FragmentTask(m_initiatorMailbox, m, global_replay_mpTxn);
                }

                if (allowFragmentTask(m)) {
                    m_currentTxnId = t.getTxnId();
                    m_lastTxnTime = EstTime.currentTimeMillis();
                    t.runFromTaskLog(this);
                }
            }
            else if (tibm instanceof CompleteTransactionMessage) {
                // Needs improvement: completes for sysprocs aren't filterable as sysprocs.
                // Only complete transactions that are open...
                if (global_replay_mpTxn != null) {
                    CompleteTransactionMessage m = (CompleteTransactionMessage)tibm;
                    CompleteTransactionTask t = new CompleteTransactionTask(m_initiatorMailbox, global_replay_mpTxn,
                            null, m);
                    if (!m.isRestart()) {
                        global_replay_mpTxn = null;
                    }
                    t.runFromTaskLog(this);
                }
            }
            else {
                VoltDB.crashLocalVoltDB("Can not replay message type " +
                        tibm + " during live rejoin. Unexpected error.",
                        false, null);
            }
        }

        // exit replay being careful not to exit in the middle of a multi-partititon
        // transaction. The SPScheduler doesn't have a valid transaction state for a
        // partially replayed MP txn and in case of rollback the scheduler's undo token
        // is wrong. Run MP txns fully kStateRejoining or fully kStateRunning.
        if (m_rejoinTaskLog.isEmpty() && global_replay_mpTxn == null) {
            setReplayRejoinComplete();
        }
        return tibm != null;
    }

    public static boolean allowFragmentTask(FragmentTaskMessage msg) {
        // don't log sysproc fragments or iv2 initiate task messages.
        // this is all jealously; should be refactored to ask tibm
        // if it wants to be filtered for rejoin and eliminate this
        // horrible introspection. This implementation mimics the
        // original live rejoin code for ExecutionSite...
        // Multi part AdHoc Does not need to be checked because its an alias and runs procedure as planned.
        if (!msg.isSysProcTask()) {
            return true;
        }

        // fragId is not always available before FragmentTask is executed. In this case, check sysproc name.
        long fragId = VoltSystemProcedure.hashToFragId(msg.getPlanHash(0));
        return (SystemProcedureCatalog.isAllowableInTaskLog(fragId, msg));
    }

    public static boolean allowInitiateTask(Iv2InitiateTaskMessage msg){
        final SystemProcedureCatalog.Config sysproc = SystemProcedureCatalog.listing.get(msg.getStoredProcedureName());
        // All durable sysprocs and non-sysprocs should not get filtered.
        return(sysproc == null || sysproc.isDurable());
    }

    public void startShutdown()
    {
        m_shouldContinue = false;
    }

    void shutdown()
    {
        try {
            if (m_non_voltdb_backend != null) {
                m_non_voltdb_backend.shutdownInstance();
            }
            if (m_ee != null) {
                m_ee.release();
            }
            if (m_snapshotter != null) {
                try {
                    m_snapshotter.shutdown();
                } catch (InterruptedException e) {
                    hostLog.warn("Interrupted during shutdown", e);
                }
            }
            if (m_rejoinTaskLog != null) {
                try {
                    m_rejoinTaskLog.close();
                } catch (IOException e) {
                    hostLog.error("Exception closing rejoin task log", e);
                }
            }
        } catch (InterruptedException e) {
            hostLog.warn("Interrupted shutdown execution site.", e);
        }
    }

    //
    // SiteSnapshotConnection interface
    //
    @Override
    public void initiateSnapshots(
            SnapshotFormat format,
            HiddenColumnFilter hiddenColumnFilter,
            Deque<SnapshotTableTask> tasks,
            long txnId,
            boolean isTruncation,
            ExtensibleSnapshotDigestData extraSnapshotData) {
        m_snapshotter.initiateSnapshots(m_sysprocContext, format, hiddenColumnFilter, tasks, txnId, isTruncation,
                extraSnapshotData);
    }

    /*
     * Do snapshot work exclusively until there is no more. Also blocks
     * until the syncing and closing of snapshot data targets has completed.
     */
    @Override
    public HashSet<Exception> completeSnapshotWork() throws InterruptedException {
        return m_snapshotter.completeSnapshotWork(m_sysprocContext);
    }

    //
    // Legacy SiteProcedureConnection needed by ProcedureRunner
    //
    @Override
    public long getCorrespondingSiteId()
    {
        return m_siteId;
    }

    @Override
    public int getCorrespondingPartitionId()
    {
        return m_partitionId;
    }

    @Override
    public int getCorrespondingHostId()
    {
        return CoreUtils.getHostIdFromHSId(m_siteId);
    }

    @Override
    public int getCorrespondingClusterId()
    {
        return m_context.cluster.getDrclusterid();
    }

    @Override
    public PartitionDRGateway getDRGateway()
    {
        return m_drGateway;
    }

    @Override
    public byte[] loadTable(TransactionState state, String tableName,
            VoltTable data, LoadTableCaller caller) throws VoltAbortException
    {
        Table table = m_context.database.getTables().getIgnoreCase(tableName);
        if (table == null) {
            throw new VoltAbortException("table '" + tableName + "' does not exist in database");
        }

        return loadTable(state.txnId, state.m_spHandle, state.uniqueId, table.getRelativeIndex(), data, caller);
    }

    @Override
    public byte[] loadTable(long txnId, long spHandle, long uniqueId, int tableId, VoltTable data,
            LoadTableCaller caller)
    {
        // Long.MAX_VALUE is a no-op don't track undo token
        return m_ee.loadTable(tableId, data, txnId,
                spHandle,
                m_lastCommittedSpHandle,
                uniqueId,
                caller.createUndoToken() ? getNextUndoToken(m_currentTxnId) : Long.MAX_VALUE,
                caller);
    }

    @Override
    public void updateBackendLogLevels()
    {
        m_ee.setLogLevels(org.voltdb.jni.EELoggers.getLogLevels());
    }

    @Override
    public void setViewsEnabled(String viewNames, boolean enabled) {
        m_ee.setViewsEnabled(viewNames, enabled);
    }

    @Override
    public Map<Integer, List<VoltTable>> recursableRun(
            TransactionState currentTxnState)
    {
        return currentTxnState.recursableRun(this);
    }

    @Override
    public void setSpHandleForSnapshotDigest(long spHandle)
    {
        // During rejoin, the spHandle is updated even though the site is not executing the tasks. If it's a live
        // rejoin, all logged tasks will be replayed. So the spHandle may go backward and forward again. It should
        // stop at the same point after replay.
        m_spHandleForSnapshotDigest = Math.max(m_spHandleForSnapshotDigest, spHandle);
    }

    /**
     * Java level related stuffs that are also needed to roll back
     * @param undoLog
     * @param undo
     */
    private static void handleUndoLog(List<UndoAction> undoLog, boolean undo) {
        if (undoLog == null) {
            return;
        }

        if (undo) {
            undoLog = Lists.reverse(undoLog);
        }
        for (UndoAction action : undoLog) {
            if (undo) {
                action.undo();
            } else {
                action.release();
            }
        }
        if (undo) {
            undoLog.clear();
        }
    }

    private void setLastCommittedSpHandle(long spHandle)
    {
        if (TxnEgo.getPartitionId(m_lastCommittedSpHandle) != m_partitionId) {
            VoltDB.crashLocalVoltDB("Mismatch SpHandle partitiond id " +
                                    TxnEgo.getPartitionId(m_lastCommittedSpHandle) + ", " +
                                    TxnEgo.getPartitionId(spHandle), true, null);
        }
        m_lastCommittedSpHandle = spHandle;
        setSpHandleForSnapshotDigest(m_lastCommittedSpHandle);
    }

    @Override
    public void truncateUndoLog(boolean rollback, boolean isEmptyDRTxn, long beginUndoToken,
            long spHandle, List<UndoAction> undoLog) {
        // Set the last committed txnId even if there is nothing to undo, as long as the txn is not rolling back.
        if (!rollback) {
            setLastCommittedSpHandle(spHandle);
        }

        //Any new txnid will create a new undo quantum, including the same txnid again
        m_latestUndoTxnId = Long.MIN_VALUE;
        //If the begin undo token is not set the txn never did any work so there is nothing to undo/release
        if (beginUndoToken == Site.kInvalidUndoToken) {
            return;
        } else if (rollback) {
            m_ee.undoUndoToken(beginUndoToken);
        } else {
            assert(m_latestUndoToken != Site.kInvalidUndoToken);
            assert(m_latestUndoToken >= beginUndoToken);
            if (m_latestUndoToken > beginUndoToken) {
                m_ee.releaseUndoToken(m_latestUndoToken, isEmptyDRTxn);
            }
        }
        // java level roll back
        handleUndoLog(undoLog, rollback);
    }

    @Override
    public void stashWorkUnitDependencies(Map<Integer, List<VoltTable>> dependencies)
    {
        m_ee.stashWorkUnitDependencies(dependencies);
    }

    @Override
    public DependencyPair executeSysProcPlanFragment(
            TransactionState txnState,
            Map<Integer, List<VoltTable>> dependencies, long fragmentId,
            ParameterSet params)
    {
        ProcedureRunner runner = m_loadedProcedures.getSysproc(fragmentId);
        return runner.executeSysProcPlanFragment(txnState, dependencies, fragmentId, params);
    }

    @Override
    public NonVoltDBBackend getNonVoltDBBackendIfExists()
    {
        return m_non_voltdb_backend;
    }

    @Override
    public long[] getUSOForExportTable(String streamName)
    {
        return m_ee.getUSOForExportTable(streamName);
    }

    @Override
    public TupleStreamStateInfo getDRTupleStreamStateInfo()
    {
        if (m_drGateway == null || !m_drGateway.isActive()) {
            return null;
        }
        // Set the psetBuffer buffer capacity and clear the buffer
        m_ee.getParamBufferForExecuteTask(0);
        ByteBuffer resultBuffer = ByteBuffer.wrap(m_ee.executeTask(TaskType.GET_DR_TUPLESTREAM_STATE, ByteBuffer.allocate(0)));
        long partitionSequenceNumber = resultBuffer.getLong();
        long partitionSpUniqueId = resultBuffer.getLong();
        long partitionMpUniqueId = resultBuffer.getLong();
        int drVersion = resultBuffer.getInt();
        DRLogSegmentId partitionInfo = new DRLogSegmentId(partitionSequenceNumber, partitionSpUniqueId, partitionMpUniqueId);
        byte hasReplicatedStateInfo = resultBuffer.get();
        TupleStreamStateInfo info;
        if (hasReplicatedStateInfo != 0) {
            long replicatedSequenceNumber = resultBuffer.getLong();
            long replicatedSpUniqueId = resultBuffer.getLong();
            long replicatedMpUniqueId = resultBuffer.getLong();
            DRLogSegmentId replicatedInfo = new DRLogSegmentId(replicatedSequenceNumber, replicatedSpUniqueId, replicatedMpUniqueId);
            info = new TupleStreamStateInfo(partitionInfo, replicatedInfo, drVersion);
        } else {
            info = new TupleStreamStateInfo(partitionInfo, drVersion);
        }
        return info;
    }

    @Override
    public void setDRSequenceNumbers(Long partitionSequenceNumber, Long mpSequenceNumber) {
        if (partitionSequenceNumber == null && mpSequenceNumber == null) {
            return;
        }
        ByteBuffer paramBuffer = m_ee.getParamBufferForExecuteTask(16);
        paramBuffer.putLong(partitionSequenceNumber != null ? partitionSequenceNumber : Long.MIN_VALUE);
        paramBuffer.putLong(mpSequenceNumber != null ? mpSequenceNumber : Long.MIN_VALUE);
        m_ee.executeTask(TaskType.SET_DR_SEQUENCE_NUMBERS, paramBuffer);
    }

    @Override
    public void toggleProfiler(int toggle)
    {
        m_ee.toggleProfiler(toggle);
    }

    @Override
    public void tick()
    {
        long time = System.currentTimeMillis();

        m_ee.tick(time, m_lastCommittedSpHandle);
        statsTick(time);
    }

    /**
     * Cache the current statistics.
     *
     * @param time
     */
    private void statsTick(long time)
    {
        /*
         * grab the table statistics from ee and put it into the statistics
         * agent.
         */
        if (m_tableStats != null) {
            CatalogMap<Table> tables = m_context.database.getTables();
            int[] tableIds = new int[tables.size()];
            int i = 0;
            for (Table table : tables) {
                tableIds[i++] = table.getRelativeIndex();
            }

            // data to aggregate
            long tupleCount = 0;
            long tupleDataMem = 0;
            long tupleAllocatedMem = 0;
            long indexMem = 0;
            long stringMem = 0;

            // update table stats
            final VoltTable[] s1 =
                m_ee.getStats(StatsSelector.TABLE, tableIds, false, time);
            if ((s1 != null) && (s1.length > 0)) {
                VoltTable stats = s1[0];
                assert(stats != null);

                // rollup the table memory stats for this site
                while (stats.advanceRow()) {
                    //Assert column index matches name for ENG-4092
                    assert(stats.getColumnName(7).equals("TUPLE_COUNT"));
                    assert(stats.getColumnName(6).equals("TABLE_TYPE"));
                    assert(stats.getColumnName(5).equals("TABLE_NAME"));
                    boolean isReplicated = tables.getIgnoreCase(stats.getString(5)).getIsreplicated();
                    boolean trackMemory = (!isReplicated) || m_isLowestSiteId;
                    if ("PersistentTable".equals(stats.getString(6)) && trackMemory){
                        tupleCount += stats.getLong(7);
                    }
                    assert(stats.getColumnName(8).equals("TUPLE_ALLOCATED_MEMORY"));
                    if (trackMemory) {
                        tupleAllocatedMem += stats.getLong(8);
                    }
                    assert(stats.getColumnName(9).equals("TUPLE_DATA_MEMORY"));
                    if (trackMemory) {
                        tupleDataMem += stats.getLong(9);
                    }
                    assert(stats.getColumnName(10).equals("STRING_DATA_MEMORY"));
                    if (trackMemory) {
                        stringMem += stats.getLong(10);
                    }
                }
                stats.resetRowPosition();

                m_tableStats.setStatsTable(stats);
            }
            else {
                // the EE returned no table stats, which means there are no tables.
                // Need to ensure the cached stats are cleared to reflect that
                m_tableStats.resetStatsTable();
            }

            // update index stats
            final VoltTable[] s2 =
                m_ee.getStats(StatsSelector.INDEX, tableIds, false, time);
            if ((s2 != null) && (s2.length > 0)) {
                VoltTable stats = s2[0];
                assert(stats != null);

                // rollup the index memory stats for this site
                while (stats.advanceRow()) {
                    //Assert column index matches name for ENG-4092
                    assert(stats.getColumnName(6).equals("TABLE_NAME"));
                    boolean isReplicated = tables.getIgnoreCase(stats.getString(6)).getIsreplicated();
                    boolean trackMemory = (!isReplicated) || m_isLowestSiteId;
                    assert(stats.getColumnName(11).equals("MEMORY_ESTIMATE"));
                    if (trackMemory) {
                        indexMem += stats.getLong(11);
                    }
                }
                stats.resetRowPosition();

                m_indexStats.setStatsTable(stats);
            }
            else {
                // the EE returned no index stats, which means there are no indexes.
                // Need to ensure the cached stats are cleared to reflect that
                m_indexStats.resetStatsTable();
            }

            // update the rolled up memory statistics
            if (m_memStats != null) {
                m_memStats.eeUpdateMemStats(m_siteId,
                                            tupleCount,
                                            tupleDataMem,
                                            tupleAllocatedMem,
                                            indexMem,
                                            stringMem,
                                            m_ee.getThreadLocalPoolAllocations());
            }
        }
    }

    @Override
    public void quiesce()
    {
        m_ee.quiesce(m_lastCommittedSpHandle);
    }

    @Override
    public void exportAction(boolean syncAction,
                             ExportSnapshotTuple sequences,
                             Integer partitionId, String streamName)
    {
        m_ee.exportAction(syncAction, sequences, partitionId, streamName);
    }

    @Override
    public boolean deleteMigratedRows(long txnid,
                                      long spHandle,
                                      long uniqueId,
                                      String tableName,
                                      long deletableTxnId)
    {
        return m_ee.deleteMigratedRows(txnid, spHandle, uniqueId,
                tableName, deletableTxnId, getNextUndoToken(m_currentTxnId));
    }

    @Override
    public VoltTable[] getStats(StatsSelector selector, int[] locators,
                                boolean interval, Long now)
    {
        return m_ee.getStats(selector, locators, interval, now);
    }

    @Override
    public Future<?> doSnapshotWork()
    {
        return m_snapshotter.doSnapshotWork(m_sysprocContext, false);
    }

    @Override
    public void startSnapshotWithTargets(Collection<SnapshotDataTarget> targets)
    {
        m_snapshotter.startSnapshotWithTargets(targets, System.currentTimeMillis());
    }

    @Override
    public void setRejoinComplete(
            JoinProducerBase.JoinCompletionAction replayComplete,
            Map<String, Map<Integer, ExportSnapshotTuple>> exportSequenceNumbers,
            Map<Integer, Long> drSequenceNumbers,
            Map<Integer, Map<Integer, Map<Integer, DRSiteDrIdTracker>>> allConsumerSiteTrackers,
            boolean requireExistingSequenceNumbers,
            long clusterCreateTime) {
        // transition from kStateRejoining to live rejoin replay.
        // pass through this transition in all cases; if not doing
        // live rejoin, will transfer to kStateRunning as usual
        // as the rejoin task log will be empty.
        assert(m_rejoinState == kStateRejoining);

        if (replayComplete == null) {
            throw new RuntimeException("Null Replay Complete Action.");
        }

        if (clusterCreateTime != -1) {
            VoltDB.instance().setClusterCreateTime(clusterCreateTime);
        }

        for (Map.Entry<String, Map<Integer, ExportSnapshotTuple>> tableEntry : exportSequenceNumbers.entrySet()) {
            final Table catalogTable = m_context.tables.get(tableEntry.getKey());
            if (catalogTable == null) {
                VoltDB.crashLocalVoltDB(
                        "Unable to find catalog entry for table named " + tableEntry.getKey(),
                        true,
                        null);
            }
            ExportSnapshotTuple sequenceNumbers = tableEntry.getValue().get(m_partitionId);

            if (sequenceNumbers == null) {
                if (requireExistingSequenceNumbers) {
                    VoltDB.crashLocalVoltDB(
                            "Could not find export sequence numbers for partition " +
                                    m_partitionId + " table " +
                                    tableEntry.getKey() + " have " + exportSequenceNumbers, false, null);
                } else {
                    sequenceNumbers = new ExportSnapshotTuple();
                }
            }

            exportAction(
                    true,
                    sequenceNumbers,
                    m_partitionId,
                    catalogTable.getTypeName());
            // assign the stats to the other partition's value
            ExportManager.instance().updateInitialExportStateToSeqNo(m_partitionId, catalogTable.getTypeName(),
                    StreamStartAction.REJOIN, tableEntry.getValue(), m_sysprocContext.isLowestSiteId());
        }

        if (drSequenceNumbers != null) {
            Long partitionDRSequenceNumber = drSequenceNumbers.get(m_partitionId);
            Long mpDRSequenceNumber = drSequenceNumbers.get(MpInitiator.MP_INIT_PID);
            hostLog.info("Setting drIds " + partitionDRSequenceNumber + " and " + mpDRSequenceNumber);
            setDRSequenceNumbers(partitionDRSequenceNumber, mpDRSequenceNumber);
            if (VoltDB.instance().getNodeDRGateway() != null && m_sysprocContext.isLowestSiteId()) {
                VoltDB.instance().getNodeDRGateway().cacheRejoinStartDRSNs(drSequenceNumbers);
            }
        } else if (requireExistingSequenceNumbers) {
            VoltDB.crashLocalVoltDB("Could not find DR sequence number for partition " + m_partitionId);
        }

        if (allConsumerSiteTrackers != null) {
            Map<Integer, Map<Integer, DRSiteDrIdTracker>> thisConsumerSiteTrackers =
                    allConsumerSiteTrackers.get(m_partitionId);
            if (thisConsumerSiteTrackers != null) {
                m_maxSeenDrLogsBySrcPartition = thisConsumerSiteTrackers;
            }
        }
        m_rejoinState = kStateReplayingRejoin;
        m_replayCompletionAction = replayComplete;
        if (hostLog.isDebugEnabled()) {
            hostLog.debug("Rejoin Complete. State:" + m_rejoinState + " PartitionId:" +m_partitionId + " Site:" +
                 CoreUtils.hsIdToString(m_siteId));
        }
    }

    private void setReplayRejoinComplete() {
        // transition out of rejoin replay to normal running state.
        assert(m_rejoinState == kStateReplayingRejoin);
        m_replayCompletionAction.run();
        m_rejoinState = kStateRunning;
        if (hostLog.isDebugEnabled()) {
            hostLog.debug("Replay Rejoin Complete. State:" + m_rejoinState +  " PartitionId:" +m_partitionId + " Site:" +
                    CoreUtils.hsIdToString(m_siteId));
        }
    }

    @Override
    public FastDeserializer executePlanFragments(
            int numFragmentIds,
            long[] planFragmentIds,
            long[] inputDepIds,
            Object[] parameterSets,
            DeterminismHash determinismHash,
            String[] sqlTexts,
            boolean[] isWriteFrags,
            int[] sqlCRCs,
            long txnId,
            long spHandle,
            long uniqueId,
            boolean readOnly,
            boolean traceOn)
                    throws EEException
    {
        return m_ee.executePlanFragments(
                numFragmentIds,
                planFragmentIds,
                inputDepIds,
                parameterSets,
                determinismHash,
                sqlTexts,
                isWriteFrags,
                sqlCRCs,
                txnId,
                spHandle,
                m_lastCommittedSpHandle,
                uniqueId,
                readOnly ? Long.MAX_VALUE : getNextUndoTokenBroken(),
                traceOn);
    }

    @Override
    public boolean usingFallbackBuffer() {
        return m_ee.usingFallbackBuffer();
    }

    @Override
    public ProcedureRunner getProcedureRunner(String procedureName) {
        return m_loadedProcedures.getProcByName(procedureName);
    }

    @Override
    public ProcedureRunner getNibbleDeleteProcRunner(String procedureName,
                                                     Table catTable,
                                                     Column column,
                                                     ComparisonOperation op)
    {
        return m_loadedProcedures.getNibbleDeleteProc(
                    procedureName, catTable, column, op);
    }

    /**
     * Update the catalog.  If we're the MPI, don't bother with the EE.
     */
    public boolean updateCatalog(String diffCmds,
                                 CatalogContext context,
                                 boolean requiresSnapshotIsolationboolean,
                                 boolean isMPI,
                                 long txnId,
                                 long uniqueId,
                                 long spHandle,
                                 boolean isReplay,
                                 boolean requireCatalogDiffCmdsApplyToEE,
                                 boolean requiresNewExportGeneration)
    {
        CatalogContext oldContext = m_context;
        m_context = context;
        m_ee.setBatchTimeout(m_context.cluster.getDeployment().get("deployment").
                getSystemsettings().get("systemsettings").getQuerytimeout());
        m_loadedProcedures.loadProcedures(m_context, isReplay);
        m_ee.loadFunctions(m_context);

        if (isMPI) {
            // the rest of the work applies to sites with real EEs
            return true;
        }

        if (requireCatalogDiffCmdsApplyToEE == false) {
            // empty diff cmds for the EE to apply, so skip the JNI call
            hostLog.debug("Skipped applying diff commands on EE.");
            return true;
        }

        CatalogMap<Table> tables = m_context.catalog.getClusters().get("cluster").getDatabases().get("database").getTables();

        boolean DRCatalogChange = false;
        for (Table t : tables) {
            if (t.getIsdred()) {
                DRCatalogChange |= diffCmds.contains("tables#" + t.getTypeName());
                if (DRCatalogChange) {
                    break;
                }
            }
        }

        if (!DRCatalogChange) { // Check against old catalog for deletions
            CatalogMap<Table> oldTables = oldContext.catalog.getClusters().get("cluster").getDatabases().get("database").getTables();
            for (Table t : oldTables) {
                if (t.getIsdred()) {
                    DRCatalogChange |= diffCmds.contains(CatalogSerializer.getDeleteDiffStatement(t, "tables"));
                    if (DRCatalogChange) {
                        break;
                    }
                }
            }
        }

        // if a snapshot is in process, wait for it to finish
        // don't bother if this isn't a schema change
        //
        if (requiresSnapshotIsolationboolean && m_snapshotter.isEESnapshotting()) {
            hostLog.info(String.format("Site %d performing schema change operation must block until snapshot is locally complete.",
                    CoreUtils.getSiteIdFromHSId(m_siteId)));
            try {
                m_snapshotter.completeSnapshotWork(m_sysprocContext);
                hostLog.info(String.format("Site %d locally finished snapshot. Will update catalog now.",
                        CoreUtils.getSiteIdFromHSId(m_siteId)));
            }
            catch (InterruptedException e) {
                VoltDB.crashLocalVoltDB("Unexpected Interrupted Exception while finishing a snapshot for a catalog update.", true, e);
            }
        }

        //Necessary to quiesce before updating the catalog
        //so export data for the old generation is pushed to Java.
        //No need to quiesce as there is no rolling of generation OLD datasources will be polled and pushed until there is no more data.
        //m_ee.quiesce(m_lastCommittedSpHandle);
        m_ee.updateCatalog(m_context.m_genId, requiresNewExportGeneration, diffCmds);
        if (DRCatalogChange) {
            final DRCatalogCommands catalogCommands = DRCatalogDiffEngine.serializeCatalogCommandsForDr(m_context.catalog, -1);
            generateDREvent(EventType.CATALOG_UPDATE, txnId, uniqueId, m_lastCommittedSpHandle,
                    spHandle, catalogCommands.commands.getBytes(Charsets.UTF_8));
        }

        return true;
    }

    /**
     * Update the system settings
     * @param context catalog context
     * @return true if it succeeds
     */
    public boolean updateSettings(CatalogContext context) {
        m_context = context;
        // here you could bring the timeout settings
        m_loadedProcedures.loadProcedures(m_context);
        m_ee.loadFunctions(m_context);
        return true;
    }

    @Override
    public void setPerPartitionTxnIds(long[] perPartitionTxnIds, boolean skipMultiPart) {
        long foundMultipartTxnId = -1;
        long foundSinglepartTxnId = -1;
        for (long txnId : perPartitionTxnIds) {
            if (TxnEgo.getPartitionId(txnId) == m_partitionId) {
                if (foundSinglepartTxnId != -1) {
                    VoltDB.crashLocalVoltDB(
                            "Found multiple transactions ids (" + TxnEgo.txnIdToString(txnId) + " and " +
                            TxnEgo.txnIdToString(foundSinglepartTxnId) + ")during restore for a partition",
                            false, null);
                }
                foundSinglepartTxnId = txnId;
                m_initiatorMailbox.setMaxLastSeenTxnId(txnId);
                setSpHandleForSnapshotDigest(txnId);
            }
            if (!skipMultiPart && TxnEgo.getPartitionId(txnId) == MpInitiator.MP_INIT_PID) {
                if (foundMultipartTxnId != -1) {
                    VoltDB.crashLocalVoltDB(
                            "Found multiple transactions ids (" + TxnEgo.txnIdToString(txnId) + " and " +
                            TxnEgo.txnIdToString(foundMultipartTxnId) + ") during restore for a multipart txnid",
                            false, null);
                }
                foundMultipartTxnId = txnId;
                m_initiatorMailbox.setMaxLastSeenMultipartTxnId(txnId);
            }
        }
        if (!skipMultiPart && foundMultipartTxnId == -1) {
            VoltDB.crashLocalVoltDB("Didn't find a multipart txnid on restore", false, null);
        }
    }

    public void setNumberOfPartitions(int partitionCount)
    {
        m_numberOfPartitions = partitionCount;
    }

    @Override
    public TheHashinator getCurrentHashinator() {
        return m_hashinator;
    }

    @Override
    public void updateHashinator(TheHashinator hashinator)
    {
        Preconditions.checkNotNull(hashinator);
        m_hashinator = hashinator;
        m_ee.updateHashinator(hashinator.pGetCurrentConfig());
    }

    /**
     * For the specified list of table ids, return the number of mispartitioned rows using
     * the provided hashinator config
     */
    @Override
    public long[] validatePartitioning(long[] tableIds, byte[] hashinatorConfig) {
        ByteBuffer paramBuffer = m_ee.getParamBufferForExecuteTask(4 + (8 * tableIds.length) + 4 + hashinatorConfig.length);
        paramBuffer.putInt(tableIds.length);
        for (long tableId : tableIds) {
            paramBuffer.putLong(tableId);
        }
        paramBuffer.put(hashinatorConfig);

        ByteBuffer resultBuffer = ByteBuffer.wrap(m_ee.executeTask( TaskType.VALIDATE_PARTITIONING, paramBuffer));
        long mispartitionedRows[] = new long[tableIds.length];
        for (int ii = 0; ii < tableIds.length; ii++) {
            mispartitionedRows[ii] = resultBuffer.getLong();
        }
        return mispartitionedRows;
    }

    @Override
    public void setBatch(int batchIndex) {
        m_ee.setBatch(batchIndex);
    }

    @Override
    public void setupProcedure(String procedureName) {
        m_ee.setupProcedure(procedureName);
    }

    @Override
    public void completeProcedure() {
        m_ee.completeProcedure();
    }

    @Override
    public void notifyOfSnapshotNonce(String nonce, long snapshotSpHandle) {
        m_initiatorMailbox.notifyOfSnapshotNonce(nonce, snapshotSpHandle);
    }

    @Override
    public long applyBinaryLog(long txnId, long spHandle, long uniqueId, int remoteClusterId, byte log[])
            throws EEException {
        ByteBuffer paramBuffer = m_ee.getParamBufferForExecuteTask(Integer.BYTES * 2 + log.length);
        paramBuffer.putInt(1);
        paramBuffer.putInt(log.length);
        paramBuffer.put(log);
        return callApplyBinaryLogEE(paramBuffer, txnId, spHandle, uniqueId, remoteClusterId, -1);
    }

    @Override
    public long applyMpBinaryLog(long txnId, long spHandle, long uniqueId, int remoteClusterId, long remoteTxnUniqueId, byte logs[])
            throws EEException {
        ByteBuffer paramBuffer = m_ee.getParamBufferForExecuteTask(logs.length);
        paramBuffer.put(logs);
        return callApplyBinaryLogEE(paramBuffer, txnId, spHandle, uniqueId, remoteClusterId, remoteTxnUniqueId);
    }

    private long callApplyBinaryLogEE(ByteBuffer paramBuffer, long txnId, long spHandle, long uniqueId, int remoteClusterId, long remoteUniqueId)
            throws EEException {
        try {
            return m_ee.applyBinaryLog(paramBuffer, txnId, spHandle, m_lastCommittedSpHandle, uniqueId,
                    remoteClusterId, getNextUndoToken(m_currentTxnId));
        } catch(DRTableNotFoundException e) {
            e.setRemoteTxnUniqueId(remoteUniqueId);
            e.setCatalogVersion(getSystemProcedureExecutionContext().getCatalogVersion());
            throw e;
        }
    }

    @Override
    public void setBatchTimeout(int batchTimeout) {
        m_ee.setBatchTimeout(batchTimeout);
    }

    @Override
    public int getBatchTimeout() {
        return m_ee.getBatchTimeout();
    }

    @Override
    public void setDRProtocolVersion(int drVersion) {
        ByteBuffer paramBuffer = m_ee.getParamBufferForExecuteTask(4);
        paramBuffer.putInt(drVersion);
        m_ee.executeTask(TaskType.SET_DR_PROTOCOL_VERSION, paramBuffer);
        hostLog.info("DR protocol version has been set to " + drVersion);
    }

    @Override
    public void setDRProtocolVersion(int drVersion, long txnId, long spHandle, long uniqueId) {
        setDRProtocolVersion(drVersion);
        generateDREvent(
                EventType.DR_STREAM_START, txnId, uniqueId, m_lastCommittedSpHandle, spHandle, new byte[0]);
    }

    @Override
    public void generateElasticChangeEvents(int oldPartitionCnt, int newPartitionCnt, long txnId, long spHandle,
            long uniqueId) {
        ByteBuffer paramBuffer = ByteBuffer.allocate(8);
        paramBuffer.putInt(oldPartitionCnt);
        paramBuffer.putInt(newPartitionCnt);
        generateDREvent(EventType.DR_ELASTIC_CHANGE, txnId, uniqueId, m_lastCommittedSpHandle, spHandle,
                paramBuffer.array());
    }

    @Override
    public void generateElasticRebalanceEvents(int srcPartition, int destPartition, long txnId, long spHandle, long uniqueId) {
        ByteBuffer paramBuffer = ByteBuffer.allocate(8 + 8);
        paramBuffer.putInt(srcPartition);
        paramBuffer.putInt(destPartition);
        paramBuffer.putLong(uniqueId);
        generateDREvent(
                EventType.DR_ELASTIC_REBALANCE, txnId, uniqueId, m_lastCommittedSpHandle, spHandle, paramBuffer.array());
    }

    @Override
    public void setDRStreamEnd(long txnId, long spHandle, long uniqueId) {
        generateDREvent(
                EventType.DR_STREAM_END, txnId, uniqueId, m_lastCommittedSpHandle, spHandle, new byte[0]);
    }

    /**
     * Generate a in-stream DR event which pushes an event buffer to topend
     */
    public void generateDREvent(EventType type, long txnId, long uniqueId, long lastCommittedSpHandle,
            long spHandle, byte[] payloads) {
        m_ee.quiesce(lastCommittedSpHandle);
        ByteBuffer paramBuffer = m_ee.getParamBufferForExecuteTask(32 + 16 + payloads.length);
        paramBuffer.putInt(type.ordinal());
        paramBuffer.putLong(uniqueId);
        paramBuffer.putLong(lastCommittedSpHandle);
        paramBuffer.putLong(spHandle);
        // adding txnId and undoToken to make generateDREvent undoable
        paramBuffer.putLong(txnId);
        paramBuffer.putLong(getNextUndoToken(m_currentTxnId));
        paramBuffer.putInt(payloads.length);
        paramBuffer.put(payloads);
        m_ee.executeTask(TaskType.GENERATE_DR_EVENT, paramBuffer);
    }

    @Override
    public void disableExternalStreams() {
        m_ee.disableExternalStreams();
    }

    @Override
    public boolean externalStreamsEnabled() {
        return m_ee.externalStreamsEnabled();
    }

    @Override
    public SystemProcedureExecutionContext getSystemProcedureExecutionContext() {
        return m_sysprocContext;
    }

    public ExecutionEngine getExecutionEngine() {
        return m_ee;
    }

    @Override
    public ProcedureRunner getMigrateProcRunner(String procName, Table catTable, Column column,
            ComparisonOperation op) {
        return m_loadedProcedures.getMigrateProcRunner(procName, catTable, column, op);
    }

    @Override
    public long getMaxTotalMpResponseSize() {
        return MpTransactionState.MP_MAX_TOTAL_RESP_SIZE;
    }
}<|MERGE_RESOLUTION|>--- conflicted
+++ resolved
@@ -491,17 +491,11 @@
                     }
                     if (lastReceivedLogId >= logId) {
                         // This is a duplicate
-<<<<<<< HEAD
-                        drLog.info(String.format("P%d binary log site idempotency check returning DUP. " +
-                                                  "Site's tracker lastReceivedLogId is %d while the logId is %d",
-                                                  producerPartitionId, lastReceivedLogId, logId));
-=======
                         if (drLog.isDebugEnabled()) {
                             drLog.debug(String.format("P%d binary log site idempotency check returning DUP. " +
                                     "Site's tracker lastReceivedLogId is %d while the logId is %d",
                                     producerPartitionId, lastReceivedLogId, logId));
                         }
->>>>>>> 78d253e8
                         return DRIdempotencyResult.DUPLICATE;
                     }
                     drLog.info(String.format("P%d binary log site idempotency check returning GAP. " +
