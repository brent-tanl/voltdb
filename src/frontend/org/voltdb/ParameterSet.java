/* This file is part of VoltDB.
 * Copyright (C) 2008-2013 VoltDB Inc.
 *
 * This program is free software: you can redistribute it and/or modify
 * it under the terms of the GNU Affero General Public License as
 * published by the Free Software Foundation, either version 3 of the
 * License, or (at your option) any later version.
 *
 * This program is distributed in the hope that it will be useful,
 * but WITHOUT ANY WARRANTY; without even the implied warranty of
 * MERCHANTABILITY or FITNESS FOR A PARTICULAR PURPOSE.  See the
 * GNU Affero General Public License for more details.
 *
 * You should have received a copy of the GNU Affero General Public License
 * along with VoltDB.  If not, see <http://www.gnu.org/licenses/>.
 */

package org.voltdb;

import java.io.IOException;
import java.math.BigDecimal;
import java.nio.ByteBuffer;
import java.util.Arrays;

import org.json_voltpatches.JSONArray;
import org.json_voltpatches.JSONException;
import org.json_voltpatches.JSONObject;
import org.json_voltpatches.JSONString;
import org.json_voltpatches.JSONStringer;
import org.voltdb.common.Constants;
import org.voltdb.messaging.FastSerializer;
import org.voltdb.types.TimestampType;
import org.voltdb.types.VoltDecimalHelper;
import org.voltdb.utils.SerializationHelper;

/**
 * The ordered set of parameters of the proper types that is passed into
 * a stored procedure OR a plan fragment.
 *
 */
public class ParameterSet implements JSONString {

    static final byte ARRAY = -99;

    static class OneParamInfo {
        Object value;
        byte[] encodedString;
        byte[][] encodedStringArray;
    }

    private final Object m_params[];

    /*
     * The same ParameterSet instance could be accessed by multiple threads to
     * serialize the parameters. These two member variables keeps the encoded
     * copy of strings and string arrays besides the decoded versions in
     * m_params. There should only be one thread that adds the encoded strings.
     * Once created, they are not mutated. So it should be safe to not
     * synchronize on them.
     */
    private final byte[][] m_encodedStrings;
    private final byte[][][] m_encodedStringArrays;
    // memoized serialized size (start assuming valid size for empty ParameterSet)
    private final int m_serializedSize;

    public static ParameterSet emptyParameterSet() {
        return fromArrayNoCopy();
    }

    public static ParameterSet fromArrayWithCopy(Object... params) {
        return fromArrayNoCopy(params.clone());
    }

    public static ParameterSet fromArrayNoCopy(Object... params) {
        byte[][][] encodedStringArrays = new byte[params.length][][];
        byte[][] encodedStrings = new byte[params.length][];

        int size = 2;

        for (int ii = 0; ii < params.length; ii++) {
            Object obj = params[ii];
            if ((obj == null) || (obj == JSONObject.NULL)) {
                size++;
                continue;
            }
            size += 1;//everything has a type even arrays and null
            Class<?> cls = obj.getClass();
            if (cls.isArray()) {

                if (obj instanceof byte[]) {
                    final byte[] b = (byte[]) obj;
                    size += 4 + b.length;
                    continue;
                }

                VoltType type;
                try {
                    type = VoltType.typeFromClass(cls.getComponentType());
                }
                catch (VoltTypeException e) {
                    obj = getAKosherArray((Object[]) obj);
                    cls = obj.getClass();
                    type = VoltType.typeFromClass(cls.getComponentType());
                }

                size +=  1 + 2;// component type, array length
                switch (type) {
                    case SMALLINT:
                        size += 2 * ((short[])obj).length;
                        break;
                    case INTEGER:
                        size += 4 * ((int[])obj).length;
                        break;
                    case BIGINT:
                        size += 8 * ((long[])obj).length;
                        break;
                    case FLOAT:
                        size += 8 * ((double[])obj).length;
                        break;
                    case STRING:
                        String strings[] = (String[]) obj;
                        byte arrayEncodedStrings[][] = new byte[strings.length][];
                        for (int zz = 0; zz < strings.length; zz++) {
                            if (strings[zz] == null) {
                                size += 4;
                            } else {
                                arrayEncodedStrings[zz] = strings[zz].getBytes(Constants.UTF8ENCODING);
                                size += 4 + arrayEncodedStrings[zz].length;
                            }
                        }
                        encodedStringArrays[ii] = arrayEncodedStrings;
                        break;
                    case TIMESTAMP:
                        size += 8 * ((TimestampType[])obj).length;
                        break;
                    case DECIMAL:
                        size += 16 * ((BigDecimal[])obj).length;
                        break;
                    case VOLTTABLE:
                        for (VoltTable vt : (VoltTable[]) obj) {
                            size += vt.getSerializedSize();
                        }
                        break;
                    case VARBINARY:
                        for (byte[] buf : (byte[][]) obj) {
                            size += 4; // length prefix
                            if (buf != null) {
                                size += buf.length;
                            }
                        }
                        break;
                    default:
                        throw new RuntimeException("FIXME: Unsupported type " + type);
                }
                continue;
            }

            // Handle NULL mappings not encoded by type.min_value convention
            if (obj == VoltType.NULL_TIMESTAMP) {
                size += 8;
                continue;
            }
            else if (obj == VoltType.NULL_STRING_OR_VARBINARY) {
                size += 4;
                continue;
            }
            else if (obj == VoltType.NULL_DECIMAL) {
                size += 16;
                continue;
            }

            VoltType type = VoltType.typeFromClass(cls);
            switch (type) {
                case TINYINT:
                    size++;
                    break;
                case SMALLINT:
                    size += 2;
                    break;
                case INTEGER:
                    size += 4;
                    break;
                case BIGINT:
                    size += 8;
                    break;
                case FLOAT:
                    size += 8;
                    break;
                case STRING:
                    byte encodedString[] = ((String)obj).getBytes(Constants.UTF8ENCODING);
                    size += 4 + encodedString.length;
                    encodedStrings[ii] = encodedString;
                    break;
                case TIMESTAMP:
                    size += 8;
                    break;
                case DECIMAL:
                    size += 16;
                    break;
                case VOLTTABLE:
                    size += ((VoltTable) obj).getSerializedSize();
                    break;
                default:
                    throw new RuntimeException("FIXME: Unsupported type " + type);
            }
        }

        return new ParameterSet(params, size, encodedStrings, encodedStringArrays);
    }

    public static ParameterSet fromJSONString(String json) throws JSONException, IOException {
        JSONArray jArray = new JSONArray(json);
        return fromJSONArray(jArray);
    }

    public static ParameterSet fromJSONArray(JSONArray paramArray) throws JSONException, IOException {
        Object[] params = new Object[paramArray.length()];
        for (int i = 0; i < paramArray.length(); i++) {
            params[i] = paramFromPossibleJSON(paramArray.get(i));
        }
        return fromArrayNoCopy(params);
    }

    public static ParameterSet fromByteBuffer(ByteBuffer buffer) throws IOException {
        int startPos = buffer.position();

        short count = buffer.getShort();
        Object[] params = new Object[count];
        byte[][] encodedStrings = null;
        byte[][][] encodedStringArrays = null;

        for (int i = 0; i < count; ++i) {
            OneParamInfo opi = readOneParameter(buffer);
            params[i] = opi.value;
            if (opi.encodedString != null) {
                if (encodedStrings == null) {
                    encodedStrings = new byte[count][];
                }
                encodedStrings[i] = opi.encodedString;
            }
            if (opi.encodedStringArray != null) {
                if (encodedStringArrays == null) {
                    encodedStringArrays = new byte[count][][];
                }
                encodedStringArrays[i] = opi.encodedStringArray;
            }
        }

        int size = buffer.position() - startPos;

        return new ParameterSet(params, size, encodedStrings, encodedStringArrays);
    }

    private ParameterSet(Object[] params, int serializedSize, byte[][] encodedStrings, byte[][][] encodedStringArrays) {
        m_params = params;
        m_serializedSize = serializedSize;
        m_encodedStrings = encodedStrings;
        m_encodedStringArrays = encodedStringArrays;
    }

    static Object limitType(Object o) {
        Class<?> ctype = o.getClass();
        if (ctype == Integer.class) {
            return ((Integer) o).longValue();
        }

        return o;
    }

    /**
     * Returns the parameters. Don't modify the returned array!
     * @return
     */
    public Object[] toArray() {
        return m_params.clone();
    }

    public int size() {
        return m_params.length;
    }

    public int getSerializedSize() {
        assert(m_serializedSize >= 2);
        return m_serializedSize;
    }

    public ByteBuffer serialize() {
        return null;
    }

    /*
     * Get a single indexed parameter. No size limits are enforced.
     * Do not use for large strings or varbinary (> 1MB).
     */
    static Object getParameterAtIndex(int partitionIndex, ByteBuffer unserializedParams) throws IOException {
        int paramLen = unserializedParams.getShort();
        if (partitionIndex >= paramLen) {
            // error if caller desires out of bounds parameter
            throw new RuntimeException("Invalid partition parameter requested.");
        }
        for (int i = 0; i < partitionIndex; ++i) {
            readOneParameter(unserializedParams);
        }
        OneParamInfo opi = readOneParameter(unserializedParams);
        unserializedParams.rewind();
        return opi.value;
    }

    static Object getAKosherArray(Object[] array) {
        int tables = 0;
        int integers = 0;
        int strings = 0;
        int doubles = 0;
        int nulls = 0;

        // handle empty arrays (too bad this is ints...)
        if (array.length == 0)
            return new int[0];

        // A note on Object[] null handling.  For most object array types, nulls can be bassed in as 'null' and/or
        // the VoltType Null equivalent.  Note that Object[] containing Strings supports null and VoltType nulls
        // as array elements.  But any other Sigil type class (big decimal, timestamp, varbinary)
        // DO NOT support nulls or VoltType nulls in Object[] arrays.  Also note that currently we do not
        // support timestamp or varbinary in Object arrays.  Future work...

        // first pass counts value types
        for (int i = 0; i < array.length; i++) {
            if (array[i] instanceof VoltTable) tables++;
            else if (array[i] instanceof Double) doubles++;
            else if (array[i] instanceof Float) doubles++;
            else if (array[i] instanceof Byte) integers++;
            else if (array[i] instanceof Short) integers++;
            else if (array[i] instanceof Integer) integers++;
            else if (array[i] instanceof Long) integers++;
            else if (array[i] instanceof String) strings++;
            else if (array[i] == VoltType.NULL_STRING_OR_VARBINARY) nulls++;
            else if (null == array[i]) nulls++;  // Handle nulls in an Object array.  Note only support nulls in STRING type, later we'll reject all other null usage.
            else {
                String msg = String.format("Type %s not supported in parameter set arrays.",
                                        array[i].getClass().toString());
                throw new RuntimeException(msg);
            }
        }

        // validate and choose type

        if (tables > 0) {
            if ((integers + strings + doubles) > 0) {
                String msg = "Cannot mix tables and other types in parameter set arrays.";
                throw new RuntimeException(msg);
            }
            assert(tables == array.length);
            VoltTable[] retval = new VoltTable[tables];
            for (int i = 0; i < array.length; i++)
                retval[i] = (VoltTable) array[i];
            return retval;
        }

        // note: there can't be any tables past this point

        // Verify that we don't have all null values.
        if (nulls == array.length)
            throw new RuntimeException("Unable to determine type. Parameter set array contains all NULL values.");

        if (strings > 0) {
            if ((integers + doubles) > 0) {
                String msg = "Cannot mix strings and numbers in parameter set arrays.";
                throw new RuntimeException(msg);
            }
            assert((strings + nulls) == array.length);
            String[] retval = new String[array.length];
            for (int i = 0; i < array.length; i++)
            {
                if (array[i] == VoltType.NULL_STRING_OR_VARBINARY) {
                    array[i] = null;
                }
                retval[i] = (String) array[i];
            }
            return retval;
        }

        // note: there can't be any strings or nulls past this point

        if (nulls > 0) {
            String msg = "Cannot mix numerics and nulls in parameter set arrays.";
            throw new RuntimeException(msg);
        }

        if (doubles > 0) {
            // note, ok to mix integers and doubles
            assert((doubles + integers) == array.length);
            double[] retval = new double[array.length];
            for (int i = 0; i < array.length; i++) {
                Number numberval = (Number) array[i];
                retval[i] = numberval.doubleValue();
            }
            return retval;
        }

        // all ints from here out

        assert(integers == array.length);
        long[] retval = new long[array.length];
        for (int i = 0; i < array.length; i++) {
            Number numberval = (Number) array[i];
            retval[i] = numberval.longValue();
        }
        return retval;
    }

    @Override
    public String toString() {
        StringBuilder b = new StringBuilder();
        b.append("ParameterSet:");
        for (int i = 0; i < m_params.length; ++i) {
            b.append(",param[" + i + "]=" + (m_params[i] == null ? "NULL"
                    : m_params[i].toString() + "(" + m_params[i].getClass().getName() + ")"));
        }
        return new String(b);
    }

    @Override
    public String toJSONString() {
        JSONStringer js = new JSONStringer();
        try {
            js.array();
            for (Object o : m_params) {
                js.value(o);
            }
            js.endArray();
        }
        catch (JSONException e) {
            e.printStackTrace();
            throw new RuntimeException("Failed to serialize a parameter set to JSON.", e);
        }
        return js.toString();
    }

    static Object paramFromPossibleJSON(Object value) throws JSONException, IOException {
        if (value instanceof JSONObject) {
            JSONObject jsonObj = (JSONObject) value;
            return VoltTable.fromJSONObject(jsonObj);
        }
        if (value instanceof JSONArray) {
            JSONArray array = (JSONArray) value;
            Object[] retval = new Object[array.length()];
            for (int i = 0; i < array.length(); i++) {
                Object valueAtIndex = array.get(i);
                retval[i] = paramFromPossibleJSON(valueAtIndex);
            }
            return retval;
        }
        return value;
    }

    static private OneParamInfo readOneParameter(ByteBuffer in)
            throws IOException {
        Object value;
        int len;
        byte[] encodedString = null;
        byte[][] encodedStringArray = null;

        byte nextTypeByte = in.get();
        if (nextTypeByte == ARRAY) {
            VoltType nextType = VoltType.get(in.get());
            if (nextType == null) {
                value = null;
            }
            else if (nextType == VoltType.STRING) {
                encodedStringArray = (byte[][]) SerializationHelper.readArray(byte[].class, in);
                String[] sval = new String[encodedStringArray.length];
                for (int i = 0; i < encodedStringArray.length; ++i) {
                    if (encodedStringArray[i] == null) {
                        sval[i] = null;
                    }
                    else {
                        sval[i] = new String(encodedStringArray[i], Constants.UTF8ENCODING);
                    }
                }
                value = sval;
            }
            else {
                value = SerializationHelper.readArray(nextType.classFromType(), in);
            }
        }
        else {
            VoltType nextType = VoltType.get(nextTypeByte);
            switch (nextType) {
                case NULL:
                    value = null;
                    break;
                case TINYINT:
                    value = in.get();
                    break;
                case SMALLINT:
                    value = in.getShort();
                    break;
                case INTEGER:
                    value = in.getInt();
                    break;
                case BIGINT:
                    value = in.getLong();
                    break;
                case FLOAT:
                    value = in.getDouble();
                    break;
                case STRING:
                    len = in.getInt();
                    if (len == VoltType.NULL_STRING_LENGTH) {
                        value = VoltType.NULL_STRING_OR_VARBINARY;
                    }
                    else {
                        encodedString = new byte[len];
                        in.get(encodedString);
                        value = new String(encodedString, Constants.UTF8ENCODING);
                    }
                    break;
                case VARBINARY:
                    len = in.getInt();
                    if (len == VoltType.NULL_STRING_LENGTH) {
                        value = VoltType.NULL_STRING_OR_VARBINARY;
                    }
                    else {
                        encodedString = new byte[len];
                        in.get(encodedString);
                        value = encodedString;
                    }
                    break;
                case TIMESTAMP:
                    final long micros = in.getLong();
                    value = new TimestampType(micros);
                    break;
                case VOLTTABLE:
                    value = PrivateVoltTableFactory.createVoltTableFromSharedBuffer(in.slice());
                    in.position(in.position() + ((VoltTable) value).getSerializedSize());
                    break;
                case DECIMAL: {
<<<<<<< HEAD
                    BigDecimal decimal_val = SerializationHelper.getBigDecimal(in);
=======
                    BigDecimal decimal_val = in.readBigDecimal();
>>>>>>> 9f15b6c5
                    if (decimal_val == null) {
                        value = VoltType.NULL_DECIMAL;
                    }
                    else {
                        value = decimal_val;
                    }
                    break;
                }
                default:
                    throw new RuntimeException("ParameterSet doesn't support type " + nextType);
            }
        }

        OneParamInfo retval = new OneParamInfo();
        retval.value = value;
        retval.encodedString = encodedString;
        retval.encodedStringArray = encodedStringArray;
        return retval;
    }

    public void flattenToBuffer(ByteBuffer buf) throws IOException {

        buf.putShort((short)m_params.length);

        for (int i = 0; i < m_params.length; i++) {
            Object obj = m_params[i];
            if ((obj == null) || (obj == JSONObject.NULL)) {
                VoltType type = VoltType.NULL;
                buf.put(type.getValue());
                continue;
            }

            Class<?> cls = obj.getClass();
            if (cls.isArray()) {

                // Since arrays of bytes could be varbinary or strings,
                // and they are the only kind of array needed by the EE,
                // special case them as the VARBINARY type.
                if (obj instanceof byte[]) {
                    final byte[] b = (byte[]) obj;
                    // commented out this bit... presumably the EE will do this check upon recipt
                    /*if (b.length > VoltType.MAX_VALUE_LENGTH) {
                        throw new IOException("Value of byte[] larger than allowed max string or varbinary " + VoltType.MAX_VALUE_LENGTH_STR);
                    }*/
                    buf.put(VoltType.VARBINARY.getValue());
                    buf.putInt(b.length);
                    buf.put(b);
                    continue;
                }

                buf.put(ARRAY);

                VoltType type;
                try {
                    type = VoltType.typeFromClass(cls.getComponentType());
                }
                catch (VoltTypeException e) {
                    obj = getAKosherArray((Object[]) obj);
                    cls = obj.getClass();
                    type = VoltType.typeFromClass(cls.getComponentType());
                }

                buf.put(type.getValue());
                switch (type) {
                    case SMALLINT:
                        FastSerializer.writeArray((short[]) obj, buf);
                        break;
                    case INTEGER:
                        FastSerializer.writeArray((int[]) obj, buf);
                        break;
                    case BIGINT:
                        FastSerializer.writeArray((long[]) obj, buf);
                        break;
                    case FLOAT:
                        FastSerializer.writeArray((double[]) obj, buf);
                        break;
                    case STRING:
                        if (m_encodedStringArrays[i] == null) {
                            // should not happen
                            throw new IOException("String array not encoded");
                        }
                        // This check used to be done by FastSerializer.writeArray(), but things changed?
                        if (m_encodedStringArrays[i].length > Short.MAX_VALUE) {
                            throw new IOException("Array exceeds maximum length of "
                                                  + Short.MAX_VALUE + " bytes");
                        }
                        buf.putShort((short)m_encodedStringArrays[i].length);
                        for (int zz = 0; zz < m_encodedStringArrays[i].length; zz++) {
                            FastSerializer.writeString(m_encodedStringArrays[i][zz], buf);
                        }
                        break;
                    case TIMESTAMP:
                        FastSerializer.writeArray((TimestampType[]) obj, buf);
                        break;
                    case DECIMAL:
                        // converted long128 in serializer api
                        FastSerializer.writeArray((BigDecimal[]) obj, buf);
                        break;
                    case VOLTTABLE:
                        FastSerializer.writeArray((VoltTable[]) obj, buf);
                        break;
                    case VARBINARY:
                        FastSerializer.writeArray((byte[][]) obj, buf);
                        break;
                    default:
                        throw new RuntimeException("FIXME: Unsupported type " + type);
                }
                continue;
            }

            // Handle NULL mappings not encoded by type.min_value convention
            if (obj == VoltType.NULL_TIMESTAMP) {
                buf.put(VoltType.TIMESTAMP.getValue());
                buf.putLong(VoltType.NULL_BIGINT);  // corresponds to EE value.h isNull()
                continue;
            }
            else if (obj == VoltType.NULL_STRING_OR_VARBINARY) {
                buf.put(VoltType.STRING.getValue());
                buf.putInt(VoltType.NULL_STRING_LENGTH);
                continue;
            }
            else if (obj == VoltType.NULL_DECIMAL) {
                buf.put(VoltType.DECIMAL.getValue());
                VoltDecimalHelper.serializeNull(buf);
                continue;
            }

            VoltType type = VoltType.typeFromClass(cls);
            buf.put(type.getValue());
            switch (type) {
                case TINYINT:
                    buf.put((Byte)obj);
                    break;
                case SMALLINT:
                    buf.putShort((Short)obj);
                    break;
                case INTEGER:
                    buf.putInt((Integer) obj);
                    break;
                case BIGINT:
                    buf.putLong((Long) obj);
                    break;
                case FLOAT:
                    if (cls == Float.class)
                        buf.putDouble(((Float) obj).doubleValue());
                    else if (cls == Double.class)
                        buf.putDouble(((Double) obj).doubleValue());
                    else
                        throw new RuntimeException("Can't cast parameter type to Double");
                    break;
                case STRING:
                    if (m_encodedStrings[i] == null) {
                        // should not happen
                        throw new IOException("String not encoded: " + (String) obj);
                    }
                    FastSerializer.writeString(m_encodedStrings[i], buf);
                    break;
                case TIMESTAMP:
                    long micros = timestampToMicroseconds(obj);
                    buf.putLong(micros);
                    break;
                case DECIMAL:
                    VoltDecimalHelper.serializeBigDecimal((BigDecimal)obj, buf);
                    break;
                case VOLTTABLE:
                    ((VoltTable)obj).flattenToBuffer(buf);
                    break;
                default:
                    throw new RuntimeException("FIXME: Unsupported type " + type);
            }
        }
    }

    static long timestampToMicroseconds(Object obj) {
        long micros = 0;
        // Adapt the Java standard classes' millisecond count to TIMESTAMP's microseconds.
        if (obj instanceof java.util.Date) {
            micros = ((java.util.Date) obj).getTime()*1000;
            // For Timestamp, also preserve exactly the right amount of fractional second precision.
            if (obj instanceof java.sql.Timestamp) {
                long nanos = ((java.sql.Timestamp) obj).getNanos();
                // This may be slightly controversial, but...
                // Throw a conversion error rather than silently rounding/dropping sub-microsecond precision.
                if ((nanos % 1000) != 0) {
                    throw new RuntimeException("Can't serialize TIMESTAMP value with fractional microseconds");
                }
                // Use MOD 1000000 to prevent double-counting of milliseconds which figure into BOTH getTime() and getNanos().
                // DIVIDE nanoseconds by 1000 to get microseconds.
                micros += ((nanos % 1000000)/1000);
            }
        } else if (obj instanceof TimestampType) {
            // Let this throw a cast exception if obj is not actually a TimestampType instance.
            micros = ((TimestampType) obj).getTime();
        }
        return micros;
    }

    /* (non-Javadoc)
     * @see java.lang.Object#equals(java.lang.Object)
     */
    @Override
    public boolean equals(Object obj) {
        if (!(obj instanceof ParameterSet)) {
            return false;
        }
        ParameterSet other = (ParameterSet) obj;
        return Arrays.deepEquals(m_params, other.m_params);
    }

    /* (non-Javadoc)
     * @see java.lang.Object#hashCode()
     */
    @Override
    public int hashCode() {
        assert false : "hashCode not designed";
        return 42; // any arbitrary constant will do
    }
}<|MERGE_RESOLUTION|>--- conflicted
+++ resolved
@@ -535,11 +535,7 @@
                     in.position(in.position() + ((VoltTable) value).getSerializedSize());
                     break;
                 case DECIMAL: {
-<<<<<<< HEAD
                     BigDecimal decimal_val = SerializationHelper.getBigDecimal(in);
-=======
-                    BigDecimal decimal_val = in.readBigDecimal();
->>>>>>> 9f15b6c5
                     if (decimal_val == null) {
                         value = VoltType.NULL_DECIMAL;
                     }
