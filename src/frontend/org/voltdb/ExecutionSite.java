/* This file is part of VoltDB.
 * Copyright (C) 2008-2013 VoltDB Inc.
 *
 * This program is free software: you can redistribute it and/or modify
 * it under the terms of the GNU Affero General Public License as
 * published by the Free Software Foundation, either version 3 of the
 * License, or (at your option) any later version.
 *
 * This program is distributed in the hope that it will be useful,
 * but WITHOUT ANY WARRANTY; without even the implied warranty of
 * MERCHANTABILITY or FITNESS FOR A PARTICULAR PURPOSE.  See the
 * GNU Affero General Public License for more details.
 *
 * You should have received a copy of the GNU Affero General Public License
 * along with VoltDB.  If not, see <http://www.gnu.org/licenses/>.
 */

package org.voltdb;

import java.io.File;
import java.io.IOException;
import java.io.PrintWriter;
import java.io.StringWriter;
import java.io.Writer;
import java.lang.reflect.Constructor;
import java.lang.reflect.InvocationTargetException;
import java.nio.ByteBuffer;
import java.util.ArrayList;
import java.util.Deque;
import java.util.HashMap;
import java.util.HashSet;
import java.util.Iterator;
import java.util.List;
import java.util.Map;
import java.util.Set;
import java.util.TreeMap;
import java.util.concurrent.CountDownLatch;
import java.util.concurrent.Future;
import java.util.concurrent.Semaphore;
import java.util.concurrent.atomic.AtomicInteger;
import java.util.concurrent.atomic.AtomicLong;

import org.json_voltpatches.JSONException;
import org.json_voltpatches.JSONObject;
import org.json_voltpatches.JSONStringer;
import org.voltcore.logging.Level;
import org.voltcore.logging.VoltLogger;
import org.voltcore.messaging.FailureSiteUpdateMessage;
import org.voltcore.messaging.HeartbeatMessage;
import org.voltcore.messaging.HeartbeatResponseMessage;
import org.voltcore.messaging.LocalObjectMessage;
import org.voltcore.messaging.Mailbox;
import org.voltcore.messaging.RecoveryMessage;
import org.voltcore.messaging.Subject;
import org.voltcore.messaging.TransactionInfoBaseMessage;
import org.voltcore.messaging.VoltMessage;
import org.voltcore.utils.CoreUtils;
import org.voltcore.utils.EstTime;
import org.voltcore.utils.Pair;
import org.voltdb.RecoverySiteProcessor.MessageHandler;
import org.voltdb.VoltDB.START_ACTION;
import org.voltdb.VoltProcedure.VoltAbortException;
import org.voltdb.catalog.CatalogMap;
import org.voltdb.catalog.Cluster;
import org.voltdb.catalog.Database;
import org.voltdb.catalog.SnapshotSchedule;
import org.voltdb.catalog.Table;
import org.voltdb.client.ClientResponse;
import org.voltdb.dtxn.DtxnConstants;
import org.voltdb.dtxn.SiteTracker;
import org.voltdb.dtxn.TransactionState;
import org.voltdb.exceptions.EEException;
import org.voltdb.export.processors.RawProcessor;
import org.voltdb.fault.FaultDistributorInterface.PPDPolicyDecision;
import org.voltdb.fault.FaultHandler;
import org.voltdb.fault.SiteFailureFault;
import org.voltdb.fault.VoltFault;
import org.voltdb.fault.VoltFault.FaultType;
import org.voltdb.iv2.JoinProducerBase;
import org.voltdb.jni.ExecutionEngine;
import org.voltdb.jni.MockExecutionEngine;
import org.voltdb.messaging.CompleteTransactionMessage;
import org.voltdb.messaging.CompleteTransactionResponseMessage;
import org.voltdb.messaging.FragmentResponseMessage;
import org.voltdb.messaging.FragmentTaskLogMessage;
import org.voltdb.messaging.FragmentTaskMessage;
import org.voltdb.messaging.InitiateResponseMessage;
import org.voltdb.messaging.InitiateTaskMessage;
import org.voltdb.messaging.MultiPartitionParticipantMessage;
import org.voltdb.messaging.RejoinMessage;
import org.voltdb.messaging.RejoinMessage.Type;
import org.voltdb.rejoin.RejoinSiteProcessor;
import org.voltdb.rejoin.StreamSnapshotSink;
import org.voltdb.rejoin.TaskLog;
import org.voltdb.sysprocs.saverestore.SnapshotUtil;
import org.voltdb.sysprocs.saverestore.SnapshotUtil.SnapshotResponseHandler;
import org.voltdb.utils.LogKeys;
import org.voltdb.utils.MiscUtils;

import com.google.common.collect.ImmutableMap;

/**
 * The main executor of transactional work in the system. Controls running
 * stored procedures and manages the execution engine's running of plan
 * fragments. Interacts with the DTXN system to get work to do. The thread might
 * do other things, but this is where the good stuff happens.
 */
public class ExecutionSite
implements Runnable, SiteProcedureConnection, SiteSnapshotConnection
{
    private VoltLogger m_txnlog;
    private final VoltLogger m_rejoinLog = new VoltLogger("REJOIN");
    private static final VoltLogger log = new VoltLogger("EXEC");
    private static final VoltLogger hostLog = new VoltLogger("HOST");
    private static final AtomicInteger siteIndexCounter = new AtomicInteger(0);
    private final int siteIndex = siteIndexCounter.getAndIncrement();
    private final ExecutionSiteNodeFailureFaultHandler m_faultHandler =
        new ExecutionSiteNodeFailureFaultHandler();

    final LoadedProcedureSet m_loadedProcedures;
    final Mailbox m_mailbox;
    final ExecutionEngine ee;
    final HsqlBackend hsql;
    public volatile boolean m_shouldContinue = true;

    private final long m_startupTime = System.currentTimeMillis();
    private PartitionDRGateway m_partitionDRGateway = null;

    /*
     * Recover a site at a time to make the interval in which other sites
     * are blocked as small as possible. The permit will be generated once.
     * The permit is only acquired by recovering partitions and not the source
     * partitions.
     */
    public static final Semaphore m_recoveryPermit = new Semaphore(Integer.MAX_VALUE);

    private boolean m_rejoining = false;
    private boolean m_haveRecoveryPermit = false;
    private long m_recoveryStartTime = 0;
    private static AtomicLong m_recoveryBytesTransferred = new AtomicLong();

    // Catalog
    public CatalogContext m_context;
    protected SiteTracker m_tracker;

    final long m_siteId;
    public long getSiteId() {
        return m_siteId;
    }

    HashMap<Long, TransactionState> m_transactionsById = new HashMap<Long, TransactionState>();

    private TransactionState m_currentTransactionState;

    // The time in ms since epoch of the last call to tick()
    long lastTickTime = 0;
    long lastCommittedTxnId = 0;
    long lastCommittedTxnTime = 0;

    /*
     * Due to failures we may find out about commited multi-part txns
     * before running the commit fragment. Handle node fault will generate
     * the fragment, but it is possible for a new failure to be detected
     * before the fragment can be run due to the order messages are pulled
     * from subjects. Maintain and send this value when discovering/sending
     * failure data.
     *
     * This value only gets updated on multi-partition transactions that are
     * not read-only.
     */
    long lastKnownGloballyCommitedMultiPartTxnId = 0;

    public final static long kInvalidUndoToken = -1L;
    private long latestUndoToken = 0L;

    @Override
    public long getLatestUndoToken() {
        return latestUndoToken;
    }

    @Override
    public long getNextUndoToken() {
        return ++latestUndoToken;
    }

    // Each execution site manages snapshot using a SnapshotSiteProcessor
    private final SnapshotSiteProcessor m_snapshotter;

    private RecoverySiteProcessor m_recoveryProcessor = null;
    // The following variables are used for new rejoin
    private RejoinSiteProcessor m_rejoinSnapshotProcessor = null;
    private volatile long m_rejoinSnapshotTxnId = -1;
    // The snapshot completion handler will set this to true
    private volatile boolean m_rejoinSnapshotFinished = false;
    private long m_rejoinSnapshotBytes = 0;
    private long m_rejoinCoordinatorHSId = -1;
    private TaskLog m_rejoinTaskLog = null;
    // Used to track if the site can keep up on rejoin, default is 10 seconds
    private static final long MAX_BEHIND_DURATION =
            Long.parseLong(System.getProperty("MAX_REJOIN_BEHIND_DURATION", "10000"));
    private long m_lastTimeMadeProgress = 0;
    private long m_remainingTasks = 0;
    private long m_executedTaskCount = 0;
    private long m_loggedTaskCount = 0;
    private long m_taskExeStartTime = 0;
    private final SnapshotCompletionInterest m_snapshotCompletionHandler =
            new SnapshotCompletionInterest() {
        @Override
        public CountDownLatch snapshotCompleted(SnapshotCompletionEvent event) {
            if (m_rejoinSnapshotTxnId != -1) {
                if (m_rejoinSnapshotTxnId == event.multipartTxnId) {
                    m_rejoinLog.debug("Rejoin snapshot for site " + getSiteId() +
                                        " is finished");
                    VoltDB.instance().getSnapshotCompletionMonitor().removeInterest(this);
                    // Notify the rejoin coordinator so that it can start the next site
                    if (m_rejoinCoordinatorHSId != -1) {
                        RejoinMessage msg =
                                new RejoinMessage(getSiteId(), RejoinMessage.Type.SNAPSHOT_FINISHED);
                        m_mailbox.send(m_rejoinCoordinatorHSId, msg);
                    }
                    m_rejoinSnapshotFinished = true;
                }
            }
            return new CountDownLatch(0);
        }
    };

    // Trigger if shutdown has been run already.
    private boolean haveShutdownAlready;

    private final TableStats m_tableStats;
    private final IndexStats m_indexStats;
    private final StarvationTracker m_starvationTracker;

    // This message is used to start a local snapshot. The snapshot
    // is *not* automatically coordinated across the full node set.
    // That must be arranged separately.
    public static class ExecutionSiteLocalSnapshotMessage extends VoltMessage
    {
        public final String path;
        public final String nonce;
        public final boolean crash;

        /**
         * @param roadblocktxnid
         * @param path
         * @param nonce
         * @param crash Should Volt crash itself afterwards
         */
        public ExecutionSiteLocalSnapshotMessage(long roadblocktxnid,
                                                 String path,
                                                 String nonce,
                                                 boolean crash) {
            m_roadblockTransactionId = roadblocktxnid;
            this.path = path;
            this.nonce = nonce;
            this.crash = crash;
        }

        @Override
        public byte getSubject() {
            return Subject.FAILURE.getId();
        }

        long m_roadblockTransactionId;

        @Override
        protected void initFromBuffer(ByteBuffer buf)
        {
        }

        @Override
        public void flattenToBuffer(ByteBuffer buf)
        {
        }
    }

    // This message is used locally to schedule a node failure event's
    // required  processing at an execution site.
    class ExecutionSiteNodeFailureMessage extends VoltMessage
    {
        final HashSet<SiteFailureFault> m_failedSites;
        ExecutionSiteNodeFailureMessage(HashSet<SiteFailureFault> failedSites)
        {
            m_failedSites = failedSites;
            m_sourceHSId = m_siteId;
        }

        @Override
        public byte getSubject() {
            return Subject.FAILURE.getId();
        }

        @Override
        protected void initFromBuffer(ByteBuffer buf)
        {
        }

        @Override
        public void flattenToBuffer(ByteBuffer buf)
        {
        }
    }

    /**
     * Generated when a snapshot buffer is discarded. Reminds the EE thread
     * that there is probably more snapshot work to do.
     */
    private class PotentialSnapshotWorkMessage extends VoltMessage
    {
        public PotentialSnapshotWorkMessage() {
            m_sourceHSId = m_siteId;
        }

        @Override
        public byte getSubject() {
            return Subject.DEFAULT.getId();
        }

        @Override
        protected void initFromBuffer(ByteBuffer buf)
        {
        }

        @Override
        public void flattenToBuffer(ByteBuffer buf)
        {
        }
    }

    // This message is used locally to get the currently active TransactionState
    // to check whether or not its WorkUnit's dependencies have been satisfied.
    // Necessary after handling a node failure.
    static class CheckTxnStateCompletionMessage extends VoltMessage
    {
        final long m_txnId;
        CheckTxnStateCompletionMessage(long txnId, long siteId)
        {
            m_txnId = txnId;
            m_sourceHSId = siteId;
        }

        @Override
        protected void initFromBuffer(ByteBuffer buf)
        {
        }

        @Override
        public void flattenToBuffer(ByteBuffer buf)
        {
        }
    }

    private class ExecutionSiteNodeFailureFaultHandler implements FaultHandler
    {
        /** Remember the complete set of all faulted sites */
        protected Set<Long> m_failedHsids = new HashSet<Long>();

        @Override
        public void faultOccured(Set<VoltFault> faults)
        {
            if (m_shouldContinue == false) {
                return;
            }
            HashSet<SiteFailureFault> failedSites = new HashSet<SiteFailureFault>();
            for (VoltFault fault : faults) {
                if (fault instanceof SiteFailureFault)
                {
                    SiteFailureFault site_fault = (SiteFailureFault)fault;
                    failedSites.add(site_fault);
                    // record the failed site ids for future queries on this object
                    m_failedHsids.addAll(site_fault.getSiteIds());
                }
            }
            if (!failedSites.isEmpty()) {
                m_mailbox.deliver(new ExecutionSiteNodeFailureMessage(failedSites));
            }
        }

        /**
         * Was the given site id in the log of all witnessed faults?
         */
        public boolean isWitnessedFailedSite(long hsid) {
            return m_failedHsids.contains(hsid);
        }
    }

    public boolean isActiveOrPreviouslyKnownSiteId(long hsid) {
        // if the host id is less than this one, then it existed when this site
        // was created (or it failed before this site existed)
        // This relies on the non-resuse and monotonically increasingness of host ids
        // this also assumes no garbage input
        if (CoreUtils.getHostIdFromHSId(hsid) <= CoreUtils.getHostIdFromHSId(m_siteId)) {
            return true;
        }

        // check whether this site has witnessed a failure
        if (m_faultHandler.isWitnessedFailedSite(hsid)) {
            return true;
        }

        // check if it's a live site
        if (m_tracker.getAllSites().contains(hsid)) {
            return true;
        }

        // this case should point to this id belonging to a currently joining node,
        // whose status has just not been reflected in the local tracker yet.
        return false;
    }

    /**
     * Log settings changed. Signal EE to update log level.
     */
    @Override
    public void updateBackendLogLevels() {
        ee.setLogLevels(org.voltdb.jni.EELoggers.getLogLevels());
    }

    void startShutdown() {
        m_shouldContinue = false;
    }

    /**
     * Shutdown all resources that need to be shutdown for this <code>ExecutionSite</code>.
     * May be called twice if recursing via recursableRun(). Protected against that..
     */
    public void shutdown() {
        if (haveShutdownAlready) {
            return;
        }
        haveShutdownAlready = true;
        m_shouldContinue = false;

        boolean finished = false;
        while (!finished) {
            try {
                // Forget the m_partitionDrGateway. InvocationBufferServer
                // will be shutdown after all sites have terminated.
                m_partitionDRGateway = null;

                if (hsql != null) {
                    HsqlBackend.shutdownInstance();
                }
                if (ee != null) {
                    ee.release();
                }
                finished = true;
            } catch (final InterruptedException e) {
                e.printStackTrace();
            }
        }

        try {
            m_snapshotter.shutdown();
        } catch (InterruptedException e) {
            hostLog.warn("Interrupted during shutdown", e);
        }
    }

    /**
     * Passed to recovery processors which forward non-recovery messages to this handler.
     * Also used when recovery is enabled and there is no recovery processor for messages
     * received once the priority queue is initialized and returning txns. It is necessary
     * to do the special prehandling in this handler where txnids that are earlier then what
     * has been released from the queue during recovery because multi-part txns can involve
     * the recovering partition after the queue has already released work after the multi-part txn.
     * The recovering partition was going to give an empty responses anyways so it is fine to do
     * that in this message handler.
     */
    private final MessageHandler m_recoveryMessageHandler = new MessageHandler() {
        @Override
        public void handleMessage(VoltMessage message, long txnId) {
            if (message instanceof TransactionInfoBaseMessage) {
                long noticeTxnId = ((TransactionInfoBaseMessage)message).getTxnId();
                /**
                 * If the recovery processor and by extension this site receives
                 * a message regarding a txnid < the current supplied txnId then
                 * the message is for a multi-part txn that this site is a member of
                 * but doesn't have any info for. Send an ack with no extra processing.
                 */
                if (noticeTxnId < txnId) {
                    if (message instanceof CompleteTransactionMessage) {
                        CompleteTransactionMessage complete = (CompleteTransactionMessage)message;
                        CompleteTransactionResponseMessage ctrm =
                            new CompleteTransactionResponseMessage(complete, m_siteId);
                        m_mailbox.send(complete.getCoordinatorHSId(), ctrm);
                    } else if (message instanceof FragmentTaskMessage) {
                        FragmentTaskMessage ftask = (FragmentTaskMessage)message;
                        FragmentResponseMessage response = new FragmentResponseMessage(ftask, m_siteId);
                        response.setRecovering(true);
                        response.setStatus(FragmentResponseMessage.SUCCESS, null);

                        // add a dummy table for all of the expected dependency ids
                        for (int i = 0; i < ftask.getFragmentCount(); i++) {
                            response.addDependency(ftask.getOutputDepId(i),
                                    new VoltTable(new VoltTable.ColumnInfo("DUMMY", VoltType.BIGINT)));
                        }

                        m_mailbox.send(response.getDestinationSiteId(), response);
                    } else {
                        handleMailboxMessageNonRecursable(message);
                    }
                } else {
                    handleMailboxMessageNonRecursable(message);
                }
            } else {
                handleMailboxMessageNonRecursable(message);
            }

        }
    };

    /**
     * This is invoked after all recovery data has been received/sent. The processor can be nulled out for GC.
     */
    private final Runnable m_onRejoinCompletion = new Runnable() {
        @Override
        public void run() {
            final long now = System.currentTimeMillis();
            final boolean liveRejoin = m_recoveryProcessor == null;
            long transferred = 0;
            if (m_recoveryProcessor != null) {
                transferred = m_recoveryProcessor.bytesTransferred();
            } else {
                transferred = m_rejoinSnapshotBytes;
            }
            final long bytesTransferredTotal = m_recoveryBytesTransferred.addAndGet(transferred);
            final long megabytes = transferred / (1024 * 1024);
            final double megabytesPerSecond = megabytes / ((now - m_recoveryStartTime) / 1000.0);
            if (liveRejoin) {
                /*
                 * The logged txn count will be greater than the replayed txn count
                 * because some logged ones were before the stream snapshot
                 */
                final long duration = (System.currentTimeMillis() - m_taskExeStartTime) / 1000;
                final long throughput = duration == 0 ? m_executedTaskCount : m_executedTaskCount / duration;
                m_rejoinLog.info("Logged " + m_loggedTaskCount + " tasks");
                m_rejoinLog.info("Executed " + m_executedTaskCount + " tasks in " +
                        duration + " seconds at a rate of " +
                        throughput + " tasks/second");
            }
            m_recoveryProcessor = null;
            m_rejoinSnapshotProcessor = null;
            m_rejoinSnapshotTxnId = -1;
            m_rejoinSnapshotFinished = false;
            m_rejoinTaskLog = null;
            m_rejoining = false;
            if (m_haveRecoveryPermit) {
                m_haveRecoveryPermit = false;
                /*
                 * If it's not using pauseless rejoin, no need to release the
                 * permit here because it was never set. Pauseless rejoin has
                 * its own coordinator that makes sure only one site is doing
                 * snapshot streaming at any point of time.
                 */
                if (!liveRejoin) {
                    m_recoveryPermit.release();
                }
                m_rejoinLog.info(
                        "Destination rejoin complete for site " +
                        CoreUtils.hsIdToString(m_siteId) +
                        " partition " + m_tracker.getPartitionForSite(m_siteId) +
                        " after " + ((now - m_recoveryStartTime) / 1000) + " seconds " +
                        " with " + megabytes + " megabytes transferred " +
                        " at a rate of " + megabytesPerSecond + " megabytes/sec");
                int remaining = SnapshotSaveAPI.recoveringSiteCount.decrementAndGet();
                if (remaining == 0) {
                    ee.toggleProfiler(0);

                    /*
                     * If it's the new rejoin code, the rejoin coordinator
                     * handles this.
                     */
                    if (!liveRejoin) {
                        VoltDB.instance().onExecutionSiteRejoinCompletion(bytesTransferredTotal);
                    }
                }

                /*
                 * New rejoin is site independent, so don't have to look at the
                 * remaining count
                 */
                if (liveRejoin) {
                    // Notify the rejoin coordinator that this site has finished
                    if (m_rejoinCoordinatorHSId != -1) {
                        RejoinMessage msg =
                                new RejoinMessage(getSiteId(), RejoinMessage.Type.REPLAY_FINISHED);
                        m_mailbox.send(m_rejoinCoordinatorHSId, msg);
                    }
                    m_rejoinCoordinatorHSId = -1;
                }
            } else {
                m_rejoinLog.info("Source recovery complete for site " + m_siteId +
                        " partition " + m_tracker.getPartitionForSite(m_siteId) +
                        " after " + ((now - m_recoveryStartTime) / 1000) + " seconds " +
                        " with " + megabytes + " megabytes transferred " +
                        " at a rate of " + megabytesPerSecond + " megabytes/sec");
            }
        }
    };

    @Override
    public void tick() {
        /*
         * poke the PartitionDRGateway regularly even if we are not idle. In the
         * case where we only have multipart work to do and we are not the
         * coordinator, we still need to send heartbeat buffers.
         *
         * If the last seen txnId is larger than the current txnId, use the
         * current txnId, or otherwise we'll end up closing a buffer
         * prematurely.
         *
         * If the txnId is from before the process started, caused by command
         * log replay, then ignore it.
         */

        // invoke native ee tick if at least one second has passed
        final long time = EstTime.currentTimeMillis();
        final long prevLastTickTime = lastTickTime;
        if ((time - lastTickTime) >= 1000) {
            if ((lastTickTime != 0) && (ee != null)) {
                ee.tick(time, lastCommittedTxnId);
            }
            lastTickTime = time;
        }

        // do other periodic work
        m_snapshotter.doSnapshotWork(getCorrespondingPartitionId(), ee, false);

        /*
         * grab the table statistics from ee and put it into the statistics
         * agent if at least 1/3 of the statistics broadcast interval has past.
         * This ensures that when the statistics are broadcasted, they are
         * relatively up-to-date.
         */
        if (m_tableStats != null
            && (time - prevLastTickTime) >= StatsManager.POLL_INTERVAL * 2) {
            CatalogMap<Table> tables = m_context.database.getTables();
            int[] tableIds = new int[tables.size()];
            int i = 0;
            for (Table table : tables) {
                tableIds[i++] = table.getRelativeIndex();
            }

            // data to aggregate
            long tupleCount = 0;
            int tupleDataMem = 0;
            int tupleAllocatedMem = 0;
            int indexMem = 0;
            int stringMem = 0;

            // update table stats
            final VoltTable[] s1 =
                ee.getStats(SysProcSelector.TABLE, tableIds, false, time);
            if (s1 != null) {
                VoltTable stats = s1[0];
                assert(stats != null);

                // rollup the table memory stats for this site
                while (stats.advanceRow()) {
                    //Assert column index matches name for ENG-4092
                    assert(stats.getColumnName(7).equals("TUPLE_COUNT"));
                    tupleCount += stats.getLong(7);
                    assert(stats.getColumnName(8).equals("TUPLE_ALLOCATED_MEMORY"));
                    tupleAllocatedMem += (int) stats.getLong(8);
                    assert(stats.getColumnName(9).equals("TUPLE_DATA_MEMORY"));
                    tupleDataMem += (int) stats.getLong(9);
                    assert(stats.getColumnName(10).equals("STRING_DATA_MEMORY"));
                    stringMem += (int) stats.getLong(10);
                }
                stats.resetRowPosition();

                m_tableStats.setStatsTable(stats);

            }

            // update index stats
            final VoltTable[] s2 =
                ee.getStats(SysProcSelector.INDEX, tableIds, false, time);
            if ((s2 != null) && (s2.length > 0)) {
                VoltTable stats = s2[0];
                assert(stats != null);

                // rollup the index memory stats for this site
                while (stats.advanceRow()) {
                    //Assert column index matches name for ENG-4092
                    assert(stats.getColumnName(11).equals("MEMORY_ESTIMATE"));
                    indexMem += stats.getLong(11);
                }
                stats.resetRowPosition();

                m_indexStats.setStatsTable(stats);
            }

            // update the rolled up memory statistics
            MemoryStats memoryStats = VoltDB.instance().getMemoryStatsSource();
            if (memoryStats != null) {
                memoryStats.eeUpdateMemStats(m_siteId,
                                             tupleCount,
                                             tupleDataMem,
                                             tupleAllocatedMem,
                                             indexMem,
                                             stringMem,
                                             ee.getThreadLocalPoolAllocations());
            }
        }
    }


    /**
     * SystemProcedures are "friends" with ExecutionSites and granted
     * access to internal state via m_systemProcedureContext.
     */
    protected class SystemProcedureContext implements SystemProcedureExecutionContext {
        @Override
        public Database getDatabase()                           { return m_context.database; }
        @Override
        public Cluster getCluster()                             { return m_context.cluster; }

        /*
         * Pre-iv2 the transaction id and sp handle are absolutely always the same.
         * This is because there is a global order. In IV2 there is no global order
         * so there is a per partition order/txn-id called SpHandle which may/may not
         * be the same as the txn-id for a given transaction. If the transaction
         * is multi-part then the txnid and SpHandle will not be the same.
         */
        @Override
        public long getLastCommittedSpHandle()                     { return lastCommittedTxnId; }
        @Override
        public long getCurrentTxnId()                           { return m_currentTransactionState.txnId; }
        @Override
        public long getNextUndo()                               { return getNextUndoToken(); }
        @Override
        public ImmutableMap<String, ProcedureRunner> getProcedures() { return m_loadedProcedures.procs; }
        @Override
        public long getSiteId()                                 { return m_siteId; }
        @Override
        public boolean isLowestSiteId()                         { return m_siteId == m_tracker.getLowestSiteForHost(getHostId()); }
        @Override
        public int getHostId()                                  { return SiteTracker.getHostForSite(m_siteId); }
        @Override
        public int getPartitionId()                             { return m_tracker.getPartitionForSite(m_siteId); }
        @Override
        public long getCatalogCRC()                             { return m_context.getCatalogCRC(); }
        @Override
        public int getCatalogVersion()                          { return m_context.catalogVersion; }
        @Override
        public SiteTracker getSiteTracker()                     { return m_tracker; }
        @Override
        public SiteTracker getSiteTrackerForSnapshot()          { return m_tracker; }
        @Override
        public int getNumberOfPartitions()                      { return m_tracker.m_numberOfPartitions; }

        @Override
        public void setNumberOfPartitions(int partitionCount)
        {
            throw new UnsupportedOperationException("Changing partition count in legacy is not " +
                    "supported");
        }

        @Override
        public SiteProcedureConnection getSiteProcedureConnection()
        {
            return ExecutionSite.this;
        }
        @Override
        public SiteSnapshotConnection getSiteSnapshotConnection()
        {
            return ExecutionSite.this;
        }
        @Override
        public void updateBackendLogLevels()
        {
            ExecutionSite.this.updateBackendLogLevels();
        }
        @Override
        public boolean updateCatalog(String diffCmds, CatalogContext context, CatalogSpecificPlanner csp, boolean requiresSnapshotIsolation)
        {
            return ExecutionSite.this.updateCatalog(diffCmds, context, csp, requiresSnapshotIsolation);
        }
    }

    SystemProcedureContext m_systemProcedureContext;

    /**
     * Dummy ExecutionSite useful to some tests that require Mock/Do-Nothing sites.
     * @param siteId
     */
    ExecutionSite(long siteId) {
        m_siteId = siteId;
        m_systemProcedureContext = new SystemProcedureContext();
        ee = null;
        hsql = null;
        m_loadedProcedures = new LoadedProcedureSet(this, null, m_siteId, siteIndex);
        m_snapshotter = null;
        m_mailbox = null;
        m_starvationTracker = null;
        m_tableStats = null;
        m_indexStats = null;

        // initialize the DR gateway
        m_partitionDRGateway = new PartitionDRGateway(false);
    }

    ExecutionSite(VoltDBInterface voltdb, Mailbox mailbox,
            String serializedCatalog,
            boolean recovering,
            NodeDRGateway nodeDRGateway,
            final long txnId,
            int configuredNumberOfPartitions,
            CatalogSpecificPlanner csp) throws Exception
    {
        this(voltdb, mailbox, serializedCatalog,
             new ProcedureRunnerFactory(), recovering,
             nodeDRGateway, txnId, configuredNumberOfPartitions, csp);
    }

    ExecutionSite(VoltDBInterface voltdb, Mailbox mailbox,
                  String serializedCatalogIn,
                  ProcedureRunnerFactory runnerFactory,
                  boolean recovering,
                  NodeDRGateway nodeDRGateway,
                  final long txnId,
                  int configuredNumberOfPartitions,
                  CatalogSpecificPlanner csp) throws Exception
    {
        m_siteId = mailbox.getHSId();
        hostLog.l7dlog( Level.TRACE, LogKeys.host_ExecutionSite_Initializing.name(),
                new Object[] { String.valueOf(m_siteId) }, null);

        m_context = voltdb.getCatalogContext();
        m_tracker = null;//VoltDB.instance().getSiteTracker();
        final int partitionId = m_tracker.getPartitionForSite(m_siteId);
        String txnlog_name = ExecutionSite.class.getName() + "." + m_siteId;
        m_txnlog = new VoltLogger(txnlog_name);
        m_rejoining = recovering;
        //lastCommittedTxnId = txnId;

        VoltDB.instance().getFaultDistributor().
        registerFaultHandler(SiteFailureFault.SITE_FAILURE_EXECUTION_SITE,
                             m_faultHandler,
                             FaultType.SITE_FAILURE);

        // initialize the DR gateway
        m_partitionDRGateway =
            PartitionDRGateway.getInstance(partitionId, nodeDRGateway, false, m_rejoining);

        if (voltdb.getBackendTargetType() == BackendTarget.NONE) {
            ee = new MockExecutionEngine(null);
            hsql = null;
        }
        else if (voltdb.getBackendTargetType() == BackendTarget.HSQLDB_BACKEND) {
            hsql = HsqlBackend.initializeHSQLBackend(m_siteId, m_context);
            ee = new MockExecutionEngine(null);
        }
        else {
            String serializedCatalog = serializedCatalogIn;
            if (serializedCatalog == null) {
                serializedCatalog = voltdb.getCatalogContext().catalog.serialize();
            }
            hsql = null;
            ee =
                    initializeEE(
                            voltdb.getBackendTargetType(),
                            serializedCatalog,
                            txnId,
                            m_context.m_uniqueId,
                            configuredNumberOfPartitions);
        }

        m_systemProcedureContext = new SystemProcedureContext();
        m_mailbox = mailbox;

        // setup the procedure runner wrappers.
        if (runnerFactory != null) {
            runnerFactory.configure(this, m_systemProcedureContext);
        }
        m_loadedProcedures = new LoadedProcedureSet(this, runnerFactory, getSiteId(), siteIndex);
        m_loadedProcedures.loadProcedures(m_context, voltdb.getBackendTargetType(), csp);

        int snapshotPriority = 6;
        if (m_context.cluster.getDeployment().get("deployment") != null) {
            snapshotPriority = m_context.cluster.getDeployment().get("deployment").
                getSystemsettings().get("systemsettings").getSnapshotpriority();
        }
        // TODO: Commented out because the constructor no longer takes a runnable.
//        m_snapshotter = new SnapshotSiteProcessor(new Runnable() {
//            @Override
//            public void run() {
//                m_mailbox.deliver(new PotentialSnapshotWorkMessage());
//            }
//        },
//         snapshotPriority);
        m_snapshotter = null;

        final StatsAgent statsAgent = VoltDB.instance().getStatsAgent();
        m_starvationTracker = new StarvationTracker(getCorrespondingSiteId());
        statsAgent.registerStatsSource(SysProcSelector.STARVATION,
                                       m_siteId,
                                       m_starvationTracker);
        m_tableStats = new TableStats( getCorrespondingSiteId());
        statsAgent.registerStatsSource(SysProcSelector.TABLE,
                                       m_siteId,
                                       m_tableStats);
        m_indexStats = new IndexStats(getCorrespondingSiteId());
        statsAgent.registerStatsSource(SysProcSelector.INDEX,
                                       m_siteId,
                                       m_indexStats);

    }

    private ExecutionEngine
    initializeEE(
            BackendTarget target,
            String serializedCatalog,
            final long txnId,
            final long timestamp,
            int configuredNumberOfPartitions)
    {
        // ExecutionSite is dead code!
        return null;
    }

    public boolean updateClusterState() {
        return true;
    }

    public boolean updateCatalog(String catalogDiffCommands, CatalogContext context,
            CatalogSpecificPlanner csp, boolean requiresSnapshotIsolation)
    {
        m_context = context;
        m_loadedProcedures.loadProcedures(m_context, VoltDB.getEEBackendType(), csp);

        //Necessary to quiesce before updating the catalog
        //so export data for the old generation is pushed to Java.
        ee.quiesce(lastCommittedTxnId);
        ee.updateCatalog( context.m_uniqueId, catalogDiffCommands);

        return true;
    }

    /**
     * Primary run method that is invoked a single time when the thread is started.
     * Has the opportunity to do startup config.
     */
    @Override
    public void run() {
        // enumerate site id (pad to 4 digits for sort)
        String name = "ExecutionSite: ";
        name += CoreUtils.hsIdToString(getSiteId());
        Thread.currentThread().setName(name);

        try {
            // Only poll messaging layer if necessary. Allow the poll
            // to block if the execution site is truly idle.
            while (m_shouldContinue) {
                TransactionState currentTxnState = null;
                m_currentTransactionState = currentTxnState;
                if (currentTxnState == null) {
                    // poll the messaging layer for a while as this site has nothing to do
                    // this will likely have a message/several messages immediately in a heavy workload
                    // Before blocking record the starvation
                    VoltMessage message = m_mailbox.recv();
                    if (message == null) {
                        //Will return null if there is no work, safe to block on the mailbox if there is no work
                        boolean hadWork =
                            (m_snapshotter.doSnapshotWork(getCorrespondingPartitionId(),
                                    ee,
                                    EstTime.currentTimeMillis() - lastCommittedTxnTime > 5) != null);

                        /*
                         * Do rejoin work here before it blocks on the mailbox
                         * so that it can rejoin quickly without interrupting
                         * load too much.
                         *
                         * Rejoin and snapshot should never happen at the same
                         * time on a rejoining node, so it's fine to assign the
                         * value to hadWork here.
                         */
                        hadWork = doRejoinWork();
                        if (hadWork) {
                            continue;
                        } else {
                            m_starvationTracker.beginStarvation();
                            message = m_mailbox.recvBlocking(5);
                            m_starvationTracker.endStarvation();
                        }
                    }

                    // do periodic work
                    tick();
                    if (message != null) {
                        handleMailboxMessage(message);
                    } else {
                        //idle, do snapshot work
                        m_snapshotter.doSnapshotWork(getCorrespondingPartitionId(), ee, EstTime.currentTimeMillis() - lastCommittedTxnTime > 5);
                        // do some rejoin work
                        doRejoinWork();
                    }
                }
            }
        }
        catch (final RuntimeException e) {
            hostLog.l7dlog( Level.ERROR, LogKeys.host_ExecutionSite_RuntimeException.name(), e);
            throw e;
        }
        shutdown();
    }

    /**
     * Do rejoin work, including streaming snapshot blocks and replaying logged
     * transactions.
     *
     * @return true if there was real work done.
     */
    private boolean doRejoinWork() {
        boolean doneWork = false;

        /*
         * Wait until we know the txnId of the rejoin snapshot, then start
         * restoring the snapshot blocks. When the snapshot transfer is over,
         * the snapshot processor will be set to null. If the task log is not
         * null, replay any transactions logged.
         */
        if (m_rejoinSnapshotProcessor != null && m_rejoinSnapshotTxnId != -1) {
            doneWork = restoreSnapshotForRejoin();
        } else if (m_rejoinSnapshotProcessor == null && m_rejoinTaskLog != null) {
            /*
             * snapshot streaming is done, try to replay a batch of transactions
             * to speed up the rejoin process. it should be really fast.
             */
            for (int i = 0; i < 1000; i++) {
                doneWork = replayTransactionForRejoin();
                if (!doneWork) {
                    // no more work to do for now
                    break;
                }
            }

            checkTaskExecutionProgress();
        }

        return doneWork;
    }

    /**
     * Check if the site is executing tasks faster than they come in. If the
     * site cannot keep up in a certain period of time, break rejoin.
     */
    private void checkTaskExecutionProgress() {
        final long remainingTasks = m_loggedTaskCount - m_executedTaskCount;
        final long currTime = System.currentTimeMillis();
        if (m_lastTimeMadeProgress == 0 || remainingTasks < m_remainingTasks) {
            m_lastTimeMadeProgress = currTime;
        }
        m_remainingTasks = remainingTasks;

        if (currTime > (m_lastTimeMadeProgress + MAX_BEHIND_DURATION)) {
            int duration = (int) (currTime - m_lastTimeMadeProgress) / 1000;
            m_rejoinLog.debug("Current remaining task is " + m_remainingTasks +
                                " snapshot finished " + m_rejoinSnapshotFinished);
            VoltDB.crashLocalVoltDB("Site " + CoreUtils.hsIdToString(getSiteId()) +
                                    " has not made any progress in " + duration +
                                    " seconds, please reduce workload and " +
                                    "try live rejoin again, or use " +
                                    "blocking rejoin",
                                    false, null);
        }
    }

    /**
     * Restore snapshot blocks streamed from other site if there are any.
     *
     * @return true if there was real work done.
     */
    private boolean restoreSnapshotForRejoin() {
        boolean doneWork = false;
        Pair<Integer, ByteBuffer> rejoinWork = m_rejoinSnapshotProcessor.poll();
        if (rejoinWork != null) {
            int tableId = rejoinWork.getFirst();
            ByteBuffer buffer = rejoinWork.getSecond();
            VoltTable table =
                    PrivateVoltTableFactory.createVoltTableFromBuffer(buffer.duplicate(),
                                                                      true);
            //m_recoveryLog.info("table " + tableId + ": " + table.toString());
            loadTable(m_rejoinSnapshotTxnId, tableId, table);
            doneWork = true;
        } else if (m_rejoinSnapshotProcessor.isEOF()) {
            m_rejoinLog.debug("Rejoin snapshot transfer is finished");
            m_rejoinSnapshotProcessor.close();
            m_rejoinSnapshotBytes = m_rejoinSnapshotProcessor.bytesTransferred();
            m_rejoinSnapshotProcessor = null;
            m_taskExeStartTime = System.currentTimeMillis();
            /*
             * Don't notify the rejoin coordinator yet. The stream snapshot may
             * have not finished on all nodes, let the snapshot completion
             * monitor tell the rejoin coordinator.
             */
        }

        return doneWork;
    }

    /**
     * Replays transactions logged for rejoin since the stream snapshot was
     * initiated.
     *
     * @return true if actual work was done, false otherwise
     */
    private boolean replayTransactionForRejoin() {
        return false;
    }

    /**
     * Construct a stream snapshot receiver and initiate rejoin snapshot.
     */
    private void initiateRejoin(long rejoinCoordinatorHSId) {
        m_rejoinCoordinatorHSId = rejoinCoordinatorHSId;

        // Set rejoin permit
        m_haveRecoveryPermit = true;
        m_recoveryStartTime = System.currentTimeMillis();

        // Construct a snapshot stream receiver
        m_rejoinSnapshotProcessor = new StreamSnapshotSink();

        long hsId = m_rejoinSnapshotProcessor.initialize();

        // Construct task log and start logging task messages
        int partition = getCorrespondingPartitionId();
        File overflowDir = new File(VoltDB.instance().getCatalogContext().cluster.getVoltroot(),
                                    "rejoin_overflow");
        Class<?> taskLogKlass =
                MiscUtils.loadProClass("org.voltdb.rejoin.TaskLogImpl",
                                       "Rejoin", false);
        Constructor<?> taskLogConstructor;
        try {
            taskLogConstructor = taskLogKlass.getConstructor(int.class, File.class, boolean.class);
            m_rejoinTaskLog = (TaskLog) taskLogConstructor.newInstance(partition, overflowDir, false);
        } catch (InvocationTargetException e) {
            VoltDB.crashLocalVoltDB("Unable to construct rejoin task log",
                                    true, e.getCause());
        } catch (Exception e) {
            VoltDB.crashLocalVoltDB("Unable to construct rejoin task log",
                                    true, e);
        }

        m_rejoinLog.info("Initiating rejoin for site " +
                CoreUtils.hsIdToString(getSiteId()));
        initiateRejoinSnapshot(hsId);
    }

    /**
     * Try to request a stream snapshot.
     *
     * @param hsId The HSId of the stream snapshot destination
     */
    private RejoinMessage initiateRejoinSnapshot(long hsId) {
        // Pick a replica of the same partition to send us data
        int partition = getCorrespondingPartitionId();
        long sourceSite = 0;
        List<Long> sourceSites = new ArrayList<Long>(m_tracker.getSitesForPartition(partition));
        // Order the sites by host ID so that we won't get one that's still rejoining
        TreeMap<Integer, Long> orderedSourceSites = new TreeMap<Integer, Long>();
        for (long HSId : sourceSites) {
            orderedSourceSites.put(CoreUtils.getHostIdFromHSId(HSId), HSId);
        }
        orderedSourceSites.remove(CoreUtils.getHostIdFromHSId(getSiteId()));
        if (!orderedSourceSites.isEmpty()) {
            sourceSite = orderedSourceSites.pollFirstEntry().getValue();
        } else {
            VoltDB.crashLocalVoltDB("No source for partition " + partition,
                                    false, null);
        }

        // Initiate a snapshot with stream snapshot target
        String data = null;
        try {
            JSONStringer jsStringer = new JSONStringer();
            jsStringer.object();
            jsStringer.key("streamPairs");
            jsStringer.object();
            jsStringer.key(Long.toString(sourceSite)).value(Long.toString(hsId));
            jsStringer.endObject();
            // make this snapshot only contain data from this site
            m_rejoinLog.info("Rejoin source for site " + CoreUtils.hsIdToString(getSiteId()) +
                               " is " + CoreUtils.hsIdToString(sourceSite));
            jsStringer.endObject();
            data = jsStringer.toString();
        } catch (Exception e) {
            VoltDB.crashLocalVoltDB("Failed to serialize to JSON", true, e);
        }

        /*
         * The handler will be called when a snapshot request response comes
         * back. It could potentially take a long time to successfully queue the
         * snapshot request, or it may fail.
         */
        SnapshotResponseHandler handler = new SnapshotResponseHandler() {
            @Override
            public void handleResponse(ClientResponse resp) {
                if (resp == null) {
                    VoltDB.crashLocalVoltDB("Failed to initiate rejoin snapshot",
                                            false, null);
                    // Prevent potential null warnings below.
                    return;
                } else if (resp.getStatus() != ClientResponseImpl.SUCCESS) {
                    VoltDB.crashLocalVoltDB("Failed to initiate rejoin snapshot: " +
                            resp.getStatusString(), false, null);
                }

                VoltTable[] results = resp.getResults();
                if (SnapshotUtil.didSnapshotRequestSucceed(results)) {
                    if (SnapshotUtil.isSnapshotQueued(results)) {
                        m_rejoinLog.debug("Rejoin snapshot queued, waiting...");
                        return;
                    }

                    long txnId = -1;
                    String appStatus = resp.getAppStatusString();
                    if (appStatus == null) {
                        VoltDB.crashLocalVoltDB("Rejoin snapshot request failed: " +
                                resp.getStatusString(), false, null);
                    }

                    try {
                        JSONObject jsObj = new JSONObject(appStatus);
                        txnId = jsObj.getLong("txnId");
                    } catch (JSONException e) {
                        VoltDB.crashLocalVoltDB("Failed to get the rejoin snapshot txnId",
                                                true, e);
                        return;
                    }

                    m_rejoinLog.debug("Received rejoin snapshot txnId " + txnId);

                    // Send a message to self to avoid synchronization
                    RejoinMessage msg = new RejoinMessage(txnId);
                    m_mailbox.send(getSiteId(), msg);
                } else {
                    VoltDB.crashLocalVoltDB("Snapshot request for rejoin failed",
                                            false, null);
                }
            }
        };

        String nonce = "Rejoin_" + getSiteId() + "_" + System.currentTimeMillis();
        SnapshotUtil.requestSnapshot(0l, "", nonce, false,
                                     SnapshotFormat.STREAM, data, handler, true);

        return null;
    }

    /**
     * Handle rejoin message for live rejoin, not blocking rejoin
     * @param rm
     */
    private void handleRejoinMessage(RejoinMessage rm) {
        Type type = rm.getType();
        if (type == RejoinMessage.Type.INITIATION) {
            // rejoin coordinator says go ahead
            initiateRejoin(rm.m_sourceHSId);
        } else if (type == RejoinMessage.Type.REQUEST_RESPONSE) {
            m_rejoinSnapshotTxnId = rm.getSnapshotTxnId();
            if (m_rejoinTaskLog != null) {
                m_rejoinTaskLog.setEarliestTxnId(m_rejoinSnapshotTxnId);
            }
            VoltDB.instance().getSnapshotCompletionMonitor()
                  .addInterest(m_snapshotCompletionHandler);
        } else {
            VoltDB.crashLocalVoltDB("Unknown rejoin message type " + type,
                                    false, null);
        }
    }

    /**
     * Run the execution site execution loop, for tests currently.
     * Will integrate this in to the real run loop soon.. ish.
     */
    public void runLoop(boolean loopUntilPoison) {
        while (m_shouldContinue) {
            TransactionState currentTxnState = null;
            m_currentTransactionState = currentTxnState;
            if (currentTxnState == null) {
                // poll the messaging layer for a while as this site has nothing to do
                // this will likely have a message/several messages immediately in a heavy workload
                VoltMessage message = m_mailbox.recv();
                tick();
                if (message != null) {
                    handleMailboxMessage(message);
                }
                else if (!loopUntilPoison){
                    // Terminate run loop on empty mailbox AND no currentTxnState
                    return;
                }
            }
        }
    }

    private void completeTransaction(TransactionState txnState) {
        if (m_txnlog.isTraceEnabled())
        {
            m_txnlog.trace("FUZZTEST completeTransaction " + txnState.txnId);
        }
        if (!txnState.isReadOnly()) {
            assert(latestUndoToken != kInvalidUndoToken);
            assert(latestUndoToken >= txnState.getBeginUndoToken());

            if (txnState.getBeginUndoToken() == kInvalidUndoToken) {
                if (m_rejoining == false) {
                    throw new AssertionError("Non-recovering write txn has invalid undo state.");
                }
            }
            // release everything through the end of the current window.
            else if (latestUndoToken > txnState.getBeginUndoToken()) {
                ee.releaseUndoToken(latestUndoToken);
            }

            /*
             * send to DR Agent if conditions are right
             *
             * If the txnId is from before the process started, caused by command
             * log replay, then ignore it.
             */
            StoredProcedureInvocation invocation = txnState.getInvocation();
            long ts = TransactionIdManager.getTimestampFromTransactionId(txnState.txnId);
            if ((invocation != null) && (m_rejoining == false) && (ts > m_startupTime)) {
                if (!txnState.needsRollback()) {
                    m_partitionDRGateway.onSuccessfulProcedureCall(txnState.txnId,
                                                                   ts,
                                                                   txnState.getHash(),
                                                                   invocation,
                                                                   txnState.getResults());
                }
            }

            // reset for error checking purposes
            txnState.setBeginUndoToken(kInvalidUndoToken);
        }

        // advance the committed transaction point. Necessary for both Export
        // commit tracking and for fault detection transaction partial-transaction
        // resolution.
        if (!txnState.needsRollback())
        {
            if (txnState.txnId > lastCommittedTxnId) {
                lastCommittedTxnId = txnState.txnId;
                lastCommittedTxnTime = EstTime.currentTimeMillis();
                if (!txnState.isSinglePartition() && !txnState.isReadOnly())
                {
                    lastKnownGloballyCommitedMultiPartTxnId =
                        Math.max(txnState.txnId, lastKnownGloballyCommitedMultiPartTxnId);
                }
            }
        }
    }

    private void handleMailboxMessage(VoltMessage message) {
        if (m_rejoining == true && m_recoveryProcessor == null && m_currentTransactionState != null) {
            m_recoveryMessageHandler.handleMessage(message, m_currentTransactionState.txnId);
        } else {
            handleMailboxMessageNonRecursable(message);
        }
    }

    private void handleMailboxMessageNonRecursable(VoltMessage message)
    {
        /*
         * Don't listen to messages from unknown sources. The expectation is that they are from beyond
         * the grave
         */
        if (!m_tracker.m_allSitesImmutable.contains(message.m_sourceHSId)) {
            hostLog.warn("Dropping message " + message + " because it is from a unknown site id " +
                    CoreUtils.hsIdToString(message.m_sourceHSId));
            return;
        }
        if (message instanceof TransactionInfoBaseMessage) {
            TransactionInfoBaseMessage info = (TransactionInfoBaseMessage)message;
            assertTxnIdOrdering(info);

            // Special case heartbeats which only update RPQ
            if (info instanceof HeartbeatMessage) {
                return;
            }
            else if (info instanceof InitiateTaskMessage) {
            }
            //Participant notices are sent enmasse from the initiator to multiple partitions
            // and don't communicate any information about safe replication, hence DUMMY_LAST_SEEN_TXN_ID
            // it can be used for global ordering since it is a valid txnid from an initiator
            else if (info instanceof MultiPartitionParticipantMessage) {
            }

            // Every non-heartbeat notice requires a transaction state.
            TransactionState ts = m_transactionsById.get(info.getTxnId());

            if (ts != null)
            {
                if (message instanceof FragmentTaskMessage) {
                    ts.createLocalFragmentWork((FragmentTaskMessage)message, false);
                }
            }
        } else if (message instanceof RecoveryMessage) {
            final RecoveryMessage rm = (RecoveryMessage)message;
            if (rm.recoveryMessagesAvailable()) {
                return;
            }
            assert(!m_rejoining);

            /*
             * Recovery site processor hasn't been cleaned up from the previous
             * rejoin. New rejoin request cannot be processed now. Telling the
             * rejoining site to retry later.
             */
            if (m_recoveryProcessor != null || m_rejoinSnapshotProcessor != null) {
                m_rejoinLog.error("ExecutionSite is not ready to handle " +
                        "recovery request from site " +
                        CoreUtils.hsIdToString(rm.sourceSite()));
                RecoveryMessage recoveryResponse = new RecoveryMessage(false);
                m_mailbox.send(rm.sourceSite(), recoveryResponse);
                return;
            }

            final long recoveringPartitionTxnId = rm.txnId();
            m_recoveryStartTime = System.currentTimeMillis();
            m_rejoinLog.info(
                    "Recovery initiate received at site " + CoreUtils.hsIdToString(m_siteId) +
                    " from site " + CoreUtils.hsIdToString(rm.sourceSite()) + " requesting recovery start before txnid " +
                    recoveringPartitionTxnId);

            m_recoveryProcessor = RecoverySiteProcessorSource.createProcessor(
                        this,
                        rm,
                        m_context.database,
                        m_tracker,
                        ee,
                        m_mailbox,
                        m_siteId,
                        m_onRejoinCompletion,
                        m_recoveryMessageHandler);
        }
        else if (message instanceof RejoinMessage) {
            RejoinMessage rm = (RejoinMessage) message;
            handleRejoinMessage(rm);
        }
        else if (message instanceof ExecutionSiteNodeFailureMessage) {
            discoverGlobalFaultData((ExecutionSiteNodeFailureMessage)message);
        }
        else if (message instanceof CheckTxnStateCompletionMessage) {
            long txn_id = ((CheckTxnStateCompletionMessage)message).m_txnId;
            TransactionState txnState = m_transactionsById.get(txn_id);
            if (txnState != null)
            {
            }
        }
        else if (message instanceof RawProcessor.ExportInternalMessage) {
            RawProcessor.ExportInternalMessage exportm =
                (RawProcessor.ExportInternalMessage) message;
            ee.exportAction(exportm.m_m.isSync(),
                                exportm.m_m.getAckOffset(),
                                0,
                                exportm.m_m.getPartitionId(),
                                exportm.m_m.getSignature());
        } else if (message instanceof PotentialSnapshotWorkMessage) {
            m_snapshotter.doSnapshotWork(getCorrespondingPartitionId(), ee, false);
        }
        else if (message instanceof ExecutionSiteLocalSnapshotMessage) {
            hostLog.info("Executing local snapshot. Completing any on-going snapshots.");

            // first finish any on-going snapshot
            try {
                HashSet<Exception> completeSnapshotWork = m_snapshotter.completeSnapshotWork(getCorrespondingPartitionId(), ee);
                if (completeSnapshotWork != null && !completeSnapshotWork.isEmpty()) {
                    for (Exception e : completeSnapshotWork) {
                        hostLog.error("Error completing in progress snapshot.", e);
                    }
                }
            } catch (InterruptedException e) {
                hostLog.warn("Interrupted during snapshot completion", e);
            }

            hostLog.info("Executing local snapshot. Creating new snapshot.");

            //Flush export data to the disk before the partition detection snapshot
            ee.quiesce(lastCommittedTxnId);

            // then initiate the local snapshot
            ExecutionSiteLocalSnapshotMessage snapshotMsg =
                    (ExecutionSiteLocalSnapshotMessage) message;
            String nonce = snapshotMsg.nonce + "_" + snapshotMsg.m_roadblockTransactionId;
            SnapshotSaveAPI saveAPI = new SnapshotSaveAPI();
            VoltTable startSnapshotting = saveAPI.startSnapshotting(snapshotMsg.path,
                                      nonce,
                                      SnapshotFormat.NATIVE,
                                      (byte) 0x1,
                                      snapshotMsg.m_roadblockTransactionId,
                                      Long.MIN_VALUE,
                                      new long[0],//this param not used pre-iv2
                                      null,
                                      m_systemProcedureContext,
                                      CoreUtils.getHostnameOrAddress(),
                                      TransactionIdManager
                                          .getTimestampFromTransactionId(snapshotMsg.m_roadblockTransactionId));
            if (SnapshotSiteProcessor.ExecutionSitesCurrentlySnapshotting.isEmpty() &&
                snapshotMsg.crash) {
                String msg = "Partition detection snapshot completed. Shutting down. " +
                        "Result: " + startSnapshotting.toString();
                VoltDB.crashLocalVoltDB(msg, false, null);
            }
        } else if (message instanceof LocalObjectMessage) {
              LocalObjectMessage lom = (LocalObjectMessage)message;
              ((Runnable)lom.payload).run();
        } else {
            hostLog.l7dlog(Level.FATAL, LogKeys.org_voltdb_dtxn_SimpleDtxnConnection_UnkownMessageClass.name(),
                           new Object[] { message.getClass().getName() }, null);
            VoltDB.crashLocalVoltDB("No additional info.", false, null);
        }
    }

    private void assertTxnIdOrdering(final TransactionInfoBaseMessage notice) {
        // Because of our rollback implementation, fragment tasks can arrive
        // late. This participant can have aborted and rolled back already,
        // for example.
        //
        // Additionally, commit messages for read-only MP transactions can
        // arrive after sneaked-in SP transactions have advanced the last
        // committed transaction point. A commit message is a fragment task
        // with a null payload.
        if (notice instanceof FragmentTaskMessage ||
            notice instanceof CompleteTransactionMessage)
        {
            return;
        }

        if (notice.getTxnId() < lastCommittedTxnId) {
            StringBuilder msg = new StringBuilder();
            msg.append("Txn ordering deadlock (DTXN) at site ").append(m_siteId).append(":\n");
            msg.append("   txn ").append(lastCommittedTxnId).append(" (");
            msg.append(TransactionIdManager.toString(lastCommittedTxnId)).append(" HB: ?");
            msg.append(") before\n");
            msg.append("   txn ").append(notice.getTxnId()).append(" (");
            msg.append(TransactionIdManager.toString(notice.getTxnId())).append(" HB:");
            msg.append(notice instanceof HeartbeatMessage).append(").\n");

            TransactionState txn = m_transactionsById.get(notice.getTxnId());
            if (txn != null) {
                msg.append("New notice transaction already known: " + txn.toString() + "\n");
            }
            else {
                msg.append("New notice is for new or completed transaction.\n");
            }
            msg.append("New notice of type: " + notice.getClass().getName());
            VoltDB.crashLocalVoltDB(msg.toString(), false, null);
        }

        if (notice instanceof InitiateTaskMessage) {
            InitiateTaskMessage task = (InitiateTaskMessage)notice;
            assert (task.getInitiatorHSId() != getSiteId());
        }
    }

    /*
     * When doing fault handling, it may not finish if their
     * are concurrent faults. New faults are added to this set.
     */
    private final HashSet<Long> m_pendingFailedSites = new HashSet<Long>();

    /**
     * Find the global multi-partition commit point and the global initiator point for the
     * failed host.
     *
     * @param failedHostId the host id of the failed node.
     */
    private void discoverGlobalFaultData(ExecutionSiteNodeFailureMessage message)
    {
        if (VoltDB.instance().getMode() == OperationMode.INITIALIZING) {
            VoltDB.crashGlobalVoltDB("Detected node failure during command log replay. Cluster will shut down.",
                                     false, null);
        }

        //Keep it simple and don't try to recover on the recovering node.
        if (m_rejoining) {
            VoltDB.crashLocalVoltDB("Aborting rejoin due to a remote node failure. Retry again.", false, null);
        }
        SiteTracker newTracker = null;//VoltDB.instance().getSiteTracker();
        HashSet<SiteFailureFault> failures = message.m_failedSites;

        // Fix context and associated site tracker first - need
        // an accurate topology to perform discovery.
        m_context = VoltDB.instance().getCatalogContext();

        for (SiteFailureFault fault : failures) {
            for (Long siteId : fault.getSiteIds()) {
                if (!m_pendingFailedSites.add(siteId)) {
                    VoltDB.crashLocalVoltDB("A site id shouldn't be distributed as a fault twice", true, null);
                }
            }
        }

        /*
         * Check and make sure the delta between site trackers matches the report of sites
         * that have failed e.g. we got the right one
         */
        HashSet<Long> delta = new HashSet<Long>(m_tracker.m_allSitesImmutable);
        delta.removeAll(newTracker.m_allSitesImmutable);

        /*
         * In this case there were concurrent failures and the necessary matching site trackers
         * are not available for this set of failures bail out and wait for the next fault report
         * from the fault distributor that will contain a set that matches the new site tracker
         * Should the site tracker be versioned and come with the fault set?
         */
//        if (!delta.equals(m_pendingFailedSites)) {
//            System.out.println("Bailing out because delta does not = pending failed sites");
//            return;
//        }

        HashMap<Long, Long> initiatorSafeInitPoint = new HashMap<Long, Long>();
        discoverGlobalFaultData_send(newTracker);
        Long multiPartitionCommitPoint = null;
        if (discoverGlobalFaultData_rcv( newTracker)) {
            multiPartitionCommitPoint = extractGlobalFaultData( newTracker, initiatorSafeInitPoint);
        } else {
            return;
        }

        // Use this agreed new-fault set to make PPD decisions.
        // Since this agreement process should eventually be moved to
        // the fault distributor - this is written with some intentional
        // feature envy.
        PPDPolicyDecision makePPDPolicyDecisions =
            VoltDB.instance().getFaultDistributor().makePPDPolicyDecisions(m_pendingFailedSites, newTracker);

        if (makePPDPolicyDecisions == PPDPolicyDecision.NodeFailure) {
            handleSiteFaults(false,
                    m_pendingFailedSites,
                    multiPartitionCommitPoint,
                    initiatorSafeInitPoint);
        }
        else if (makePPDPolicyDecisions == PPDPolicyDecision.PartitionDetection) {
            handleSiteFaults(true,
                    m_pendingFailedSites,
                    multiPartitionCommitPoint,
                    initiatorSafeInitPoint);
        }

        m_tracker = newTracker;//Get a snapshot of the site tracker

        m_pendingFailedSites.clear();
    }

    private Long extractGlobalFaultData(
            SiteTracker newTracker,
            HashMap<Long, Long> initiatorSafeInitPoint) {
        if (!haveNecessaryFaultInfo(newTracker, m_pendingFailedSites, false)) {
            VoltDB.crashLocalVoltDB("Error extracting fault data", true, null);
        }

        long commitPoint = Long.MIN_VALUE;

        final int localPartitionId =
            newTracker.getPartitionForSite(m_siteId);

        Iterator<Map.Entry<Pair<Long, Long>, Pair<Long, Long>>> iter =
            m_failureSiteUpdateLedger.entrySet().iterator();

        while (iter.hasNext()) {
            final Map.Entry<Pair<Long, Long>, Pair<Long, Long>> entry = iter.next();
            final Pair<Long, Long> key = entry.getKey();
            final Pair<Long, Long> value = entry.getValue();
            final Long safeTxnId = value.getFirst();
            final Long commitedTxnId = value.getSecond();

            /*
             * Can receive messages from beyond the grave
             */
            if (!m_tracker.m_allExecutionSitesImmutable.contains(key.getFirst())) {
                continue;
            }

            final int remotePartitionId =
                    m_tracker.getPartitionForSite(key.getFirst());

            commitPoint = Math.max(commitPoint, commitedTxnId);
            if (remotePartitionId == localPartitionId) {
                Long initiatorId = key.getSecond();
                if (!initiatorSafeInitPoint.containsKey(initiatorId)) {
                    initiatorSafeInitPoint.put( initiatorId, Long.MIN_VALUE);
                }

                initiatorSafeInitPoint.put( initiatorId,
                        Math.max(initiatorSafeInitPoint.get(initiatorId), safeTxnId));
            }
        }
        assert(commitPoint != Long.MIN_VALUE);
        return commitPoint;
    }

    /**
     * Send one message to each surviving execution site providing this site's
     * multi-partition commit point and this site's safe txnid
     * (the receiver will filter the later for its
     * own partition). Do this once for each failed initiator that we know about.
     * Sends all data all the time to avoid a need for request/response.
     */
    private void discoverGlobalFaultData_send(SiteTracker newTracker)
    {
        Set<Long> survivors = newTracker.getAllSites();
        m_rejoinLog.info("Sending fault data " + CoreUtils.hsIdCollectionToString(m_pendingFailedSites) + " to "
                + CoreUtils.hsIdCollectionToString(survivors) +
                " survivors with lastKnownGloballyCommitedMultiPartTxnId "
                + lastKnownGloballyCommitedMultiPartTxnId);

        for (Long site : m_pendingFailedSites) {
            /*
             * Check the queue for the data and get it from the ledger if necessary.\
             * It might not even be in the ledger if the site has been failed
             * since recovery of this node began.
             */
            Long txnId = null;
            FailureSiteUpdateMessage srcmsg =
                new FailureSiteUpdateMessage(
                        m_pendingFailedSites,
                        site,
                        txnId != null ? txnId : Long.MIN_VALUE,
                        lastKnownGloballyCommitedMultiPartTxnId);

            m_mailbox.send(com.google.common.primitives.Longs.toArray(survivors), srcmsg);
        }
    }

    /*
     * Key is source site, and initiator id
     * Value is safe txnid, last committed txnid
     */
    private final HashMap<Pair<Long, Long>, Pair<Long, Long>>
                    m_failureSiteUpdateLedger = new HashMap<Pair<Long, Long>, Pair<Long, Long>>();

    /**
     * Collect the failure site update messages from all sites This site sent
     * its own mailbox the above broadcast the maximum is local to this site.
     * This also ensures at least one response.
     *
     * Concurrent failures can be detected by additional reports from the FaultDistributor
     * or a mismatch in the set of failed hosts reported in a message from another site
     */
    private boolean discoverGlobalFaultData_rcv(
            SiteTracker newTracker)
    {
        java.util.ArrayList<FailureSiteUpdateMessage> messages = new java.util.ArrayList<FailureSiteUpdateMessage>();
        long blockedOnReceiveStart = System.currentTimeMillis();
        long lastReportTime = 0;

        do {
            VoltMessage m = m_mailbox.recvBlocking(new Subject[] { Subject.FAILURE, Subject.FAILURE_SITE_UPDATE }, 5);

            /*
             * If fault resolution takes longer then 10 seconds start logging
             */
            final long now = System.currentTimeMillis();
            if (now - blockedOnReceiveStart > 10000) {
                if (now - lastReportTime > 60000) {
                    lastReportTime = System.currentTimeMillis();
                    haveNecessaryFaultInfo(newTracker, m_pendingFailedSites, true);
                }
            }

            //Invoke tick periodically to ensure that the last snapshot continues in the event that the failure
            //process does not complete
            if (m == null) {
                tick();
                continue;
            }

            FailureSiteUpdateMessage fm = null;

            if (m.getSubject() == Subject.FAILURE_SITE_UPDATE.getId()) {
                fm = (FailureSiteUpdateMessage)m;
                messages.add(fm);
                m_failureSiteUpdateLedger.put(
                        Pair.of(fm.m_sourceHSId, fm.m_initiatorForSafeTxnId),
                        Pair.of(fm.m_safeTxnId, fm.m_committedTxnId));
            } else if (m.getSubject() == Subject.FAILURE.getId()) {
                /*
                 * If the fault distributor reports a new fault, redeliver the message to ourself and then abort so
                 * that the process can restart.
                 */
                HashSet<SiteFailureFault> faults = ((ExecutionSiteNodeFailureMessage)m).m_failedSites;
                HashSet<Long> newFailedSiteIds = new HashSet<Long>();
                for (SiteFailureFault fault : faults) {
                    newFailedSiteIds.addAll((fault).getSiteIds());
                }
                m_mailbox.deliverFront(m);
                hostLog.info("Detected a concurrent failure from FaultDistributor, new failed sites "
                        + CoreUtils.hsIdCollectionToString(newFailedSiteIds));
                return false;
            }
            // Won't be non-null here, but prevent Eclipse warnings by testing.
            if (fm != null) {
                hostLog.info("Received failure message from " + CoreUtils.hsIdToString(fm.m_sourceHSId) +
                        " for failed sites " +
                        CoreUtils.hsIdCollectionToString(fm.m_failedHSIds) + " for initiator id " +
                        CoreUtils.hsIdToString(fm.m_initiatorForSafeTxnId) +
                        " with commit point " + fm.m_committedTxnId + " safe txn id " + fm.m_safeTxnId);
            }
        } while(!haveNecessaryFaultInfo(newTracker, m_pendingFailedSites, false));

        return true;
    }


    private boolean haveNecessaryFaultInfo(
            SiteTracker newTracker,
            Set<Long> sitesBeingFailed,
            boolean log) {
        Set<Long> failingInitiators = new HashSet<Long>(sitesBeingFailed);
        failingInitiators.retainAll(m_tracker.getAllInitiators());
        List<Pair<Long, Long>> missingMessages = new ArrayList<Pair<Long, Long>>();
        for (long otherSite : newTracker.getAllSites()) {
            for (Long failingInitiator : failingInitiators) {
                Pair<Long, Long> key = Pair.of( otherSite, failingInitiator);
                if (!m_failureSiteUpdateLedger.containsKey(key)) {
                    missingMessages.add(key);
                }
            }
        }
        if (log) {
            StringBuilder sb = new StringBuilder();
            sb.append('[');
            boolean first = true;
            for (Pair<Long, Long> p : missingMessages) {
                if (!first) sb.append(", ");
                first = false;
                sb.append(CoreUtils.hsIdToString(p.getFirst()));
                sb.append('-');
                sb.append(CoreUtils.hsIdToString(p.getSecond()));
            }
            sb.append(']');

            m_rejoinLog.warn("Failure resolution stalled waiting for ( ExecutionSite, Initiator ) " +
                                "information: " + sb.toString());
        }
        return missingMessages.isEmpty();
    }

    /**
     * Process a node failure detection.
     *
     * Different sites can process UpdateCatalog sysproc and handleNodeFault()
     * in different orders. UpdateCatalog changes MUST be commutative with
     * handleNodeFault.
     * @param partitionDetected
     *
     * @param siteIds Hashset<Long> of host ids of failed nodes
     * @param globalCommitPoint the surviving cluster's greatest committed multi-partition transaction id
     * @param globalInitiationPoint the greatest transaction id acknowledged as globally
     * 2PC to any surviving cluster execution site by the failed initiator.
     *
     */
    void handleSiteFaults(boolean partitionDetected,
            HashSet<Long> failedSites,
            long globalMultiPartCommitPoint,
            HashMap<Long, Long> initiatorSafeInitiationPoint)
    {
        HashSet<Long> failedInitiators = new HashSet<Long>();
        HashSet<Integer> failedHosts = new HashSet<Integer>();
        for (Long siteId : failedSites) {
            failedHosts.add(SiteTracker.getHostForSite(siteId));
        }

        StringBuilder sb = new StringBuilder();
        for (Integer hostId : failedHosts) {
            sb.append(hostId).append(' ');
        }
        final String failedHostsString = sb.toString();
        if (m_txnlog.isTraceEnabled())
        {
            m_txnlog.trace("FUZZTEST handleNodeFault " + failedHostsString +
                    " with globalMultiPartCommitPoint " + globalMultiPartCommitPoint + " and safeInitiationPoints "
                    + initiatorSafeInitiationPoint);
        } else {
            m_rejoinLog.info("Handling node faults " + failedHostsString +
                    " with globalMultiPartCommitPoint " + globalMultiPartCommitPoint + " and safeInitiationPoints "
                    + CoreUtils.hsIdKeyMapToString(initiatorSafeInitiationPoint));
        }
        lastKnownGloballyCommitedMultiPartTxnId = globalMultiPartCommitPoint;

        // If possibly partitioned, run through the safe initiated transaction and stall
        // The unsafe txns from each initiators will be dropped. after this partition detected branch
        if (partitionDetected) {
            Long globalInitiationPoint = Long.MIN_VALUE;
            for (Long initiationPoint : initiatorSafeInitiationPoint.values()) {
                globalInitiationPoint = Math.max( initiationPoint, globalInitiationPoint);
            }
            m_rejoinLog.info("Scheduling snapshot after txnId " + globalInitiationPoint +
                               " for cluster partition fault. Current commit point: " + this.lastCommittedTxnId);

            SnapshotSchedule schedule = m_context.cluster.getFaultsnapshots().get("CLUSTER_PARTITION");
        }

        // Fix safe transaction scoreboard in transaction queue
        // Not all of these are initiators, but it is safe...
        for (Long i : failedSites)
        {
            failedInitiators.add(i);
        }

        /*
         * List of txns that were not initiated or rolled back.
         * This will be synchronously logged to the command log
         * so they can be skipped at replay time.
         */
        Set<Long> faultedTxns = new HashSet<Long>();

        //System.out.println("Site " + m_siteId + " dealing with faultable txns " + m_transactionsById.keySet());
        // Correct transaction state internals and commit
        // or remove affected transactions from RPQ and txnId hash.
        Iterator<Long> it = m_transactionsById.keySet().iterator();
        while (it.hasNext())
        {
            final long tid = it.next();
            TransactionState ts = m_transactionsById.get(tid);

            // Fault a transaction that was not globally initiated by a failed initiator
            if (initiatorSafeInitiationPoint.containsKey(ts.initiatorHSId) &&
                    ts.txnId > initiatorSafeInitiationPoint.get(ts.initiatorHSId) &&
                failedSites.contains(ts.initiatorHSId))
            {
                m_rejoinLog.info("Site " + m_siteId + " faulting non-globally initiated transaction " + ts.txnId);
                it.remove();
                if (!ts.isReadOnly()) {
                    faultedTxns.add(ts.txnId);
                }
            }

            // Multipartition transaction without a surviving coordinator:
            // Commit a txn that is in progress and committed elsewhere.
            // (Must have lost the commit message during the failure.)
            // Otherwise, without a coordinator, the transaction can't
            // continue. Must rollback, if in progress, or fault it
            // from the queues if not yet started.
        }
        if (m_recoveryProcessor != null) {
            m_recoveryProcessor.handleSiteFaults(failedSites, m_tracker);
        }
    }

    @Override
    public void initiateSnapshots(
            Deque<SnapshotTableTask> tasks,
            List<SnapshotDataTarget> targets,
            long txnId,
            int numLiveHosts,
            Map<String, Map<Integer, Pair<Long, Long>>> exportSequenceNumbers) {
        m_snapshotter.initiateSnapshots(ee, tasks, targets, txnId, numLiveHosts, exportSequenceNumbers);
    }

    /*
     * Do snapshot work exclusively until there is no more. Also blocks
     * until the syncing and closing of snapshot data targets has completed.
     */
    @Override
    public HashSet<Exception> completeSnapshotWork() throws InterruptedException {
        return m_snapshotter.completeSnapshotWork(getCorrespondingPartitionId(), ee);
    }


    /*
     *  SiteConnection Interface (VoltProcedure -> ExecutionSite)
     */
    @Override
    public long getCorrespondingSiteId() {
        return m_siteId;
    }

    @Override
    public int getCorrespondingPartitionId() {
        return m_tracker.getPartitionForSite(m_siteId);
    }

    @Override
    public int getCorrespondingHostId() {
        return SiteTracker.getHostForSite(m_siteId);
    }


    @Override
    public void loadTable(
            long txnId,
            String clusterName,
            String databaseName,
            String tableName,
            VoltTable data)
    throws VoltAbortException
    {
        Cluster cluster = m_context.cluster;
        if (cluster == null) {
            throw new VoltAbortException("cluster '" + clusterName + "' does not exist");
        }
        Database db = cluster.getDatabases().get(databaseName);
        if (db == null) {
            throw new VoltAbortException("database '" + databaseName + "' does not exist in cluster " + clusterName);
        }
        Table table = db.getTables().getIgnoreCase(tableName);
        if (table == null) {
            throw new VoltAbortException("table '" + tableName + "' does not exist in database " + clusterName + "." + databaseName);
        }

        loadTable(txnId, table.getRelativeIndex(), data);
    }

    /**
     * @param txnId
     * @param data
     * @param table
     */
    @Override
    public void loadTable(long txnId, int tableId, VoltTable data) {
        ee.loadTable(tableId, data,
                     txnId,
                     lastCommittedTxnId);
    }

    @Override
    public VoltTable[] executePlanFragments(
            int numFragmentIds,
            long[] planFragmentIds,
            long[] inputDepIds,
            ParameterSet[] parameterSets,
            long txnId,//txnid is both sphandle and uniqueid pre-iv2
            long txnIdAsUniqueId,
            boolean readOnly) throws EEException
    {
        return ee.executePlanFragments(
            numFragmentIds,
            planFragmentIds,
            inputDepIds,
            parameterSets,
            txnId,
            lastCommittedTxnId,
            txnIdAsUniqueId,
            readOnly ? Long.MAX_VALUE : getNextUndoToken());
    }

    @Override
    public void simulateExecutePlanFragments(long txnId, boolean readOnly) {
        if (!readOnly) {
            // pretend real work was done
            getNextUndoToken();
        }
    }

    /**
     * Continue doing runnable work for the current transaction.
     * If doWork() returns true, the transaction is over.
     * Otherwise, the procedure may have more java to run
     * or a dependency or fragment to collect from the network.
     *
     * doWork() can sneak in a new SP transaction. Maybe it would
     * be better if transactions didn't trigger other transactions
     * and those optimization decisions where made somewhere closer
     * to this code?
     */
    @Override
    public Map<Integer, List<VoltTable>>
    recursableRun(TransactionState currentTxnState)
    {
<<<<<<< HEAD
        while (m_shouldContinue) {
            /*
             * when it's replaying transactions during rejoin, we want real work
             * to be done. If during rejoin, a transaction needs to send a
             * response, only send a dummy response. A replayed transaction
             * during rejoin needs real work to be done, but no response to be
             * sent.
             */
            if (currentTxnState.doWork(m_rejoining)) {
                if (currentTxnState.needsRollback())
                {
                    rollbackTransaction(currentTxnState);
                }
                completeTransaction(currentTxnState);
                m_transactionsById.remove(currentTxnState.txnId);
                return null;
            }
            else if (currentTxnState.shouldResumeProcedure()){
                Map<Integer, List<VoltTable>> retval =
                    currentTxnState.getPreviousStackFrameDropDependendencies();
                assert(retval != null);
                return retval;
            }
            // This is a bit ugly; more or less a straight-forward
            // extraction of the logic that used to be in
            // MultiPartitionParticipantTxnState.doWork()
            else if (currentTxnState.isBlocked() &&
                     !currentTxnState.isDone() &&
                     currentTxnState.isCoordinator() &&
                     currentTxnState.isReadOnly() &&
                     !currentTxnState.hasTransactionalWork())
            {
                assert(!currentTxnState.isSinglePartition());
                tryToSneakInASinglePartitionProcedure();
                if (m_recoveryProcessor != null) {
                    m_recoveryProcessor.notifyBlockedOnMultiPartTxn( currentTxnState.txnId );
                }
            }
            else
            {
                VoltMessage message = m_mailbox.recvBlocking(5);
                tick();
                if (message != null) {
                    handleMailboxMessage(message);
                } else {
                    //idle, do snapshot work
                    m_snapshotter.doSnapshotWork(getCorrespondingPartitionId(), ee, EstTime.currentTimeMillis() - lastCommittedTxnTime > 5);
                }

                /**
                 * If this site is the source for a recovering partition the recovering
                 * partition might be blocked waiting for the txn to sync at from here.
                 * Since this site is blocked on the multi-part waiting for the destination to respond
                 * to a plan fragment it is a deadlock.
                 * Poke the destination so that it will execute past the current
                 * multi-part txn.
                 */
                if (m_recoveryProcessor != null) {
                    m_recoveryProcessor.notifyBlockedOnMultiPartTxn( currentTxnState.txnId );
                }
            }
        }
        // should only get here on shutdown
=======
>>>>>>> 005bf47b
        return null;
    }

    public SiteTracker getSiteTracker() {
        return m_tracker;
    }

    /**
     * Set the txn id from the WorkUnit and set/release undo tokens as
     * necessary. The DTXN currently has no notion of maintaining undo
     * tokens beyond the life of a transaction so it is up to the execution
     * site to release the undo data in the EE up until the current point
     * when the transaction ID changes.
     */
    public void beginNewTxn(TransactionState txnState)
    {
        if (!txnState.isReadOnly()) {
            assert(txnState.getBeginUndoToken() == kInvalidUndoToken);
            txnState.setBeginUndoToken(latestUndoToken);
            assert(txnState.getBeginUndoToken() != kInvalidUndoToken);
        }
    }

    public void rollbackTransaction(TransactionState txnState)
    {
        if (m_txnlog.isTraceEnabled())
        {
            m_txnlog.trace("FUZZTEST rollbackTransaction " + txnState.txnId);
        }
        if (!txnState.isReadOnly()) {
            assert(latestUndoToken != kInvalidUndoToken);
            assert(txnState.getBeginUndoToken() != kInvalidUndoToken);
            assert(latestUndoToken >= txnState.getBeginUndoToken());

            // don't go to the EE if no work was done
            if (latestUndoToken > txnState.getBeginUndoToken()) {
                ee.undoUndoToken(txnState.getBeginUndoToken());
            }
        }
    }

    public FragmentResponseMessage processFragmentTask(
            TransactionState txnState,
            final HashMap<Integer,List<VoltTable>> dependencies,
            final VoltMessage task)
    {
        // assuming ExecutionSite is dead code
        return null;
    }

    public InitiateResponseMessage processInitiateTask(
            TransactionState txnState,
            final VoltMessage task)
    {
        final InitiateTaskMessage itask = (InitiateTaskMessage)task;
        final ProcedureRunner runner = m_loadedProcedures.procs.get(itask.getStoredProcedureName());

        final InitiateResponseMessage response = new InitiateResponseMessage(itask);

        // feasible to receive a transaction initiated with an earlier catalog.
        if (runner == null) {
            response.setResults(
                new ClientResponseImpl(ClientResponse.GRACEFUL_FAILURE,
                                       new VoltTable[] {},
                                       "Procedure does not exist: " + itask.getStoredProcedureName()));
        }
        else {
            try {
                Object[] callerParams = null;
                /*
                 * Parameters are lazily deserialized. We may not find out until now
                 * that the parameter set is corrupt
                 */
                try {
                    callerParams = itask.getParameters();
                } catch (RuntimeException e) {
                    Writer result = new StringWriter();
                    PrintWriter pw = new PrintWriter(result);
                    e.printStackTrace(pw);
                    response.setResults(
                            new ClientResponseImpl(ClientResponse.GRACEFUL_FAILURE,
                                                   new VoltTable[] {},
                                                   "Exception while deserializing procedure params\n" +
                                                   result.toString()));
                }
                if (callerParams != null) {
                    ClientResponseImpl cr = null;

                    // call the proc
                    runner.setupTransaction(txnState);
                    cr = runner.call(itask.getParameters());
                    txnState.setHash(cr.getHash());
                    response.setResults(cr);

                    // record the results of write transactions to the transaction state
                    // this may be used to verify the DR replica cluster gets the same value
                    // skip for multi-partition txns because only 1 of k+1 partitions will
                    //  have the real results
                    if ((!itask.isReadOnly()) && itask.isSinglePartition()) {
                        txnState.storeResults(cr);
                    }
                }
            }
            catch (final ExpectedProcedureException e) {
                log.l7dlog( Level.TRACE, LogKeys.org_voltdb_ExecutionSite_ExpectedProcedureException.name(), e);
                response.setResults(
                                    new ClientResponseImpl(
                                                           ClientResponse.GRACEFUL_FAILURE,
                                                           new VoltTable[]{},
                                                           e.toString()));
            }
            catch (final Exception e) {
                // Should not be able to reach here. VoltProcedure.call caught all invocation target exceptions
                // and converted them to error responses. Java errors are re-thrown, and not caught by this
                // exception clause. A truly unexpected exception reached this point. Crash. It's a defect.
                hostLog.l7dlog( Level.ERROR, LogKeys.host_ExecutionSite_UnexpectedProcedureException.name(), e);
                VoltDB.crashLocalVoltDB(e.getMessage(), true, e);
            }
        }
        log.l7dlog( Level.TRACE, LogKeys.org_voltdb_ExecutionSite_SendingCompletedWUToDtxn.name(), null);
        return response;
    }

    /**
     * Try to execute a single partition procedure if one is available in the
     * priority queue.
     *
     * @return false if there is no possibility for speculative work.
     */
    private boolean tryToSneakInASinglePartitionProcedure() {
        // poll for an available message. don't block
        VoltMessage message = m_mailbox.recv();
        tick(); // unclear if this necessary (rtb)
        if (message != null) {
            handleMailboxMessage(message);
            return true;
        }
        else {
            // multipartition is next or no work
            return false;
        }
    }

    public PartitionDRGateway getPartitionDRGateway() {
        return m_partitionDRGateway;
    }

    public void notifySitesAdded(final SiteTracker st) {
        Runnable r = new Runnable() {
            @Override
            public void run() {
                if (!m_pendingFailedSites.isEmpty()) {
                    return;
                }

                /*
                 * Failure processing may pick up the site tracker eagerly
                 */
                if (st.m_version <= m_tracker.m_version){
                    return;
                }

                m_tracker = st;
            }
        };
        LocalObjectMessage lom = new LocalObjectMessage(r);
        lom.m_sourceHSId = m_siteId;
        m_mailbox.deliver(lom);
    }

    // do-nothing implementation of IV2 SiteProcedeConnection API
    @Override
    public void truncateUndoLog(boolean rollback, long token, long txnId, long spHandle) {
        throw new RuntimeException("Unsupported IV2-only API.");
    }

    // do-nothing implementation of IV2 sysproc fragment API.
    @Override
    public DependencyPair executeSysProcPlanFragment(
            TransactionState txnState,
            Map<Integer, List<VoltTable>> dependencies, long fragmentId,
            ParameterSet params) {
        throw new RuntimeException("Unsupported IV2-only API.");
     }

    @Override
    public Future<?> doSnapshotWork(boolean ignoreQuietPeriod)
    {
        throw new RuntimeException("Unsupported IV2-only API.");
    }

    @Override
    public void stashWorkUnitDependencies(Map<Integer, List<VoltTable>> dependencies)
    {
        ee.stashWorkUnitDependencies(dependencies);
    }

    @Override
    public HsqlBackend getHsqlBackendIfExists()
    {
        return hsql;
    }

    @Override
    public long[] getUSOForExportTable(String signature)
    {
        return ee.getUSOForExportTable(signature);
    }

    @Override
    public void toggleProfiler(int toggle)
    {
        ee.toggleProfiler(toggle);
    }

    @Override
    public void quiesce()
    {
        ee.quiesce(lastCommittedTxnId);
    }

    @Override
    public void exportAction(boolean syncAction,
                             long ackOffset,
                             Long sequenceNumber,
                             Integer partitionId,
                             String tableSignature)
    {
        ee.exportAction(syncAction, ackOffset, sequenceNumber, partitionId,
                        tableSignature);
    }

    @Override
    public VoltTable[] getStats(SysProcSelector selector, int[] locators,
                                boolean interval, Long now)
    {
        return ee.getStats(selector, locators, interval, now);
    }

    @Override
    public void setRejoinComplete(
            JoinProducerBase.JoinCompletionAction ignored,
            Map<String, Map<Integer, Pair<Long, Long>>> exportSequenceNumbers) {
        throw new RuntimeException("setRejoinComplete is an IV2-only interface.");
    }

    @Override
    public ProcedureRunner getProcedureRunner(String procedureName) {
        throw new RuntimeException("getProcedureRunner is an IV2-only interface.");
    }

    @Override
    public void setPerPartitionTxnIds(long[] perPartitionTxnIds) {
        //A noop pre-IV2
    }

    @Override
<<<<<<< HEAD
    public void updateHashinator(Pair<TheHashinator.HashinatorType, byte[]> config)
    {
        // A noop pre-IV2
=======
    public long getFragmentIdForPlanHash(byte[] planHash) {
        //A noop pre-IV2
        return 0;
    }

    @Override
    public long loadOrAddRefPlanFragment(byte[] planHash, byte[] plan) {
        //A noop pre-IV2
        return 0;
    }

    @Override
    public void decrefPlanFragmentById(long fragmentId) {
        //A noop pre-IV2
    }

    @Override
    public byte[] planForFragmentId(long fragmentId) {
        // TODO Auto-generated method stub
        return null;
>>>>>>> 005bf47b
    }
}<|MERGE_RESOLUTION|>--- conflicted
+++ resolved
@@ -2065,72 +2065,6 @@
     public Map<Integer, List<VoltTable>>
     recursableRun(TransactionState currentTxnState)
     {
-<<<<<<< HEAD
-        while (m_shouldContinue) {
-            /*
-             * when it's replaying transactions during rejoin, we want real work
-             * to be done. If during rejoin, a transaction needs to send a
-             * response, only send a dummy response. A replayed transaction
-             * during rejoin needs real work to be done, but no response to be
-             * sent.
-             */
-            if (currentTxnState.doWork(m_rejoining)) {
-                if (currentTxnState.needsRollback())
-                {
-                    rollbackTransaction(currentTxnState);
-                }
-                completeTransaction(currentTxnState);
-                m_transactionsById.remove(currentTxnState.txnId);
-                return null;
-            }
-            else if (currentTxnState.shouldResumeProcedure()){
-                Map<Integer, List<VoltTable>> retval =
-                    currentTxnState.getPreviousStackFrameDropDependendencies();
-                assert(retval != null);
-                return retval;
-            }
-            // This is a bit ugly; more or less a straight-forward
-            // extraction of the logic that used to be in
-            // MultiPartitionParticipantTxnState.doWork()
-            else if (currentTxnState.isBlocked() &&
-                     !currentTxnState.isDone() &&
-                     currentTxnState.isCoordinator() &&
-                     currentTxnState.isReadOnly() &&
-                     !currentTxnState.hasTransactionalWork())
-            {
-                assert(!currentTxnState.isSinglePartition());
-                tryToSneakInASinglePartitionProcedure();
-                if (m_recoveryProcessor != null) {
-                    m_recoveryProcessor.notifyBlockedOnMultiPartTxn( currentTxnState.txnId );
-                }
-            }
-            else
-            {
-                VoltMessage message = m_mailbox.recvBlocking(5);
-                tick();
-                if (message != null) {
-                    handleMailboxMessage(message);
-                } else {
-                    //idle, do snapshot work
-                    m_snapshotter.doSnapshotWork(getCorrespondingPartitionId(), ee, EstTime.currentTimeMillis() - lastCommittedTxnTime > 5);
-                }
-
-                /**
-                 * If this site is the source for a recovering partition the recovering
-                 * partition might be blocked waiting for the txn to sync at from here.
-                 * Since this site is blocked on the multi-part waiting for the destination to respond
-                 * to a plan fragment it is a deadlock.
-                 * Poke the destination so that it will execute past the current
-                 * multi-part txn.
-                 */
-                if (m_recoveryProcessor != null) {
-                    m_recoveryProcessor.notifyBlockedOnMultiPartTxn( currentTxnState.txnId );
-                }
-            }
-        }
-        // should only get here on shutdown
-=======
->>>>>>> 005bf47b
         return null;
     }
 
@@ -2388,11 +2322,12 @@
     }
 
     @Override
-<<<<<<< HEAD
     public void updateHashinator(Pair<TheHashinator.HashinatorType, byte[]> config)
     {
         // A noop pre-IV2
-=======
+    }
+
+    @Override
     public long getFragmentIdForPlanHash(byte[] planHash) {
         //A noop pre-IV2
         return 0;
@@ -2413,6 +2348,5 @@
     public byte[] planForFragmentId(long fragmentId) {
         // TODO Auto-generated method stub
         return null;
->>>>>>> 005bf47b
     }
 }