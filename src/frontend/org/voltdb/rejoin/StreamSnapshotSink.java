/* This file is part of VoltDB.
 * Copyright (C) 2008-2013 VoltDB Inc.
 *
 * This program is free software: you can redistribute it and/or modify
 * it under the terms of the GNU Affero General Public License as
 * published by the Free Software Foundation, either version 3 of the
 * License, or (at your option) any later version.
 *
 * This program is distributed in the hope that it will be useful,
 * but WITHOUT ANY WARRANTY; without even the implied warranty of
 * MERCHANTABILITY or FITNESS FOR A PARTICULAR PURPOSE.  See the
 * GNU Affero General Public License for more details.
 *
 * You should have received a copy of the GNU Affero General Public License
 * along with VoltDB.  If not, see <http://www.gnu.org/licenses/>.
 */

package org.voltdb.rejoin;

import java.nio.ByteBuffer;
<<<<<<< HEAD
=======
import java.util.HashMap;
import java.util.Map;
import java.util.concurrent.atomic.AtomicInteger;
>>>>>>> 6976640c

import org.voltcore.logging.VoltLogger;
import org.voltcore.messaging.Mailbox;
import org.voltcore.utils.DBBPool.BBContainer;
import org.voltcore.utils.Pair;
import org.voltdb.VoltDB;
import org.voltdb.utils.CachedByteBufferAllocator;
import org.voltdb.utils.FixedDBBPool;

/**
 * Takes the decompressed snapshot blocks and pass them to EE. Once constructed,
 * caller should initialize it and then poll(). If poll() returns null and
 * isEOF() is true, that means end of stream has reached, no more snapshot
 * blocks will arrive. It's safe to move on.
 *
 * This class is not thread-safe.
 */
public class StreamSnapshotSink {
    private static final VoltLogger rejoinLog = new VoltLogger("REJOIN");

    private Mailbox m_mb = null;
    private StreamSnapshotDataReceiver m_in = null;
    private Thread m_inThread = null;
    private StreamSnapshotAckSender m_ack = null;
    private Thread m_ackThread = null;
    private final AtomicInteger m_expectedEOFs = new AtomicInteger();
    private boolean m_EOF = false;
<<<<<<< HEAD
    // Schema of the table currently streaming
    private byte[] m_schema = null;
=======
    // Schemas of the tables
    private final Map<Integer, byte[]> m_schemas = new HashMap<Integer, byte[]>();
>>>>>>> 6976640c
    private long m_bytesReceived = 0;

    public long initialize(int sourceCount, FixedDBBPool bufferPool) {
        // Mailbox used to transfer snapshot data
        m_mb = VoltDB.instance().getHostMessenger().createMailbox();

        // Expect sourceCount number of EOFs at the end
        m_expectedEOFs.set(sourceCount);

        m_in = new StreamSnapshotDataReceiver(m_mb, bufferPool);
        m_inThread = new Thread(m_in, "Snapshot data receiver");
        m_inThread.setDaemon(true);
        m_ack = new StreamSnapshotAckSender(m_mb);
        m_ackThread = new Thread(m_ack, "Snapshot ack sender");
        m_inThread.start();
        m_ackThread.start();

        return m_mb.getHSId();
    }

    public boolean isEOF() {
        return m_EOF;
    }

    public void close() {
        if (m_in != null) {
            m_in.close();
            // Interrupt the thread in case it's blocked on mailbox recv.
            m_inThread.interrupt();
            try {
                m_inThread.join();
            } catch (InterruptedException e) {}
        }

        if (m_ack != null) {
            m_ack.close();
            try {
                m_ackThread.join();
            } catch (InterruptedException e) {}
        }

        m_in = null;
        m_ack = null;

        if (m_mb != null) {
            VoltDB.instance().getHostMessenger().removeMailbox(m_mb.getHSId());
        }
    }

    /**
     * Assemble the chunk so that it can be used to construct the VoltTable that
     * will be passed to EE.
     *
     * @param buf
     * @return
     */
<<<<<<< HEAD
    private ByteBuffer getNextChunk(ByteBuffer buf, CachedByteBufferAllocator resultBufferAllocator) {
=======
    private ByteBuffer getNextChunk(int tableId, ByteBuffer buf,
                                    CachedByteBufferAllocator resultBufferAllocator) {
        byte[] schemaBytes = m_schemas.get(tableId);
>>>>>>> 6976640c
        buf.position(buf.position() + 4);//skip partition id
        int length = schemaBytes.length + buf.remaining();

        ByteBuffer outputBuffer = resultBufferAllocator.allocate(length);
<<<<<<< HEAD
        outputBuffer.put(m_schema);
=======
        outputBuffer.put(schemaBytes);
>>>>>>> 6976640c
        outputBuffer.put(buf);
        outputBuffer.flip();

        return outputBuffer;
    }

    public Pair<Integer, ByteBuffer> take(CachedByteBufferAllocator resultBufferAllocator)
        throws InterruptedException {
        if (m_in == null || m_ack == null) {
            // terminated already
            return null;
        }

        Pair<Integer, ByteBuffer> result = null;
        while (!m_EOF) {
<<<<<<< HEAD
            Pair<Long, BBContainer> msg = m_in.take();
=======
            Pair<Long, Pair<Long, BBContainer>> msg = m_in.take();
>>>>>>> 6976640c
            result = processMessage(msg, resultBufferAllocator);
            if (result != null) {
                break;
            }
        }

        return result;
    }

    public Pair<Integer, ByteBuffer> poll(CachedByteBufferAllocator resultBufferAllocator) {
        if (m_in == null || m_ack == null) {
            // not initialized yet or terminated already
            return null;
        }

<<<<<<< HEAD
        Pair<Long, BBContainer> msg = m_in.poll();
=======
        Pair<Long, Pair<Long, BBContainer>> msg = m_in.poll();
>>>>>>> 6976640c
        return processMessage(msg, resultBufferAllocator);
    }

    /**
     * Process a message pulled off from the network thread, and discard the
     * container once it's processed.
     *
     * @param msg A pair of <sourceHSId, blockContainer>
     * @return The processed message, or null if there's no data block to return
     *         to the site.
     */
<<<<<<< HEAD
    private Pair<Integer, ByteBuffer> processMessage(Pair<Long, BBContainer> msg,
=======
    private Pair<Integer, ByteBuffer> processMessage(Pair<Long, Pair<Long, BBContainer>> msg,
>>>>>>> 6976640c
                                                     CachedByteBufferAllocator resultBufferAllocator) {
        if (msg == null) {
            return null;
        }

        long hsId = msg.getFirst();
        long targetId = msg.getSecond().getFirst();
        BBContainer container = msg.getSecond().getSecond();
        try {
            ByteBuffer block = container.b;
            byte typeByte = block.get(StreamSnapshotDataTarget.typeOffset);
            StreamSnapshotMessageType type = StreamSnapshotMessageType.values()[typeByte];
            if (type == StreamSnapshotMessageType.FAILURE) {
                VoltDB.crashLocalVoltDB("Rejoin source sent failure message.", false, null);

                // for test code only
                if (m_expectedEOFs.decrementAndGet() == 0) {
                    m_EOF = true;
                }
                return null;
            }
            if (type == StreamSnapshotMessageType.END) {
                rejoinLog.trace("Got END message");

                // End of stream, no need to ack this buffer
                if (m_expectedEOFs.decrementAndGet() == 0) {
                    m_EOF = true;
                }
                return null;
            }
            else if (type == StreamSnapshotMessageType.SCHEMA) {
                rejoinLog.trace("Got SCHEMA message");

                block.position(block.position() + 1 + 4);
                byte[] schemaBytes = new byte[block.remaining()];
                block.get(schemaBytes);
                m_schemas.put(block.getInt(StreamSnapshotDataTarget.tableIdOffset),
                              schemaBytes);
                return null;
            }

            // It's normal snapshot data afterwards

            final int tableId = block.getInt(StreamSnapshotDataTarget.tableIdOffset);
            final int blockIndex = block.getInt(StreamSnapshotDataTarget.blockIndexOffset);

            if (!m_schemas.containsKey(tableId)) {
                VoltDB.crashLocalVoltDB("No schema for table with ID " + tableId,
                                        false, null);
            }

            // Get the byte buffer ready to be consumed
            block.position(StreamSnapshotDataTarget.contentOffset);
<<<<<<< HEAD
            ByteBuffer nextChunk = getNextChunk(block, resultBufferAllocator);
=======
            ByteBuffer nextChunk = getNextChunk(tableId, block, resultBufferAllocator);
>>>>>>> 6976640c
            m_bytesReceived += nextChunk.remaining();

            // Queue ack to this block
            m_ack.ack(hsId, targetId, blockIndex);

            return Pair.of(tableId, nextChunk);
        } finally {
            container.discard();
        }
    }

    public long bytesTransferred() {
        return m_bytesReceived;
    }
}<|MERGE_RESOLUTION|>--- conflicted
+++ resolved
@@ -18,12 +18,9 @@
 package org.voltdb.rejoin;
 
 import java.nio.ByteBuffer;
-<<<<<<< HEAD
-=======
 import java.util.HashMap;
 import java.util.Map;
 import java.util.concurrent.atomic.AtomicInteger;
->>>>>>> 6976640c
 
 import org.voltcore.logging.VoltLogger;
 import org.voltcore.messaging.Mailbox;
@@ -51,13 +48,8 @@
     private Thread m_ackThread = null;
     private final AtomicInteger m_expectedEOFs = new AtomicInteger();
     private boolean m_EOF = false;
-<<<<<<< HEAD
-    // Schema of the table currently streaming
-    private byte[] m_schema = null;
-=======
     // Schemas of the tables
     private final Map<Integer, byte[]> m_schemas = new HashMap<Integer, byte[]>();
->>>>>>> 6976640c
     private long m_bytesReceived = 0;
 
     public long initialize(int sourceCount, FixedDBBPool bufferPool) {
@@ -114,22 +106,14 @@
      * @param buf
      * @return
      */
-<<<<<<< HEAD
-    private ByteBuffer getNextChunk(ByteBuffer buf, CachedByteBufferAllocator resultBufferAllocator) {
-=======
     private ByteBuffer getNextChunk(int tableId, ByteBuffer buf,
                                     CachedByteBufferAllocator resultBufferAllocator) {
         byte[] schemaBytes = m_schemas.get(tableId);
->>>>>>> 6976640c
         buf.position(buf.position() + 4);//skip partition id
         int length = schemaBytes.length + buf.remaining();
 
         ByteBuffer outputBuffer = resultBufferAllocator.allocate(length);
-<<<<<<< HEAD
-        outputBuffer.put(m_schema);
-=======
         outputBuffer.put(schemaBytes);
->>>>>>> 6976640c
         outputBuffer.put(buf);
         outputBuffer.flip();
 
@@ -145,11 +129,7 @@
 
         Pair<Integer, ByteBuffer> result = null;
         while (!m_EOF) {
-<<<<<<< HEAD
-            Pair<Long, BBContainer> msg = m_in.take();
-=======
             Pair<Long, Pair<Long, BBContainer>> msg = m_in.take();
->>>>>>> 6976640c
             result = processMessage(msg, resultBufferAllocator);
             if (result != null) {
                 break;
@@ -165,11 +145,7 @@
             return null;
         }
 
-<<<<<<< HEAD
-        Pair<Long, BBContainer> msg = m_in.poll();
-=======
         Pair<Long, Pair<Long, BBContainer>> msg = m_in.poll();
->>>>>>> 6976640c
         return processMessage(msg, resultBufferAllocator);
     }
 
@@ -181,11 +157,7 @@
      * @return The processed message, or null if there's no data block to return
      *         to the site.
      */
-<<<<<<< HEAD
-    private Pair<Integer, ByteBuffer> processMessage(Pair<Long, BBContainer> msg,
-=======
     private Pair<Integer, ByteBuffer> processMessage(Pair<Long, Pair<Long, BBContainer>> msg,
->>>>>>> 6976640c
                                                      CachedByteBufferAllocator resultBufferAllocator) {
         if (msg == null) {
             return null;
@@ -239,11 +211,7 @@
 
             // Get the byte buffer ready to be consumed
             block.position(StreamSnapshotDataTarget.contentOffset);
-<<<<<<< HEAD
-            ByteBuffer nextChunk = getNextChunk(block, resultBufferAllocator);
-=======
             ByteBuffer nextChunk = getNextChunk(tableId, block, resultBufferAllocator);
->>>>>>> 6976640c
             m_bytesReceived += nextChunk.remaining();
 
             // Queue ack to this block
