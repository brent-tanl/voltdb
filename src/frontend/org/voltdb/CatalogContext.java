--- conflicted
+++ resolved
@@ -388,13 +388,8 @@
         return classForProcedureOrUDF(procedureClassName, m_jarfile.getLoader());
     }
 
-<<<<<<< HEAD
     public static Class<?> classForProcedureOrUDF(String procedureClassName, ClassLoader loader)
         throws ClassNotFoundException {
-=======
-    public static Class<?> classForProcedure(String procedureClassName, ClassLoader loader)
-            throws ClassNotFoundException {
->>>>>>> 84ec5fac
         // this is a safety mechanism to prevent catalog classes overriding VoltDB stuff
         if (procedureClassName.startsWith("org.voltdb.")) {
             return Class.forName(procedureClassName);
