/* This file is part of VoltDB.
 * Copyright (C) 2008-2019 VoltDB Inc.
 *
 * This program is free software: you can redistribute it and/or modify
 * it under the terms of the GNU Affero General Public License as
 * published by the Free Software Foundation, either version 3 of the
 * License, or (at your option) any later version.
 *
 * This program is distributed in the hope that it will be useful,
 * but WITHOUT ANY WARRANTY; without even the implied warranty of
 * MERCHANTABILITY or FITNESS FOR A PARTICULAR PURPOSE.  See the
 * GNU Affero General Public License for more details.
 *
 * You should have received a copy of the GNU Affero General Public License
 * along with VoltDB.  If not, see <http://www.gnu.org/licenses/>.
 */

package org.voltdb;

import static org.voltdb.VoltDB.exitAfterMessage;

import java.io.BufferedReader;
import java.io.BufferedWriter;
import java.io.ByteArrayInputStream;
import java.io.File;
import java.io.FileFilter;
import java.io.FileInputStream;
import java.io.FileOutputStream;
import java.io.FileReader;
import java.io.FileWriter;
import java.io.IOException;
import java.io.InputStream;
import java.io.PrintStream;
import java.io.PrintWriter;
import java.io.UnsupportedEncodingException;
import java.lang.management.ManagementFactory;
import java.lang.reflect.Field;
import java.net.Inet4Address;
import java.net.Inet6Address;
import java.net.InetAddress;
import java.net.NetworkInterface;
import java.net.SocketException;
import java.net.URL;
import java.security.KeyStore;
import java.security.KeyStoreException;
import java.security.NoSuchAlgorithmException;
import java.security.UnrecoverableKeyException;
import java.security.cert.CertificateException;
import java.text.SimpleDateFormat;
import java.util.ArrayList;
import java.util.Arrays;
import java.util.Collection;
import java.util.Collections;
import java.util.Date;
import java.util.Enumeration;
import java.util.HashMap;
import java.util.HashSet;
import java.util.LinkedList;
import java.util.List;
import java.util.Map;
import java.util.Map.Entry;
import java.util.Random;
import java.util.Set;
import java.util.SortedMap;
import java.util.TreeMap;
import java.util.concurrent.Callable;
import java.util.concurrent.ConcurrentLinkedQueue;
import java.util.concurrent.CountDownLatch;
import java.util.concurrent.ExecutionException;
import java.util.concurrent.Future;
import java.util.concurrent.ScheduledExecutorService;
import java.util.concurrent.ScheduledFuture;
import java.util.concurrent.ScheduledThreadPoolExecutor;
import java.util.concurrent.Semaphore;
import java.util.concurrent.TimeUnit;
import java.util.concurrent.atomic.AtomicBoolean;
import javax.net.ssl.KeyManagerFactory;
import javax.net.ssl.SSLException;
import javax.net.ssl.TrustManagerFactory;

import org.aeonbits.owner.ConfigFactory;
import org.apache.cassandra_voltpatches.GCInspector;
import org.apache.commons.lang3.StringUtils;
import org.apache.log4j.Appender;
import org.apache.log4j.DailyRollingFileAppender;
import org.apache.log4j.FileAppender;
import org.apache.log4j.Logger;
import org.apache.zookeeper_voltpatches.CreateMode;
import org.apache.zookeeper_voltpatches.KeeperException;
import org.apache.zookeeper_voltpatches.KeeperException.Code;
import org.apache.zookeeper_voltpatches.WatchedEvent;
import org.apache.zookeeper_voltpatches.Watcher;
import org.apache.zookeeper_voltpatches.ZooDefs.Ids;
import org.apache.zookeeper_voltpatches.ZooKeeper;
import org.apache.zookeeper_voltpatches.data.Stat;
import org.eclipse.jetty.util.security.Password;
import org.eclipse.jetty.util.ssl.SslContextFactory;
import org.json_voltpatches.JSONException;
import org.json_voltpatches.JSONObject;
import org.json_voltpatches.JSONStringer;
import org.voltcore.logging.Level;
import org.voltcore.logging.VoltLogger;
import org.voltcore.messaging.HostMessenger;
import org.voltcore.messaging.HostMessenger.HostInfo;
import org.voltcore.messaging.SiteMailbox;
import org.voltcore.messaging.SocketJoiner;
import org.voltcore.network.CipherExecutor;
import org.voltcore.utils.CoreUtils;
import org.voltcore.utils.OnDemandBinaryLogger;
import org.voltcore.utils.Pair;
import org.voltcore.utils.ShutdownHooks;
import org.voltcore.utils.VersionChecker;
import org.voltcore.zk.CoreZK;
import org.voltcore.zk.ZKCountdownLatch;
import org.voltcore.zk.ZKUtil;
import org.voltdb.CatalogContext.CatalogJarWriteMode;
import org.voltdb.ProducerDRGateway.MeshMemberInfo;
import org.voltdb.VoltDB.Configuration;
import org.voltdb.catalog.Catalog;
import org.voltdb.catalog.CatalogMap;
import org.voltdb.catalog.Cluster;
import org.voltdb.catalog.Database;
import org.voltdb.catalog.Deployment;
import org.voltdb.catalog.Procedure;
import org.voltdb.catalog.SnapshotSchedule;
import org.voltdb.catalog.Systemsettings;
import org.voltdb.catalog.Table;
import org.voltdb.common.Constants;
import org.voltdb.common.NodeState;
import org.voltdb.compiler.AdHocCompilerCache;
import org.voltdb.compiler.VoltCompiler;
import org.voltdb.compiler.deploymentfile.ClusterType;
import org.voltdb.compiler.deploymentfile.DeploymentType;
import org.voltdb.compiler.deploymentfile.DrRoleType;
import org.voltdb.compiler.deploymentfile.HeartbeatType;
import org.voltdb.compiler.deploymentfile.KeyOrTrustStoreType;
import org.voltdb.compiler.deploymentfile.PartitionDetectionType;
import org.voltdb.compiler.deploymentfile.PathsType;
import org.voltdb.compiler.deploymentfile.SecurityType;
import org.voltdb.compiler.deploymentfile.SslType;
import org.voltdb.compiler.deploymentfile.SystemSettingsType;
import org.voltdb.dtxn.InitiatorStats;
import org.voltdb.dtxn.LatencyHistogramStats;
import org.voltdb.dtxn.LatencyStats;
import org.voltdb.dtxn.LatencyUncompressedHistogramStats;
import org.voltdb.dtxn.SiteTracker;
import org.voltdb.elastic.BalancePartitionsStatistics;
import org.voltdb.elastic.ElasticService;
import org.voltdb.export.ExportManager;
import org.voltdb.importer.ImportManager;
import org.voltdb.iv2.BaseInitiator;
import org.voltdb.iv2.Cartographer;
import org.voltdb.iv2.Initiator;
import org.voltdb.iv2.KSafetyStats;
import org.voltdb.iv2.LeaderAppointer;
import org.voltdb.iv2.MigratePartitionLeaderInfo;
import org.voltdb.iv2.MpInitiator;
import org.voltdb.iv2.RejoinProducer;
import org.voltdb.iv2.SpInitiator;
import org.voltdb.iv2.SpScheduler.DurableUniqueIdListener;
import org.voltdb.iv2.TransactionTaskQueue;
import org.voltdb.iv2.TxnEgo;
import org.voltdb.jni.ExecutionEngine;
import org.voltdb.largequery.LargeBlockManager;
import org.voltdb.licensetool.LicenseApi;
import org.voltdb.messaging.MigratePartitionLeaderMessage;
import org.voltdb.messaging.VoltDbMessageFactory;
import org.voltdb.modular.ModuleManager;
import org.voltdb.planner.ActivePlanRepository;
import org.voltdb.probe.MeshProber;
import org.voltdb.processtools.ShellTools;
import org.voltdb.rejoin.Iv2RejoinCoordinator;
import org.voltdb.rejoin.JoinCoordinator;
import org.voltdb.settings.ClusterSettings;
import org.voltdb.settings.ClusterSettingsRef;
import org.voltdb.settings.DbSettings;
import org.voltdb.settings.NodeSettings;
import org.voltdb.settings.Settings;
import org.voltdb.settings.SettingsException;
import org.voltdb.snmp.DummySnmpTrapSender;
import org.voltdb.snmp.FaultFacility;
import org.voltdb.snmp.FaultLevel;
import org.voltdb.snmp.SnmpTrapSender;
import org.voltdb.sysprocs.VerifyCatalogAndWriteJar;
import org.voltdb.sysprocs.saverestore.SnapshotPathType;
import org.voltdb.sysprocs.saverestore.SnapshotUtil;
import org.voltdb.sysprocs.saverestore.SnapshotUtil.Snapshot;
import org.voltdb.utils.CLibrary;
import org.voltdb.utils.CatalogUtil;
import org.voltdb.utils.CatalogUtil.CatalogAndDeployment;
import org.voltdb.utils.FailedLoginCounter;
import org.voltdb.utils.HTTPAdminListener;
import org.voltdb.utils.InMemoryJarfile;
import org.voltdb.utils.InMemoryJarfile.JarLoader;
import org.voltdb.utils.LogKeys;
import org.voltdb.utils.MiscUtils;
import org.voltdb.utils.PlatformProperties;
import org.voltdb.utils.ProClass;
import org.voltdb.utils.SystemStatsCollector;
import org.voltdb.utils.TopologyZKUtils;
import org.voltdb.utils.VoltFile;
import org.voltdb.utils.VoltSampler;

import com.google_voltpatches.common.base.Charsets;
import com.google_voltpatches.common.base.Joiner;
import com.google_voltpatches.common.base.Supplier;
import com.google_voltpatches.common.base.Suppliers;
import com.google_voltpatches.common.collect.ImmutableList;
import com.google_voltpatches.common.collect.ImmutableMap;
import com.google_voltpatches.common.collect.ImmutableSet;
import com.google_voltpatches.common.collect.Lists;
import com.google_voltpatches.common.collect.Maps;
import com.google_voltpatches.common.collect.Sets;
import com.google_voltpatches.common.hash.Hashing;
import com.google_voltpatches.common.net.HostAndPort;
import com.google_voltpatches.common.util.concurrent.ListenableFuture;
import com.google_voltpatches.common.util.concurrent.ListeningExecutorService;
import com.google_voltpatches.common.util.concurrent.SettableFuture;

import io.netty.handler.ssl.CipherSuiteFilter;
import io.netty.handler.ssl.OpenSsl;
import io.netty.handler.ssl.SslContextBuilder;

/**
 * RealVoltDB initializes global server components, like the messaging
 * layer, ExecutionSite(s), and ClientInterface. It provides accessors
 * or references to those global objects. It is basically the global
 * namespace. A lot of the global namespace is described by VoltDBInterface
 * to allow test mocking.
 */
public class RealVoltDB implements VoltDBInterface, RestoreAgent.Callback, HostMessenger.HostWatcher {

    private static final boolean DISABLE_JMX = Boolean.valueOf(System.getProperty("DISABLE_JMX", "true"));

    /** Default deployment file contents if path to deployment is null */
    private static final String[] defaultDeploymentXML = {
        "<?xml version=\"1.0\"?>",
        "<!-- This file is an auto-generated default deployment configuration. -->",
        "<deployment>",
        "    <cluster hostcount=\"1\" />",
        "    <httpd enabled=\"true\">",
        "        <jsonapi enabled=\"true\" />",
        "    </httpd>",
        "</deployment>"
    };

    private static final VoltLogger hostLog = new VoltLogger("HOST");
    private static final VoltLogger consoleLog = new VoltLogger("CONSOLE");
    private VoltDB.Configuration m_config = new VoltDB.Configuration();
    int m_configuredNumberOfPartitions;
    int m_configuredReplicationFactor;
    // CatalogContext is immutable, just make sure that accessors see a consistent version
    volatile CatalogContext m_catalogContext;
    // Managed voltdb directories settings
    volatile NodeSettings m_nodeSettings;
    // Cluster settings reference and supplier
    final ClusterSettingsRef m_clusterSettings = new ClusterSettingsRef();
    private String m_buildString;
    static final String m_defaultVersionString = "9.0";
    // by default set the version to only be compatible with itself
    static final String m_defaultHotfixableRegexPattern = "^\\Q9.0\\E\\z";
    // these next two are non-static because they can be overrriden on the CLI for test
    private String m_versionString = m_defaultVersionString;
    private String m_hotfixableRegexPattern = m_defaultHotfixableRegexPattern;
    HostMessenger m_messenger = null;
    private ClientInterface m_clientInterface = null;
    HTTPAdminListener m_adminListener;
    private OpsRegistrar m_opsRegistrar = new OpsRegistrar();

    private PartitionCountStats m_partitionCountStats = null;
    private IOStats m_ioStats = null;
    private MemoryStats m_memoryStats = null;
    private CpuStats m_cpuStats = null;
    private GcStats m_gcStats = null;
    private CommandLogStats m_commandLogStats = null;
    private DRRoleStats m_drRoleStats = null;
    private StatsManager m_statsManager = null;
    private SnapshotCompletionMonitor m_snapshotCompletionMonitor;
    // These are unused locally, but they need to be registered with the StatsAgent so they're
    // globally available
    @SuppressWarnings("unused")
    private InitiatorStats m_initiatorStats;
    private LiveClientsStats m_liveClientsStats = null;
    int m_myHostId;
    String m_httpPortExtraLogMessage = null;
    boolean m_jsonEnabled;

    // IV2 things
    TreeMap<Integer, Initiator> m_iv2Initiators = new TreeMap<>();
    Cartographer m_cartographer = null;
    Supplier<Boolean> m_partitionZeroLeader = null;
    LeaderAppointer m_leaderAppointer = null;
    GlobalServiceElector m_globalServiceElector = null;
    MpInitiator m_MPI = null;
    Map<Integer, Long> m_iv2InitiatorStartingTxnIds = new HashMap<>();
    private ScheduledFuture<?> resMonitorWork;
    private HealthMonitor m_healthMonitor;

    private FailedLoginCounter m_flc = new FailedLoginCounter();

    private NodeStateTracker m_statusTracker;
    // Should the execution sites be started in recovery mode
    // (used for joining a node to an existing cluster)
    // If CL is enabled this will be set to true
    // by the CL when the truncation snapshot completes
    // and this node is viable for replay
    volatile boolean m_rejoining = false;
    // Need to separate the concepts of rejoin data transfer and rejoin
    // completion.  This boolean tracks whether or not the data transfer
    // process is done.  CL truncation snapshots will not flip the all-complete
    // boolean until no mode data is pending.
    // Yes, this is fragile having two booleans.  We could aggregate them into
    // some rejoining state enum at some point.
    volatile boolean m_rejoinDataPending = false;
    // Since m_rejoinDataPending is set asynchronously, sites could have inconsistent
    // view of what the value is during the execution of a sysproc. Use this and
    // m_safeMpTxnId to prevent the race. The m_safeMpTxnId is updated once in the
    // lifetime of the node to reflect the first MP txn that witnessed the flip of
    // m_rejoinDataPending.

    CountDownLatch m_meshDeterminationLatch = new CountDownLatch(1);
    private final Object m_safeMpTxnIdLock = new Object();
    private long m_lastSeenMpTxnId = Long.MIN_VALUE;
    private long m_safeMpTxnId = Long.MAX_VALUE;
    String m_rejoinTruncationReqId = null;

    // Are we adding the node to the cluster instead of rejoining?
    volatile boolean m_joining = false;
    private boolean m_preparingShuttingdown = false;

    long m_clusterCreateTime;
    AtomicBoolean m_replicationActive = new AtomicBoolean(false);
    private ProducerDRGateway m_producerDRGateway = null;
    private ConsumerDRGateway m_consumerDRGateway = null;

    //Only restrict recovery completion during test
    static Semaphore m_testBlockRecoveryCompletion = new Semaphore(Integer.MAX_VALUE);
    private long m_executionSiteRecoveryFinish;
    private long m_executionSiteRecoveryTransferred;

    // Rejoin coordinator
    private JoinCoordinator m_joinCoordinator = null;
    private ElasticService m_elasticService = null;

    // Snapshot IO agent
    private SnapshotIOAgent m_snapshotIOAgent = null;

    // id of the leader, or the host restore planner says has the catalog
    int m_hostIdWithStartupCatalog;
    String m_pathToStartupCatalog;

    // Synchronize initialize and shutdown
    private final Object m_startAndStopLock = new Object();

    // Synchronize updates of catalog contexts across the multiple sites on this host.
    // Ensure that the first site to reach catalogUpdate() does all the work and that no
    // others enter until that's finished.  CatalogContext is immutable and volatile, accessors
    // should be able to always get a valid context without needing this lock.
    private final Object m_catalogUpdateLock = new Object();

    // add a random number to the sampler output to make it likely to be unique for this process.
    private final VoltSampler m_sampler = new VoltSampler(10, "sample" + String.valueOf(new Random().nextInt() % 10000) + ".txt");
    private final AtomicBoolean m_hasStartedSampler = new AtomicBoolean(false);

    List<Pair<Integer, Integer>> m_partitionsToSitesAtStartupForExportInit;

    RestoreAgent m_restoreAgent = null;

    private final ListeningExecutorService m_es = CoreUtils.getCachedSingleThreadExecutor("StartAction ZK Watcher", 15000);
    private final ListeningExecutorService m_failedHostExecutorService = CoreUtils.getCachedSingleThreadExecutor("Failed Host monitor", 15000);
    private volatile boolean m_isRunning = false;
    private boolean m_isRunningWithOldVerb = true;
    private boolean m_isBare = false;

    /** Last transaction ID at which the logging config updated.
     * Also, use the intrinsic lock to safeguard access from multiple
     * execution site threads */
    private Long m_lastLogUpdateTxnId = 0L;

    /**
     * Startup snapshot nonce taken on shutdown --save
     */
    String m_terminusNonce = null;

    // m_durable means commandlogging is enabled.
    boolean m_durable = false;

    private int m_maxThreadsCount;

    // Using Boolean so if this is accessed before assignment the caller will get an NPE
    private Boolean m_eligibleAsLeader = null;

    @Override
    public boolean isRunningWithOldVerbs() {
        return m_isRunningWithOldVerb;
     };

    @Override
    public boolean isPreparingShuttingdown() {
        return m_preparingShuttingdown;
    }
    @Override
    public void setShuttingdown(boolean preparingShuttingdown) {
        m_preparingShuttingdown = preparingShuttingdown;
    }

    @Override
    public boolean rejoining() {
        return m_rejoining;
    }

    @Override
    public boolean rejoinDataPending() {
        return m_rejoinDataPending;
    }

    @Override
    public boolean isMpSysprocSafeToExecute(long txnId)
    {
        synchronized (m_safeMpTxnIdLock) {
            if (txnId >= m_safeMpTxnId) {
                return true;
            }

            if (txnId > m_lastSeenMpTxnId) {
                m_lastSeenMpTxnId = txnId;
                if (!rejoinDataPending() && m_safeMpTxnId == Long.MAX_VALUE) {
                    m_safeMpTxnId = txnId;
                }
            }

            return txnId >= m_safeMpTxnId;
        }
    }

    StartAction getStartAction() {
        return m_config.m_startAction;
    }

    private long m_recoveryStartTime;

    CommandLog m_commandLog;
    SnmpTrapSender m_snmp;

    private volatile OperationMode m_mode = OperationMode.INITIALIZING;
    private volatile OperationMode m_startMode = OperationMode.RUNNING;

    volatile String m_localMetadata = "";

    private ListeningExecutorService m_computationService;

    private Thread m_configLogger;

    // methods accessed via the singleton
    @Override
    public void startSampler() {
        if (m_hasStartedSampler.compareAndSet(false, true)) {
            m_sampler.start();
        }
    }

    private ScheduledThreadPoolExecutor m_periodicWorkThread;
    private ScheduledThreadPoolExecutor m_periodicPriorityWorkThread;

    // The configured license api: use to decide enterprise/community edition feature enablement
    LicenseApi m_licenseApi;
    String m_licenseInformation = "";

    private LatencyStats m_latencyStats;
    private LatencyHistogramStats m_latencyCompressedStats;
    private LatencyUncompressedHistogramStats m_latencyHistogramStats;

    private File getConfigDirectory() {
        return getConfigDirectory(m_config);
    }

    private File getConfigDirectory(Configuration config) {
        return getConfigDirectory(config.m_voltdbRoot);
    }

    private File getConfigDirectory(File voltdbroot) {
        return new VoltFile(voltdbroot, Constants.CONFIG_DIR);
    }

    private File getConfigLogDeployment() {
        return getConfigLogDeployment(m_config);
    }

    private File getConfigLogDeployment(Configuration config) {
        return new VoltFile(getConfigDirectory(config), "deployment.xml");
    }

    @Override
    public LicenseApi getLicenseApi() {
        return m_licenseApi;
    }

    @Override
    public String getLicenseInformation() {
        return m_licenseInformation;
    }

    @Override
    public String getVoltDBRootPath(PathsType.Voltdbroot path) {
        if (isRunningWithOldVerbs()) {
           return path.getPath();
        }
        return getVoltDBRootPath();
    }

    @Override
    public String getCommandLogPath(PathsType.Commandlog path) {
        if (isRunningWithOldVerbs()) {
           return path.getPath();
        }
        return m_nodeSettings.resolveToAbsolutePath(m_nodeSettings.getCommandLog()).getPath();
    }

    @Override
    public String getCommandLogSnapshotPath(PathsType.Commandlogsnapshot path) {
        if (isRunningWithOldVerbs()) {
           return path.getPath();
        }
        return m_nodeSettings.resolveToAbsolutePath(m_nodeSettings.getCommandLogSnapshot()).getPath();
    }

    @Override
    public String getSnapshotPath(PathsType.Snapshots path) {
        if (isRunningWithOldVerbs()) {
           return path.getPath();
        }
        return m_nodeSettings.resolveToAbsolutePath(m_nodeSettings.getSnapshoth()).getPath();
    }

    @Override
    public String getExportOverflowPath(PathsType.Exportoverflow path) {
        if (isRunningWithOldVerbs()) {
           return path.getPath();
        }
        return m_nodeSettings.resolveToAbsolutePath(m_nodeSettings.getExportOverflow()).getPath();
    }

    @Override
    public String getDROverflowPath(PathsType.Droverflow path) {
        if (isRunningWithOldVerbs()) {
           return path.getPath();
        }
        return m_nodeSettings.resolveToAbsolutePath(m_nodeSettings.getDROverflow()).getPath();
    }

    @Override
    public String getLargeQuerySwapPath(PathsType.Largequeryswap path) {
        if (isRunningWithOldVerbs()) {
           return path.getPath();
        }
        return m_nodeSettings.resolveToAbsolutePath(m_nodeSettings.getLargeQuerySwap()).getPath();
    }

    @Override
    public String getVoltDBRootPath() {
        try {
            return m_nodeSettings.getVoltDBRoot().getCanonicalPath();
        } catch (IOException e) {
            throw new SettingsException(
                    "Failed to canonicalize: " +
                    m_nodeSettings.getVoltDBRoot() +
                    ". Reason: " +
                    e.getMessage()
            );
        }
    }

    @Override
    public String getCommandLogPath() {
        return m_nodeSettings.resolveToAbsolutePath(m_nodeSettings.getCommandLog()).getPath();
    }

    @Override
    public String getCommandLogSnapshotPath() {
        return m_nodeSettings.resolveToAbsolutePath(m_nodeSettings.getCommandLogSnapshot()).getPath();
    }

    @Override
    public String getSnapshotPath() {
        return m_nodeSettings.resolveToAbsolutePath(m_nodeSettings.getSnapshoth()).getPath();
    }

    @Override
    public String getExportOverflowPath() {
        return m_nodeSettings.resolveToAbsolutePath(m_nodeSettings.getExportOverflow()).getPath();
    }

    @Override
    public String getDROverflowPath() {
        return m_nodeSettings.resolveToAbsolutePath(m_nodeSettings.getDROverflow()).getPath();
    }

    @Override
    public String getLargeQuerySwapPath() {
        return m_nodeSettings.resolveToAbsolutePath(m_nodeSettings.getLargeQuerySwap()).getPath();
    }

    public static String getStagedCatalogPath(String voltDbRoot) {
        return voltDbRoot + File.separator + CatalogUtil.STAGED_CATALOG_PATH;
    }

    private String managedPathEmptyCheck(String voltDbRoot, String path) {
        VoltFile managedPath;
        if (new File(path).isAbsolute()) {
            managedPath = new VoltFile(path);
        } else {
            managedPath = new VoltFile(voltDbRoot, path);
        }
        if (managedPath.exists() && managedPath.canRead() && managedPath.list().length > 0) {
            return managedPath.getAbsolutePath();
        }
        return null;
    }

    private void managedPathsEmptyCheck(Configuration config) {
        List<String> nonEmptyPaths = managedPathsWithFiles(config, m_catalogContext.getDeployment());
        if (!nonEmptyPaths.isEmpty()) {
            StringBuilder crashMessage =
                    new StringBuilder("Files from a previous database session exist in the managed directories:");
            for (String nonEmptyPath : nonEmptyPaths) {
                crashMessage.append("\n  - " + nonEmptyPath);
            }
            if (config.m_startAction.isLegacy()) {
                crashMessage.append("\nUse the recover command to restore the previous database or use create --force" +
                    " to start a new database session overwriting existing files.");
            } else {
                crashMessage.append("\nUse start to restore the previous database or use init --force" +
                    " to start a new database session overwriting existing files.");
            }
            VoltDB.crashLocalVoltDB(crashMessage.toString());
        }
    }

    private List<String> managedPathsWithFiles(Configuration config, DeploymentType deployment) {
        ImmutableList.Builder<String> nonEmptyPaths = ImmutableList.builder();
        PathsType paths = deployment.getPaths();
        String voltDbRoot = getVoltDBRootPath(paths.getVoltdbroot());
        String path;

        if (!config.m_isEnterprise) {
            return nonEmptyPaths.build();
        }
        if ((path = managedPathEmptyCheck(voltDbRoot, getSnapshotPath(paths.getSnapshots()))) != null) {
            nonEmptyPaths.add(path);
        }
        if ((path = managedPathEmptyCheck(voltDbRoot, getExportOverflowPath(paths.getExportoverflow()))) != null) {
            nonEmptyPaths.add(path);
        }
        if ((path = managedPathEmptyCheck(voltDbRoot, getDROverflowPath(paths.getDroverflow()))) != null) {
            nonEmptyPaths.add(path);
        }
        if ((path = managedPathEmptyCheck(voltDbRoot, getCommandLogPath(paths.getCommandlog()))) != null) {
            nonEmptyPaths.add(path);
        }
        if ((path = managedPathEmptyCheck(voltDbRoot, getCommandLogSnapshotPath(paths.getCommandlogsnapshot()))) != null) {
            nonEmptyPaths.add(path);
        }
        return nonEmptyPaths.build();
    }

    private final List<String> pathsWithRecoverableArtifacts(DeploymentType deployment) {
        ImmutableList.Builder<String> nonEmptyPaths = ImmutableList.builder();
        PathsType paths = deployment.getPaths();
        String voltDbRoot = getVoltDBRootPath(paths.getVoltdbroot());
        String path;
        if ((path = managedPathEmptyCheck(voltDbRoot, getSnapshotPath(paths.getSnapshots()))) != null) {
            nonEmptyPaths.add(path);
        }
        if ((path = managedPathEmptyCheck(voltDbRoot, getCommandLogPath(paths.getCommandlog()))) != null) {
            nonEmptyPaths.add(path);
        }
        if ((path = managedPathEmptyCheck(voltDbRoot, getCommandLogSnapshotPath(paths.getCommandlogsnapshot()))) != null) {
            nonEmptyPaths.add(path);
        }
        return nonEmptyPaths.build();
    }

    private int outputDeployment(Configuration config) {
        try {
            File configInfoDir = new VoltFile(config.m_voltdbRoot, Constants.CONFIG_DIR);
            File depFH = new VoltFile(configInfoDir, "deployment.xml");
            if (!depFH.isFile() || !depFH.canRead()) {
                consoleLog.fatal("Failed to get configuration or deployment configuration is invalid. "
                        + depFH.getAbsolutePath());
                return -1;
            }
            config.m_pathToDeployment = depFH.getCanonicalPath();
        } catch (IOException e) {
            consoleLog.fatal("Failed to read deployment: " + e.getMessage());
            return -1;
        }

        ReadDeploymentResults readDepl = readPrimedDeployment(config);
        try {
            DeploymentType dt = CatalogUtil.updateRuntimeDeploymentPaths(readDepl.deployment);
            // We don't have catalog context so host count is not there.
            String out;
            if ((out = CatalogUtil.getDeployment(dt, true)) != null) {
                if ((new File(config.m_getOutput)).exists() && !config.m_forceGetCreate) {
                    consoleLog.fatal("Failed to save deployment, file already exists: " + config.m_getOutput);
                    return -1;
                }
                try (FileOutputStream fos = new FileOutputStream(config.m_getOutput.trim())){
                    fos.write(out.getBytes());
                } catch (IOException e) {
                    consoleLog.fatal("Failed to write deployment to " + config.m_getOutput
                            + " : " + e.getMessage());
                    return -1;
                }
                consoleLog.info("Deployment configuration saved in " + config.m_getOutput.trim());
            } else {
                consoleLog.fatal("Failed to get configuration or deployment configuration is invalid.");
                return -1;
            }
        } catch (Exception e) {
            consoleLog.fatal("Failed to get configuration or deployment configuration is invalid. "
                    + "Please make sure voltdbroot is a valid directory. " + e.getMessage());
            return -1;
        }
        return 0;
    }

    private int outputSchema(Configuration config) {
        if ((new File(config.m_getOutput)).exists() && !config.m_forceGetCreate) {
            consoleLog.fatal("Failed to save schema file, file already exists: " + config.m_getOutput);
            return -1;
        }

        try {
            InMemoryJarfile catalogJar = CatalogUtil.loadInMemoryJarFile(MiscUtils.fileToBytes(new File (config.m_pathToCatalog)));
            String ddl = CatalogUtil.getAutoGenDDLFromJar(catalogJar);
            try (FileOutputStream fos = new FileOutputStream(config.m_getOutput.trim())){
                fos.write(ddl.getBytes());
            } catch (IOException e) {
                consoleLog.fatal("Failed to write schema to " + config.m_getOutput + " : " + e.getMessage());
                return -1;
            }
            consoleLog.info("Schema saved in " + config.m_getOutput.trim());
        } catch (IOException e) {
            consoleLog.fatal("Failed to load the catalog jar from " + config.m_pathToCatalog
                    + " : " + e.getMessage());
            return -1;
        }
        return 0;
    }

    private int outputProcedures(Configuration config) {
        File outputFile = new File(config.m_getOutput);
        if (outputFile.exists() && !config.m_forceGetCreate) {
            consoleLog.fatal("Failed to save classes, file already exists: " + config.m_getOutput);
            return -1;
        }
        try {
            InMemoryJarfile catalogJar = CatalogUtil.loadInMemoryJarFile(MiscUtils.fileToBytes(new File (config.m_pathToCatalog)));
            InMemoryJarfile filteredJar = CatalogUtil.getCatalogJarWithoutDefaultArtifacts(catalogJar);
            filteredJar.writeToFile(outputFile);
            consoleLog.info("Classes saved in " + outputFile.getPath());
        } catch (IOException e) {
            consoleLog.fatal("Failed to read classes " + config.m_pathToCatalog
                    + " : " + e.getMessage());
            return -1;
        }
        return 0;
    }

    @Override
    public void cli(Configuration config) {
        if (config.m_startAction != StartAction.GET) {
            System.err.println("This can only be called for GET action.");
            VoltDB.exit(-1);
        }

        if (!config.m_voltdbRoot.exists() || !config.m_voltdbRoot.canRead() || !config.m_voltdbRoot.canExecute() || !config.m_voltdbRoot.isDirectory()) {
            try {
                System.err.println("FATAL: Invalid Voltdbroot directory: " + config.m_voltdbRoot.getCanonicalPath());
            } catch (IOException ex) {
                //Ignore;
            }
            VoltDB.exit(-1);
        }

        // Handle multiple invocations of server thread in the same JVM.
        // by clearing static variables/properties which ModuleManager,
        // and Settings depend on
        ConfigFactory.clearProperty(Settings.CONFIG_DIR);
        int returnStatus = -1;;
        switch (config.m_getOption) {
            case DEPLOYMENT:
                returnStatus = outputDeployment(config);
                break;
            case SCHEMA:
                returnStatus = outputSchema(config);
                break;
            case CLASSES:
                returnStatus = outputProcedures(config);
                break;
        }
        VoltDB.exit(returnStatus);
    }

    /**
     * Initialize all the global components, then initialize all the m_sites.
     * @param config configuration that gets passed in from command line.
     */
    @Override
    public void initialize(Configuration config) {
        hostLog.info("PID of this Volt process is " + CLibrary.getpid());
        ShutdownHooks.enableServerStopLogging();
        synchronized(m_startAndStopLock) {
            exitAfterMessage = false;
            // Handle multiple invocations of server thread in the same JVM.
            // by clearing static variables/properties which ModuleManager,
            // and Settings depend on
            ConfigFactory.clearProperty(Settings.CONFIG_DIR);
            ModuleManager.resetCacheRoot();
            CipherExecutor.SERVER.shutdown();
            CipherExecutor.CLIENT.shutdown();

            m_isRunningWithOldVerb = config.m_startAction.isLegacy();

            // check that this is a 64 bit VM
            if (System.getProperty("java.vm.name").contains("64") == false) {
                hostLog.fatal("You are running on an unsupported (probably 32 bit) JVM. Exiting.");
                System.exit(-1);
            }

            // print the ascii art!.
            // determine the edition
            // Check license availability
            // All above - not for init
            String edition = "Community Edition";
            if (config.m_startAction != StartAction.INITIALIZE) {
                consoleLog.l7dlog( Level.INFO, LogKeys.host_VoltDB_StartupString.name(), null);
                // load license API
                if (config.m_pathToLicense == null) {
                    m_licenseApi = MiscUtils.licenseApiFactory();
                    if (m_licenseApi == null) {
                        hostLog.fatal("Unable to open license file in default directories");
                    }
                } else {
                    m_licenseApi = MiscUtils.licenseApiFactory(config.m_pathToLicense);
                    if (m_licenseApi == null) {
                        hostLog.fatal("Unable to open license file in provided path: " + config.m_pathToLicense);
                    }
                }

                if (m_licenseApi == null) {
                    hostLog.fatal("Please contact sales@voltdb.com to request a license.");
                    VoltDB.crashLocalVoltDB(
                            "Failed to initialize license verifier. " + "See previous log message for details.", false,
                            null);
                }

                if (config.m_isEnterprise) {
                    if (m_licenseApi.isEnterprise()) {
                        edition = "Enterprise Edition";
                    }
                    if (m_licenseApi.isPro()) {
                        edition = "Pro Edition";
                    }
                    if (m_licenseApi.isEnterpriseTrial()) {
                        edition = "Enterprise Edition";
                    }
                    if (m_licenseApi.isProTrial()) {
                        edition = "Pro Edition";
                    }
                    if (m_licenseApi.isAWSMarketplace()) {
                        edition = "AWS Marketplace Edition";
                    }
                }

                // this also prints out the license type on the console
                readBuildInfo(edition);

                // print out the licensee on the license
                if (config.m_isEnterprise) {
                    String licensee = m_licenseApi.licensee();
                    if ((licensee != null) && (licensee.length() > 0)) {
                        consoleLog.info(String.format("Licensed to: %s", licensee));
                    }
                }
            }

            // Replay command line args that we can see
            StringBuilder sb = new StringBuilder(2048).append("Command line arguments: ");
            sb.append(System.getProperty("sun.java.command", "[not available]"));
            hostLog.info(sb.toString());

            List<String> iargs = ManagementFactory.getRuntimeMXBean().getInputArguments();
            sb.delete(0, sb.length()).append("Command line JVM arguments:");
            for (String iarg : iargs) {
                sb.append(" ").append(iarg);
            }
            if (iargs.size() > 0) {
                hostLog.info(sb.toString());
            } else {
                hostLog.info("No JVM command line args known.");
            }

            sb.delete(0, sb.length()).append("Command line JVM classpath: ");
            sb.append(System.getProperty("java.class.path", "[not available]"));
            hostLog.info(sb.toString());

            if (config.m_startAction == StartAction.INITIALIZE) {
                if (config.m_forceVoltdbCreate) {
                    deleteInitializationMarkers(config);
                }
            }

            // If there's no deployment provide a default and put it under voltdbroot.
            if (config.m_pathToDeployment == null) {
                try {
                    config.m_pathToDeployment = setupDefaultDeployment(hostLog, config.m_voltdbRoot);
                    config.m_deploymentDefault = true;
                } catch (IOException e) {
                    VoltDB.crashLocalVoltDB("Failed to write default deployment.", false, null);
                    return;
                }
            }

            ReadDeploymentResults readDepl = readPrimedDeployment(config);

            if (config.m_startAction == StartAction.INITIALIZE) {
                if (config.m_forceVoltdbCreate && m_nodeSettings.clean()) {
                    String msg = "Archived previous snapshot directory to " + m_nodeSettings.getSnapshoth() + ".1";
                    consoleLog.info(msg);
                    hostLog.info(msg);
                }
                if (readDepl.deployment.getDr() != null && DrRoleType.XDCR.equals(readDepl.deployment.getDr().getRole())) {
                    // add default export configuration to DR conflict table
                    CatalogUtil.addExportConfigToDRConflictsTable(readDepl.deployment.getExport());
                }
                stageDeploymentFileForInitialize(config, readDepl.deployment);
                stageSchemaFiles(config, readDepl.deployment.getDr() != null && DrRoleType.XDCR.equals(readDepl.deployment.getDr().getRole()));
                stageInitializedMarker(config);
                hostLog.info("Initialized VoltDB root directory " + config.m_voltdbRoot.getPath());
                consoleLog.info("Initialized VoltDB root directory " + config.m_voltdbRoot.getPath());
                VoltDB.exit(0);
            }
            if (config.m_startAction.isLegacy()) {
                consoleLog.warn("The \"" + config.m_startAction.m_verb + "\" command is deprecated, please use \"init\" and \"start\" for your cluster operations.");
            }

            // config UUID is part of the status tracker.
            m_statusTracker = new NodeStateTracker();
            final File stagedCatalogLocation = new VoltFile(RealVoltDB.getStagedCatalogPath(config.m_voltdbRoot.getAbsolutePath()));

            if (config.m_startAction.isLegacy()) {
                File rootFH = CatalogUtil.getVoltDbRoot(readDepl.deployment.getPaths());
                File inzFH = new VoltFile(rootFH, VoltDB.INITIALIZED_MARKER);
                if (inzFH.exists()) {
                    VoltDB.crashLocalVoltDB("Cannot use legacy start action "
                            + config.m_startAction + " on voltdbroot "
                            + rootFH + " that was initialized with the init command");
                    return;
                }
                //Case where you give primed deployment with -d look in ../../ for initialized marker.
                //Also check if parents are config and voltdbroot
                File cfile = (new File(config.m_pathToDeployment)).getParentFile();
                if (cfile != null) {
                    rootFH = cfile.getParentFile();
                    if ("config".equals(cfile.getName()) && VoltDB.DBROOT.equals(rootFH.getName())) {
                        inzFH = new VoltFile(rootFH, VoltDB.INITIALIZED_MARKER);
                        if (inzFH.exists()) {
                            VoltDB.crashLocalVoltDB("Can not use legacy start action "
                                    + config.m_startAction + " on voltdbroot "
                                    + rootFH + " that was initialized with the init command");
                            return;
                        }
                    }
                }
                if (stagedCatalogLocation.isFile()) {
                    hostLog.warn("Initialized schema is present, but is being ignored and may be removed.");
                }
            } else {
                assert (config.m_startAction == StartAction.PROBE);
                if (stagedCatalogLocation.isFile()) {
                    assert (config.m_pathToCatalog == null) : config.m_pathToCatalog;
                    config.m_pathToCatalog = stagedCatalogLocation.getAbsolutePath();
                }
            }

            List<String> failed = m_nodeSettings.ensureDirectoriesExist();
            if (!failed.isEmpty()) {
                String msg = "Unable to access or create the following directories:\n  - " +
                        Joiner.on("\n  - ").join(failed);
                VoltDB.crashLocalVoltDB(msg);
                return;
            }

            if (config.m_hostCount == VoltDB.UNDEFINED) {
                config.m_hostCount = readDepl.deployment.getCluster().getHostcount();
            }

            // set the mode first thing
            m_mode = OperationMode.INITIALIZING;
            m_config = config;
            m_startMode = OperationMode.RUNNING;

            // set a bunch of things to null/empty/new for tests
            // which reuse the process
            m_safeMpTxnId = Long.MAX_VALUE;
            m_lastSeenMpTxnId = Long.MIN_VALUE;
            m_clientInterface = null;
            m_adminListener = null;
            m_commandLog = new DummyCommandLog();
            m_snmp = new DummySnmpTrapSender();
            m_messenger = null;
            m_opsRegistrar = new OpsRegistrar();
            m_snapshotCompletionMonitor = null;
            m_catalogContext = null;
            m_partitionCountStats = null;
            m_ioStats = null;
            m_memoryStats = null;
            m_commandLogStats = null;
            m_statsManager = null;
            m_restoreAgent = null;
            m_recoveryStartTime = System.currentTimeMillis();
            m_hostIdWithStartupCatalog = 0;
            m_pathToStartupCatalog = m_config.m_pathToCatalog;
            m_replicationActive = new AtomicBoolean(false);
            m_configLogger = null;
            ActivePlanRepository.clear();

            updateMaxThreadsLimit();

            // set up site structure
            final int computationThreads = Math.max(2, CoreUtils.availableProcessors() / 4);
            m_computationService =
                    CoreUtils.getListeningExecutorService(
                            "Computation service thread",
                            computationThreads, m_config.m_computationCoreBindings);

            // Set std-out/err to use the UTF-8 encoding and fail if UTF-8 isn't supported
            try {
                System.setOut(new PrintStream(System.out, true, "UTF-8"));
                System.setErr(new PrintStream(System.err, true, "UTF-8"));
            } catch (UnsupportedEncodingException e) {
                hostLog.fatal("Support for the UTF-8 encoding is required for VoltDB. This means you are likely running an unsupported JVM. Exiting.");
                VoltDB.exit(-1);
            }

            m_snapshotCompletionMonitor = new SnapshotCompletionMonitor();

            // use CLI overrides for testing hotfix version compatibility
            if (m_config.m_versionStringOverrideForTest != null) {
                m_versionString = m_config.m_versionStringOverrideForTest;
            }
            if (m_config.m_versionCompatibilityRegexOverrideForTest != null) {
                m_hotfixableRegexPattern = m_config.m_versionCompatibilityRegexOverrideForTest;
            }
            if (m_config.m_buildStringOverrideForTest != null) {
                m_buildString = m_config.m_buildStringOverrideForTest;
            }
            // Prime cluster settings from configuration parameters
            // evaluate properties with the following sources in terms of priority
            // 1) properties from command line options
            // 2) properties from the cluster.properties files
            // 3) properties from the deployment file

            // this reads the file config/cluster.properties
            ClusterSettings fromPropertyFile = ClusterSettings.create();
            // handle case we recover clusters that were elastically expanded
            if (m_config.m_startAction.doesRecover()) {
                m_config.m_hostCount = fromPropertyFile.hostcount();
            }
            if (m_config.m_restorePlacement && !StringUtils.isEmpty(fromPropertyFile.partitionIds())) {
                m_config.m_recoveredPartitions = fromPropertyFile.partitionIds();
            }

            Map<String, String> fromCommandLine = m_config.asClusterSettingsMap();
            Map<String, String> fromDeploymentFile = CatalogUtil.
                    asClusterSettingsMap(readDepl.deployment);

            ClusterSettings clusterSettings = ClusterSettings.create(
                    fromCommandLine, fromPropertyFile.asMap(), fromDeploymentFile);

            clusterSettings.store();
            m_clusterSettings.set(clusterSettings, 1);

            MeshProber.Determination determination = buildClusterMesh(readDepl);
            if (m_config.m_startAction == StartAction.PROBE) {
                String action = "Starting a new database cluster";
                if (determination.startAction.doesRejoin()) {
                    action = "Rejoining a running cluster";
                } else if (determination.startAction == StartAction.JOIN) {
                    action = "Adding this node to a running cluster";
                } else if (determination.startAction.doesRecover()) {
                    action = "Restarting the database cluster from the command logs";
                }
                hostLog.info(action);
                consoleLog.info(action);
            }

            m_config.m_startAction = determination.startAction;
            m_config.m_hostCount = determination.hostCount;
            assert determination.paused || !m_config.m_isPaused;
            m_config.m_isPaused = determination.paused;
            m_terminusNonce = determination.terminusNonce;

            // determine if this is a rejoining node
            // (used for license check and later the actual rejoin)
            m_rejoining = m_config.m_startAction.doesRejoin();
            m_rejoinDataPending = m_config.m_startAction.doesJoin();
            m_meshDeterminationLatch.countDown();
            m_joining = m_config.m_startAction == StartAction.JOIN;

            if (m_rejoining || m_joining) {
                m_statusTracker.set(NodeState.REJOINING);
            }
            //Register dummy agents immediately
            m_opsRegistrar.registerMailboxes(m_messenger);

            //Start validating the build string in the background
            final Future<?> buildStringValidation = validateBuildString(getBuildString(), m_messenger.getZK());

            // race to create start action nodes and then verify theirs compatibility.
            m_messenger.getZK().create(VoltZK.start_action, null, Ids.OPEN_ACL_UNSAFE, CreateMode.PERSISTENT, new ZKUtil.StringCallback(), null);
            VoltZK.createStartActionNode(m_messenger.getZK(), m_messenger.getHostId(), m_config.m_startAction);
            validateStartAction();

            if (m_rejoining) {
                //grab rejoining lock before catalog read
                Iv2RejoinCoordinator.acquireLock(m_messenger);
            }

            m_durable = readDeploymentAndCreateStarterCatalogContext(config);

            if (config.m_isEnterprise && m_config.m_startAction.doesRequireEmptyDirectories()
                    && !config.m_forceVoltdbCreate && m_durable) {
                managedPathsEmptyCheck(config);
            }

            // wait to make sure every host actually *see* each other's ZK node state.
            final int numberOfNodes = m_messenger.getLiveHostIds().size();
            Map<Integer, HostInfo> hostInfos = m_messenger.waitForGroupJoin(numberOfNodes);
            if (m_messenger.isPaused() || m_config.m_isPaused) {
                setStartMode(OperationMode.PAUSED);
            }

            // Create the thread pool here.
            m_periodicWorkThread =
                    CoreUtils.getScheduledThreadPoolExecutor("Periodic Work", 1, CoreUtils.SMALL_STACK_SIZE);
            m_periodicPriorityWorkThread =
                    CoreUtils.getScheduledThreadPoolExecutor("Periodic Priority Work", 1, CoreUtils.SMALL_STACK_SIZE);

            m_snapshotIOAgent = new SnapshotIOAgentImpl(m_messenger,
                    m_messenger.getHSIdForLocalSite(HostMessenger.SNAPSHOT_IO_AGENT_ID));
            m_messenger.createMailbox(m_snapshotIOAgent.getHSId(), m_snapshotIOAgent);

            try {
                SimpleDateFormat sdf = new SimpleDateFormat("EEE MMM d, yyyy");
                JSONObject jo = new JSONObject();
                jo.put("trial", m_licenseApi.isAnyKindOfTrial());
                jo.put("hostcount",m_licenseApi.maxHostcount());
                jo.put("commandlogging", m_licenseApi.isCommandLoggingAllowed());
                jo.put("wanreplication", m_licenseApi.isDrReplicationAllowed());
                jo.put("expiration", sdf.format(m_licenseApi.expires().getTime()));
                m_licenseInformation = jo.toString();
            } catch (JSONException ex) {
                //Ignore
            }

            // Create the GlobalServiceElector.  Do this here so we can register the MPI with it
            // when we construct it below
            m_globalServiceElector = new GlobalServiceElector(m_messenger.getZK(), m_messenger.getHostId());

            // Always create a mailbox for elastic service data transfer
            if (m_config.m_isEnterprise) {
                long elasticHSId = m_messenger.getHSIdForLocalSite(HostMessenger.REBALANCE_SITE_ID);
                m_messenger.createMailbox(elasticHSId, new SiteMailbox(m_messenger, elasticHSId));
            }

            if (m_joining) {
                try {
                    int kfactor = m_catalogContext.getDeployment().getCluster().getKfactor();
                    if(determination.startAction == StartAction.JOIN && kfactor > 0) {
                        int kfactorPlusOne = kfactor + 1;
                        String waitMessage = "The join process will begin after a total of " + kfactorPlusOne + " nodes are added, waiting...";
                        consoleLog.info(waitMessage);
                    }
                    m_joinCoordinator = ProClass.newInstanceOf("org.voltdb.elastic.ElasticJoinNodeCoordinator", "Elastic",
                            ProClass.HANDLER_LOG, m_messenger, VoltDB.instance().getVoltDBRootPath());
                    m_messenger.registerMailbox(m_joinCoordinator);
                    m_joinCoordinator.initialize(kfactor);
                } catch (Exception e) {
                    VoltDB.crashLocalVoltDB("Failed to instantiate join coordinator", true, e);
                }
            }

            /*
             * Construct all the mailboxes for things that need to be globally addressable so they can be published
             * in one atomic shot.
             *
             * The starting state for partition assignments are statically derived from the host id generated
             * by host messenger and the k-factor/host count/sites per host. This starting state
             * is published to ZK as the topology metadata node.
             *
             * On join and rejoin the node has to inspect the topology meta node to find out what is missing
             * and then update the topology listing itself as the replica for those partitions.
             * Then it does a compare and set of the topology.
             *
             * Ning: topology may not reflect the true partitions in the cluster during join. So if another node
             * is trying to rejoin, it should rely on the cartographer's view to pick the partitions to replace.
             */
            AbstractTopology topo = getTopology(config.m_startAction, hostInfos, m_joinCoordinator);
            m_partitionsToSitesAtStartupForExportInit = new ArrayList<>();
            try {
                // IV2 mailbox stuff
                m_cartographer = new Cartographer(m_messenger, m_configuredReplicationFactor,
                        m_catalogContext.cluster.getNetworkpartition());
                m_partitionZeroLeader = new Supplier<Boolean>() {
                    @Override
                    public Boolean get() {
                        return m_cartographer.isPartitionZeroLeader();
                    }
                };
                List<Integer> partitions = null;
                Set<Integer> partitionGroupPeers = null;
                if (m_rejoining) {
                    m_configuredNumberOfPartitions = m_cartographer.getPartitionCount();
                    Set<Integer> recoverPartitions = null;
                    if (m_config.m_restorePlacement) {
                        recoverPartitions = hostInfos.get(m_messenger.getHostId()).getRecoveredPartitions();
                    }
                    partitions = recoverPartitions(topo, hostInfos.get(m_messenger.getHostId()).m_group, recoverPartitions);
                    if (partitions == null) {
                        partitions = m_cartographer.getIv2PartitionsToReplace(m_configuredReplicationFactor,
                                m_catalogContext.getNodeSettings().getLocalSitesCount(), m_messenger.getHostId(),
                                Maps.transformValues(hostInfos, h -> h.m_group));
                    }
                    partitionGroupPeers = m_cartographer.findPartitionGroupPeers(partitions);
                    if (partitions.size() == 0) {
                        VoltDB.crashLocalVoltDB("The VoltDB cluster already has enough nodes to satisfy " +
                                "the requested k-safety factor of " +
                                m_configuredReplicationFactor + ".\n" +
                                "No more nodes can join.", false, null);
                    }
                } else {
                    m_configuredNumberOfPartitions = topo.getPartitionCount();
                    partitions = Lists.newArrayList(topo.getPartitionIdList(m_messenger.getHostId()));
                    partitionGroupPeers = topo.getPartitionGroupPeers(m_messenger.getHostId());
                }

                m_eligibleAsLeader = determineIfEligibleAsLeader(partitions, partitionGroupPeers, topo);

                m_messenger.setPartitionGroupPeers(partitionGroupPeers, m_clusterSettings.get().hostcount());
<<<<<<< HEAD
                for (Integer partition : partitions) {
                    m_iv2InitiatorStartingTxnIds.put(partition, TxnEgo.makeZero(partition).getTxnId());
=======

                // persist the merged settings
                m_config.m_recoveredPartitions = Joiner.on(",").join(partitions);
                clusterSettings = ClusterSettings.create(
                        m_config.asClusterSettingsMap(), fromPropertyFile.asMap(), fromDeploymentFile);
                clusterSettings.store();
                hostLog.info("Partitions on this host:" + m_config.m_recoveredPartitions);
                for (int ii = 0; ii < partitions.size(); ii++) {
                    Integer partition = partitions.get(ii);
                    m_iv2InitiatorStartingTxnIds.put( partition, TxnEgo.makeZero(partition).getTxnId());
>>>>>>> 3403de67
                }
                m_iv2Initiators = createIv2Initiators(
                        partitions,
                        m_config.m_startAction,
                        m_partitionsToSitesAtStartupForExportInit);
                m_iv2InitiatorStartingTxnIds.put(MpInitiator.MP_INIT_PID,
                        TxnEgo.makeZero(MpInitiator.MP_INIT_PID).getTxnId());

                if (m_eligibleAsLeader) {
                    // Start the GlobalServiceElector. Not sure where this will actually belong.
                    try {
                        m_globalServiceElector.start();
                    } catch (Exception e) {
                        VoltDB.crashLocalVoltDB("Unable to start GlobalServiceElector", true, e);
                    }

                    // Pass the local HSIds to the MPI so it can farm out buddy sites
                    // to the RO MP site pool
                    List<Long> localHSIds = new ArrayList<>();
                    for (Initiator ii : m_iv2Initiators.values()) {
                        localHSIds.add(ii.getInitiatorHSId());
                    }

                    m_MPI = new MpInitiator(m_messenger, localHSIds, getStatsAgent());
                    m_iv2Initiators.put(MpInitiator.MP_INIT_PID, m_MPI);
                }

                // Make a list of HDIds to join
                Map<Integer, Long> partsToHSIdsToRejoin = new HashMap<>();
                for (Initiator init : m_iv2Initiators.values()) {
                    if (init.isRejoinable()) {
                        partsToHSIdsToRejoin.put(init.getPartitionId(), init.getInitiatorHSId());
                    }
                }
                OnDemandBinaryLogger.path = VoltDB.instance().getVoltDBRootPath();
                if (m_rejoining) {
                    SnapshotSaveAPI.recoveringSiteCount.set(partsToHSIdsToRejoin.size());
                    hostLog.info("Set recovering site count to " + partsToHSIdsToRejoin.size());

                    m_joinCoordinator = new Iv2RejoinCoordinator(m_messenger,
                            partsToHSIdsToRejoin.values(),
                            VoltDB.instance().getVoltDBRootPath(),
                            m_config.m_startAction == StartAction.LIVE_REJOIN);
                    m_joinCoordinator.initialize(m_configuredReplicationFactor);
                    m_messenger.registerMailbox(m_joinCoordinator);
                    if (m_config.m_startAction == StartAction.LIVE_REJOIN) {
                        hostLog.info("Using live rejoin.");
                    }
                    else {
                        hostLog.info("Using blocking rejoin.");
                    }
                } else if (m_joining) {
                    m_joinCoordinator.setPartitionsToHSIds(partsToHSIdsToRejoin);
                }
            } catch (Exception e) {
                VoltDB.crashLocalVoltDB(e.getMessage(), true, e);
            }

            // do the many init tasks in the Inits class
            Inits inits = new Inits(m_statusTracker, this, 1, m_durable);
            inits.doInitializationWork();

            int kfactor = m_catalogContext.getDeployment().getCluster().getKfactor();
            if(determination.startAction == StartAction.JOIN && kfactor > 0) {
                int kfactorPlusOne = kfactor + 1;
                String waitMessage = "" + kfactorPlusOne + " nodes added, joining new nodes to the cluster...";
                consoleLog.info(waitMessage);
            }

            // Need the catalog so that we know how many tables so we can guess at the necessary heap size
            // This is done under Inits.doInitializationWork(), so need to wait until we get here.
            // Current calculation needs pro/community knowledge, number of tables, and the sites/host,
            // which is the number of initiators (minus the possibly idle MPI initiator)
            checkHeapSanity(m_catalogContext.tables.size(),
                    (getLocalPartitionCount()), m_configuredReplicationFactor);

            if (m_joining) {
                if (hostLog.isDebugEnabled()) {
                    hostLog.debug("Elastic join happened on a cluster of DR Role:" + getReplicationRole());
                }
            }

            collectLocalNetworkMetadata();

            // Initialize stats
            m_ioStats = new IOStats();
            getStatsAgent().registerStatsSource(StatsSelector.IOSTATS,
                    0, m_ioStats);
            m_memoryStats = new MemoryStats();
            getStatsAgent().registerStatsSource(StatsSelector.MEMORY,
                    0, m_memoryStats);
            getStatsAgent().registerStatsSource(StatsSelector.TOPO, 0, m_cartographer);
            m_partitionCountStats = new PartitionCountStats(m_cartographer);
            getStatsAgent().registerStatsSource(StatsSelector.PARTITIONCOUNT,
                    0, m_partitionCountStats);
            m_initiatorStats = new InitiatorStats(m_myHostId);
            m_liveClientsStats = new LiveClientsStats();
            getStatsAgent().registerStatsSource(StatsSelector.LIVECLIENTS, 0, m_liveClientsStats);

            m_latencyStats = new LatencyStats();
            getStatsAgent().registerStatsSource(StatsSelector.LATENCY, 0, m_latencyStats);
            m_latencyCompressedStats = new LatencyHistogramStats(m_myHostId);
            getStatsAgent().registerStatsSource(StatsSelector.LATENCY_COMPRESSED, 0, m_latencyCompressedStats);
            m_latencyHistogramStats = new LatencyUncompressedHistogramStats(m_myHostId);
            getStatsAgent().registerStatsSource(StatsSelector.LATENCY_HISTOGRAM,
                    0, m_latencyHistogramStats);


            BalancePartitionsStatistics rebalanceStats = new BalancePartitionsStatistics();
            getStatsAgent().registerStatsSource(StatsSelector.REBALANCE, 0, rebalanceStats);

            KSafetyStats kSafetyStats = new KSafetyStats();
            getStatsAgent().registerStatsSource(StatsSelector.KSAFETY, 0, kSafetyStats);
            m_cpuStats = new CpuStats();
            getStatsAgent().registerStatsSource(StatsSelector.CPU,
                    0, m_cpuStats);
            m_gcStats = new GcStats();
            getStatsAgent().registerStatsSource(StatsSelector.GC,
                    0, m_gcStats);
            // ENG-6321
            m_commandLogStats = new CommandLogStats(m_commandLog);
            getStatsAgent().registerStatsSource(StatsSelector.COMMANDLOG, 0, m_commandLogStats);

            // Dummy DRCONSUMER stats
            replaceDRConsumerStatsWithDummy();

            /*
             * Initialize the command log on rejoin and join before configuring the IV2
             * initiators.  This will prevent them from receiving transactions
             * which need logging before the internal file writers are
             * initialized.  Root cause of ENG-4136.
             *
             * If sync command log is on, not initializing the command log before the initiators
             * are up would cause deadlock.
             */
            if ((m_commandLog != null) && (m_commandLog.needsInitialization())) {
                consoleLog.l7dlog(Level.INFO, LogKeys.host_VoltDB_StayTunedForLogging.name(), null);
            }
            else {
                consoleLog.l7dlog(Level.INFO, LogKeys.host_VoltDB_StayTunedForNoLogging.name(), null);
            }
            if (m_commandLog != null && (m_rejoining || m_joining)) {
                //On rejoin the starting IDs are all 0 so technically it will load any snapshot
                //but the newest snapshot will always be the truncation snapshot taken after rejoin
                //completes at which point the node will mark itself as actually recovered.
                //
                // Use the partition count from the cluster config instead of the cartographer
                // here. Since the initiators are not started yet, the cartographer still doesn't
                // know about the new partitions at this point.
                m_commandLog.initForRejoin(
                        m_catalogContext.cluster.getLogconfig().get("log").getLogsize(),
                        Long.MIN_VALUE,
                        true,
                        m_config.m_commandLogBinding, m_iv2InitiatorStartingTxnIds);
            }

            // Create the client interface
            try {
                InetAddress clientIntf = null;
                InetAddress adminIntf = null;
                if (!m_config.m_externalInterface.trim().equals("")) {
                    clientIntf = InetAddress.getByName(m_config.m_externalInterface);
                    //client and admin interfaces are same by default.
                    adminIntf = clientIntf;
                }
                //If user has specified on command line host:port override client and admin interfaces.
                if (m_config.m_clientInterface != null && m_config.m_clientInterface.trim().length() > 0) {
                    clientIntf = InetAddress.getByName(m_config.m_clientInterface);
                }
                if (m_config.m_adminInterface != null && m_config.m_adminInterface.trim().length() > 0) {
                    adminIntf = InetAddress.getByName(m_config.m_adminInterface);
                }
                m_clientInterface = ClientInterface.create(m_messenger, m_catalogContext, getReplicationRole(),
                        m_cartographer,
                        clientIntf,
                        config.m_port,
                        adminIntf,
                        config.m_adminPort,
                        m_config.m_sslExternal ? m_config.m_sslServerContext : null);
            } catch (Exception e) {
                VoltDB.crashLocalVoltDB(e.getMessage(), true, e);
            }

            // DR overflow directory
            if (VoltDB.instance().getLicenseApi().isDrReplicationAllowed()) {
                m_producerDRGateway = ProClass.newInstanceOf("org.voltdb.dr2.DRProducer", "DR Producer",
                        ProClass.HANDLER_CRASH,
                        new VoltFile(VoltDB.instance().getDROverflowPath()),
                        new VoltFile(VoltDB.instance().getSnapshotPath()), willDoActualRecover(),
                        m_config.m_startAction.doesRejoin(), m_config.m_startAction == StartAction.JOIN,
                        m_replicationActive.get(), m_configuredNumberOfPartitions,
                        (m_catalogContext.getClusterSettings().hostcount() - m_config.m_missingHostCount));
            }
            else {
                // set up empty stats for the DR Producer
                getStatsAgent().registerStatsSource(StatsSelector.DRPRODUCERNODE, 0,
                        new DRProducerStatsBase.DRProducerNodeStatsBase());
                getStatsAgent().registerStatsSource(StatsSelector.DRPRODUCERPARTITION, 0,
                        new DRProducerStatsBase.DRProducerPartitionStatsBase());
            }
            m_drRoleStats = new DRRoleStats(this);
            getStatsAgent().registerStatsSource(StatsSelector.DRROLE, 0, m_drRoleStats);

            /*
             * Configure and start all the IV2 sites
             */
            try {
                final String serializedCatalog = m_catalogContext.catalog.serialize();
                for (Initiator iv2init : m_iv2Initiators.values()) {
                    iv2init.configure(
                            getBackendTargetType(),
                            m_catalogContext,
                            serializedCatalog,
                            m_configuredNumberOfPartitions,
                            m_config.m_startAction,
                            getStatsAgent(),
                            m_memoryStats,
                            m_commandLog,
                            m_config.m_executionCoreBindings.poll(),
                            isLowestSiteId(iv2init));
                }

                // LeaderAppointer startup blocks if the initiators are not initialized.
                // So create the LeaderAppointer after the initiators.
                boolean expectSyncSnapshot = getReplicationRole() == ReplicationRole.REPLICA && config.m_startAction == StartAction.CREATE;
                m_leaderAppointer = new LeaderAppointer(
                        m_messenger,
                        m_configuredNumberOfPartitions,
                        m_catalogContext.getDeployment().getCluster().getKfactor(),
                        topo,
                        m_MPI,
                        kSafetyStats,
                        expectSyncSnapshot
                );
                m_globalServiceElector.registerService(m_leaderAppointer);
            } catch (Exception e) {
                Throwable toLog = e;
                if (e instanceof ExecutionException) {
                    toLog = ((ExecutionException)e).getCause();
                }
                VoltDB.crashLocalVoltDB("Error configuring IV2 initiator.", true, toLog);
            }

            // Create the statistics manager and register it to JMX registry
            m_statsManager = null;
            try {
                if (!DISABLE_JMX) {
                    m_statsManager = ProClass.newInstanceOf("org.voltdb.management.JMXStatsManager", "JMX",
                            ProClass.HANDLER_IGNORE);
                    if (m_statsManager != null) {
                        m_statsManager.initialize();
                    }
                }
            } catch (Exception e) {
                //JMXStatsManager will log and we continue.
            }

            try {
                m_snapshotCompletionMonitor.init(m_messenger.getZK());
            } catch (Exception e) {
                hostLog.fatal("Error initializing snapshot completion monitor", e);
                VoltDB.crashLocalVoltDB("Error initializing snapshot completion monitor", true, e);
            }

            /*
             * Make sure the build string successfully validated
             * before continuing to do operations
             * that might return wrongs answers or lose data.
             */
            try {
                buildStringValidation.get();
            } catch (Exception e) {
                VoltDB.crashLocalVoltDB("Failed to validate cluster build string", false, e);
            }

            //elastic join, make sure all the joining nodes are ready
            //so that the secondary connections can be created.
            if (m_joining) {
                int expectedHosts = m_configuredReplicationFactor + 1;
                m_messenger.waitForJoiningHostsToBeReady(expectedHosts, this.m_myHostId);
            } else if (!m_rejoining) {
                // initial start or recover
                int expectedHosts = m_catalogContext.getClusterSettings().hostcount() - m_config.m_missingHostCount;
                m_messenger.waitForAllHostsToBeReady(expectedHosts);
            }

            // @hostFailed() may not be triggered if there are host failures during mesh determination
            // Fail this rejoining node here if it sees site failure
            if (m_messenger.getFailedSiteCount() > 0) {
                stopRejoiningHost();
            }

            //The connections between peers in partition groups could be slow
            //The problem will be addressed.
            if (!(m_config.m_sslInternal)) {
                // Create secondary connections within partition group
                createSecondaryConnections(m_rejoining);
            }

            if (!m_joining && (m_cartographer.getPartitionCount()) != m_configuredNumberOfPartitions) {
                for (Map.Entry<Integer, ImmutableList<Long>> entry :
                    getSiteTrackerForSnapshot().m_partitionsToSitesImmutable.entrySet()) {
                    hostLog.info(entry.getKey() + " -- "
                            + CoreUtils.hsIdCollectionToString(entry.getValue()));
                }
                VoltDB.crashGlobalVoltDB("Mismatch between configured number of partitions (" +
                        m_configuredNumberOfPartitions + ") and actual (" +
                        m_cartographer.getPartitionCount() + ")",
                        true, null);
            }

            schedulePeriodicWorks();
            m_clientInterface.schedulePeriodicWorks();

            // print out a bunch of useful system info
            logDebuggingInfo(m_config, m_httpPortExtraLogMessage, m_jsonEnabled);


            // warn the user on the console if k=0 or if no command logging
            if (m_configuredReplicationFactor == 0) {
                consoleLog.warn("This is not a highly available cluster. K-Safety is set to 0.");
            }
            boolean usingCommandLog = m_config.m_isEnterprise
                    && (m_catalogContext.cluster.getLogconfig() != null)
                    && (m_catalogContext.cluster.getLogconfig().get("log") != null)
                    && m_catalogContext.cluster.getLogconfig().get("log").getEnabled();
            if (!usingCommandLog) {
                // figure out if using a snapshot schedule
                boolean usingPeridoicSnapshots = false;
                for (SnapshotSchedule ss : m_catalogContext.database.getSnapshotschedule()) {
                    if (ss.getEnabled()) {
                        usingPeridoicSnapshots = true;
                    }
                }
                // print the right warning depending on durability settings
                if (usingPeridoicSnapshots) {
                    consoleLog.warn("Durability is limited to periodic snapshots. Command logging is off.");
                }
                else {
                    consoleLog.warn("Durability is turned off. Command logging is off.");
                }
            }

            // warn if cluster is partitionable, but partition detection is off
            if ((m_catalogContext.cluster.getNetworkpartition() == false) &&
                    (m_configuredReplicationFactor > 0)) {
                hostLog.warn("Running a redundant (k-safe) cluster with network " +
                        "partition detection disabled is not recommended for production use.");
                // we decided not to include the stronger language below for the 3.0 version (ENG-4215)
                //hostLog.warn("With partition detection disabled, data may be lost or " +
                //      "corrupted by certain classes of network failures.");
            }

            assert (m_clientInterface != null);
            m_clientInterface.initializeSnapshotDaemon(m_messenger, m_globalServiceElector);
            TTLManager.initialze();
            getStatsAgent().registerStatsSource(StatsSelector.TTL, 0, TTLManager.instance());
            // Start elastic services
            try {
                if (m_config.m_isEnterprise) {
                    m_elasticService = ProClass.newInstanceOf("org.voltdb.elastic.ElasticCoordinator",
                            "Elastic Operations", ProClass.HANDLER_CRASH, m_messenger, m_clientInterface,
                            m_cartographer, rebalanceStats, VoltDB.instance().getCommandLogSnapshotPath(),
                            m_catalogContext.getDeployment().getCluster().getKfactor(), m_clusterSettings,
                            m_eligibleAsLeader);
                    m_elasticService.updateConfig(m_catalogContext);
                }
            } catch (Exception e) {
                VoltDB.crashLocalVoltDB("Failed to instantiate elastic services", false, e);
            }

            // set additional restore agent stuff
            if (m_restoreAgent != null) {
                m_restoreAgent.setInitiator(new Iv2TransactionCreator(m_clientInterface));
            }

            // Start the stats agent at the end, after everything has been constructed
            m_opsRegistrar.setDummyMode(false);

            m_configLogger = new Thread(new ConfigLogging());
            m_configLogger.start();

            scheduleDailyLoggingWorkInNextCheckTime();

            // Write a message to the log file if LARGE_MODE_RATIO system property is set to anything other than 0.
            // This way it will be possible to verify that various frameworks are exercising large mode.

            // If -Dlarge_mode_ratio=xx is specified via ant, the value will show up in the environment variables and
            // take higher priority. Otherwise, the value specified via VOLTDB_OPTS will take effect.
            // If the test is started by ant and -Dlarge_mode_ratio is not set, it will take a default value "-1" which
            // we should ignore.
            final double largeModeRatio = Double.valueOf((System.getenv("LARGE_MODE_RATIO") == null ||
                    System.getenv("LARGE_MODE_RATIO").equals("-1")) ? System.getProperty("LARGE_MODE_RATIO", "0") : System.getenv("LARGE_MODE_RATIO"));
            if (largeModeRatio > 0) {
                hostLog.info(String.format("The large_mode_ratio property is set as %.2f", largeModeRatio));
            }
        }
    }

    /**
     * Check if actual recover is needed
     * Return false if we need to start new,
     * or command log is disabled,
     * or there is no complete snapshot
     */
   private boolean willDoActualRecover()
   {
       return (m_config.m_startAction.doesRecover() &&
              (m_durable || getTerminusNonce() != null));
   }
    /**
     * recover the partition assignment from one of lost hosts in the same placement group for rejoin
     * Use the placement group of the recovering host to find a matched host from the lost nodes in the topology
     * If the partition count from the lost node is the same as the site count of the recovering host,
     * The partitions on the lost node will be placed on the recovering host. Partition group layout will be maintained.
     * Topology will be updated on ZK if successful
     * @param topology The topology from ZK, which contains the partition assignments for live or lost hosts
     * @param haGroup The placement group of the recovering host
     * @param recoverPartitions the partition placement to be recovered on this host
     * @return A list of partitions if recover effort is a success.
     */
    private List<Integer> recoverPartitions(AbstractTopology topology, String haGroup, Set<Integer> recoverPartitions) {

        long version = topology.version;
        if (!recoverPartitions.isEmpty()) {
            // In rejoin case, partition list from the rejoining node could be out of range if the rejoining
            // host is a previously elastic removed node or some other used nodes, if out of range, do not restore
            if (Collections.max(recoverPartitions) > Collections.max(m_cartographer.getPartitions())) {
                recoverPartitions.clear();
            }
        }
        AbstractTopology recoveredTopo = AbstractTopology.mutateRecoverTopology(topology,
                m_messenger.getLiveHostIds(),
                m_messenger.getHostId(),
                haGroup,
                recoverPartitions);
        if (recoveredTopo == null) {
            return null;
        }
        List<Integer> partitions = Lists.newArrayList(recoveredTopo.getPartitionIdList(m_messenger.getHostId()));
        if (partitions != null && partitions.size() == m_catalogContext.getNodeSettings().getLocalSitesCount()) {
            TopologyZKUtils.updateTopologyToZK(m_messenger.getZK(), recoveredTopo);
            return partitions;
        }
        if (version < recoveredTopo.version && !recoverPartitions.isEmpty()) {
            consoleLog.info("Partition placement layout has been restored for rejoining.");
        }
        return null;
    }

    @Override
    public void hostsFailed(Set<Integer> failedHosts) {
        m_failedHostExecutorService.submit(new Runnable() {
            @Override
            public void run()
            {
                // stop this node if rejoining.
                if (stopRejoiningHost()) {
                    return;
                }

                //create a blocker for repair if this is a MP leader and partition leaders change
                if (m_leaderAppointer.isLeader() && m_cartographer.hasPartitionMastersOnHosts(failedHosts)) {
                    VoltZK.createActionBlocker(m_messenger.getZK(), VoltZK.mpRepairInProgress,
                            CreateMode.EPHEMERAL, hostLog, "MP Repair");
                }

                // First check to make sure that the cluster still is viable before
                // before allowing the fault log to be updated by the notifications
                // generated below.
                if (!m_leaderAppointer.isClusterKSafe(failedHosts)) {
                    VoltDB.crashLocalVoltDB("Some partitions have no replicas.  Cluster has become unviable.",
                            false, null);
                    return;
                }

                handleHostsFailedForMigratePartitionLeader(failedHosts);
                checkExportStreamMastership();

                // Send KSafety trap - BTW the side effect of
                // calling m_leaderAppointer.isClusterKSafe(..) is that leader appointer
                // creates the ksafety stats set
                if (m_cartographer.isPartitionZeroLeader() || isFirstZeroPartitionReplica(failedHosts)) {
                    // Send hostDown traps
                    for (int hostId : failedHosts) {
                        m_snmp.hostDown(FaultLevel.ERROR, hostId, "Host left cluster mesh due to connection loss");
                    }
                    final int missing = m_leaderAppointer.getKSafetyStatsSet().stream()
                            .max((s1,s2) -> s1.getMissingCount() - s2.getMissingCount())
                            .map(s->s.getMissingCount()).orElse(failedHosts.size());
                    final int expected = m_clusterSettings.getReference().hostcount();
                    m_snmp.statistics(FaultFacility.CLUSTER,
                            "Node lost. Cluster is down to " + (expected - missing)
                            + " members out of original "+ expected + ".");
                }
                // Cleanup the rejoin blocker in case the rejoining node failed.
                // This has to run on a separate thread because the callback is
                // invoked on the ZooKeeper server thread.
                //
                // I'm trying to be defensive to have this cleanup code run on
                // all live nodes. One of them will succeed in cleaning up the
                // rejoin ZK nodes. The others will just do nothing if the ZK
                // nodes are already gone. If this node is still initializing
                // when a rejoining node fails, there must be a live node that
                // can clean things up. It's okay to skip this if the executor
                // services are not set up yet.
                //
                // Also be defensive to cleanup stop node indicator on all live
                // hosts.
                for (int hostId : failedHosts) {
                    CoreZK.removeRejoinNodeIndicatorForHost(m_messenger.getZK(), hostId);
                    VoltZK.removeStopNodeIndicator(m_messenger.getZK(),
                            ZKUtil.joinZKPath(VoltZK.host_ids_be_stopped, Integer.toString(hostId)),
                            hostLog);
                    m_messenger.removeStopNodeNotice(hostId);
                }

                // let the client interface know host(s) have failed to clean up any outstanding work
                // especially non-transactional work
                m_clientInterface.handleFailedHosts(failedHosts);

                if (m_elasticService != null) {
                    m_elasticService.hostsFailed(failedHosts);
                }
            }
        });
    }

    // If the current node hasn't finished rejoin when another node fails, fail this node to prevent locking up.
    private boolean stopRejoiningHost() {

        // The host failure notification could come before mesh determination, wait for the determination
        try {
            m_meshDeterminationLatch.await();
        } catch (InterruptedException e) {
        }

        if (m_rejoining) {
            VoltDB.crashLocalVoltDB("Another node failed before this node could finish rejoining. " +
                    "As a result, the rejoin operation has been canceled. Please try again.");
            return true;
        }
        return false;
    }

    private void handleHostsFailedForMigratePartitionLeader(Set<Integer> failedHosts) {

        final boolean disableSpiTask = "true".equalsIgnoreCase(System.getProperty("DISABLE_MIGRATE_PARTITION_LEADER", "false"));
        if (disableSpiTask) {
            return;
        }

        VoltZK.removeActionBlocker(m_messenger.getZK(), VoltZK.migratePartitionLeaderBlocker, hostLog);
        MigratePartitionLeaderInfo migratePartitionLeaderInfo = VoltZK.getMigratePartitionLeaderInfo(m_messenger.getZK());
        if (migratePartitionLeaderInfo == null) {
            return;
        }

        final int oldHostId = migratePartitionLeaderInfo.getOldLeaderHostId();
        final int newHostId = migratePartitionLeaderInfo.getNewLeaderHostId();

        //if both old and new hosts fail or no one fails
        if (failedHosts.contains(oldHostId) == failedHosts.contains(newHostId)) {
            return;
        }

        //The host which initiates MigratePartitionLeader is down before it gets chance to notify new leader that
        //all sp transactions are drained.
        //Then reset the MigratePartitionLeader status on the new leader to allow it process transactions as leader
        if (failedHosts.contains(oldHostId) && newHostId == m_messenger.getHostId()) {
            Initiator initiator = m_iv2Initiators.get(migratePartitionLeaderInfo.getPartitionId());
            hostLog.info("The host that initiated @MigratePartitionLeader possibly went down before migration completed. Reset MigratePartitionLeader status on "
                          + CoreUtils.hsIdToString(initiator.getInitiatorHSId()));
            ((SpInitiator)initiator).setMigratePartitionLeaderStatus(oldHostId);
            VoltZK.removeMigratePartitionLeaderInfo(m_messenger.getZK());
        } else if (failedHosts.contains(newHostId) && oldHostId == m_messenger.getHostId()) { //The new leader is down, on old leader host:
            int currentLeaderHostId = CoreUtils.getHostIdFromHSId(m_cartographer.getHSIdForMaster(migratePartitionLeaderInfo.getPartitionId()));
            SpInitiator initiator = (SpInitiator)m_iv2Initiators.get(migratePartitionLeaderInfo.getPartitionId());
            //The partition leader is still on old host but marked as none leader. Reinstall the old leader.
            if (oldHostId == currentLeaderHostId && !initiator.isLeader()) {
                String msg = "The host with new partition leader is down. Reset MigratePartitionLeader status on "+ CoreUtils.hsIdToString(initiator.getInitiatorHSId());
                hostLog.info(msg);
                initiator.resetMigratePartitionLeaderStatus(newHostId);
            }
            VoltZK.removeMigratePartitionLeaderInfo(m_messenger.getZK());
        }
    }

    // Check to see if stream master is colocated with partition leader, if not ask stream master to
    // move back to partition leader's node.
    private void checkExportStreamMastership() {
        for (Initiator initiator : m_iv2Initiators.values()) {
            if (initiator.getPartitionId() != MpInitiator.MP_INIT_PID) {
                SpInitiator spInitiator = (SpInitiator)initiator;
                if (spInitiator.isLeader()) {
                    ExportManager.instance().takeMastership(spInitiator.getPartitionId());
                }
            }
        }
    }

    private boolean isFirstZeroPartitionReplica(Set<Integer> failedHosts) {
        int partitionZeroMaster = CoreUtils.getHostIdFromHSId(m_cartographer.getHSIdForMaster(0));
        if (!failedHosts.contains(partitionZeroMaster)) {
            return false;
        }
        int firstReplica = m_cartographer
                .getReplicasForPartition(0)
                .stream()
                .map(l->CoreUtils.getHostIdFromHSId(l))
                .filter(i-> !failedHosts.contains(i))
                .min((i1,i2) -> i1 - i2)
                .orElse(m_messenger.getHostId() + 1);
        return firstReplica == m_messenger.getHostId();
    }

    class DailyLogTask implements Runnable {
        @Override
        public void run() {
            m_myHostId = m_messenger.getHostId();
            hostLog.info(String.format("Host id of this node is: %d", m_myHostId));
            hostLog.info("URL of deployment info: " + m_config.m_pathToDeployment);
            hostLog.info("Cluster uptime: " + MiscUtils.formatUptime(getClusterUptime()));
            logDebuggingInfo(m_config, m_httpPortExtraLogMessage, m_jsonEnabled);
            // log system setting information
            logSystemSettingFromCatalogContext();

            scheduleDailyLoggingWorkInNextCheckTime();

            // daily maintenance
            EnterpriseMaintenance em = EnterpriseMaintenance.get();
            if (em != null) { em.dailyMaintenaceTask(); }
        }
    }

    /**
     * Get the next check time for a private member in log4j library, which is not a reliable idea.
     * It adds 30 seconds for the initial delay and uses a periodical thread to schedule the daily logging work
     * with this delay.
     * @return
     */
    void scheduleDailyLoggingWorkInNextCheckTime() {
        DailyRollingFileAppender dailyAppender = null;
        Enumeration<?> appenders = Logger.getRootLogger().getAllAppenders();
        while (appenders.hasMoreElements()) {
            Appender appender = (Appender) appenders.nextElement();
            if (appender instanceof DailyRollingFileAppender){
                dailyAppender = (DailyRollingFileAppender) appender;
            }
        }
        final DailyRollingFileAppender dailyRollingFileAppender = dailyAppender;

        Field field = null;
        if (dailyRollingFileAppender != null) {
            try {
                field = dailyRollingFileAppender.getClass().getDeclaredField("nextCheck");
                field.setAccessible(true);
            } catch (NoSuchFieldException e) {
                hostLog.error("Failed to set daily system info logging: " + e.getMessage());
            }
        }
        final Field nextCheckField = field;
        long nextCheck = System.currentTimeMillis();
        // the next part may throw exception, current time is the default value
        if (dailyRollingFileAppender != null && nextCheckField != null) {
            try {
                nextCheck = nextCheckField.getLong(dailyRollingFileAppender);
                scheduleWork(new DailyLogTask(),
                        nextCheck - System.currentTimeMillis() + 30 * 1000, 0, TimeUnit.MILLISECONDS);
            } catch (Exception e) {
                hostLog.error("Failed to set daily system info logging: " + e.getMessage());
            }
        }
    }

    class StartActionWatcher implements Watcher {
        @Override
        public void process(WatchedEvent event) {
            if (m_mode == OperationMode.SHUTTINGDOWN) {
                return;
            }
            m_es.submit(new Runnable() {
                @Override
                public void run() {
                    validateStartAction();
                }
            });
        }
    }

    private void validateStartAction() {
        ZooKeeper zk = m_messenger.getZK();
        boolean initCompleted = false;
        List<String> children = null;

        try {
            initCompleted = zk.exists(VoltZK.init_completed, false) != null;
            children = zk.getChildren(VoltZK.start_action, new StartActionWatcher(), null);
        } catch (KeeperException e) {
            hostLog.error("Failed to validate the start actions", e);
            return;
        } catch (InterruptedException e) {
            VoltDB.crashLocalVoltDB("Interrupted during start action validation:" + e.getMessage(), true, e);
        }

        if (children != null && !children.isEmpty()) {
            for (String child : children) {
                byte[] data = null;
                try {
                    data = zk.getData(VoltZK.start_action + "/" + child, false, null);
                } catch (KeeperException excp) {
                    if (excp.code() == Code.NONODE) {
                            hostLog.debug("Failed to validate the start action as node "
                                    + VoltZK.start_action + "/" + child + " got disconnected", excp);
                    } else {
                        hostLog.error("Failed to validate the start actions ", excp);
                    }
                    return;
                } catch (InterruptedException e) {
                    VoltDB.crashLocalVoltDB("Interrupted during start action validation:" + e.getMessage(), true, e);
                }

                if (data == null) {
                    VoltDB.crashLocalVoltDB("Couldn't find " + VoltZK.start_action + "/" + child);
                }
                String startAction = new String(data);
                if ((startAction.equals(StartAction.JOIN.toString()) ||
                        startAction.equals(StartAction.REJOIN.toString()) ||
                        startAction.equals(StartAction.LIVE_REJOIN.toString())) &&
                        !initCompleted) {
                    int nodeId = VoltZK.getHostIDFromChildName(child);
                    if (nodeId == m_messenger.getHostId()) {
                        VoltDB.crashLocalVoltDB("This node was started with start action " + startAction + " during cluster creation. "
                                + "All nodes should be started with matching create or recover actions when bring up a cluster. "
                                + "Join and rejoin are for adding nodes to an already running cluster.");
                    } else {
                        hostLog.warn("Node " + nodeId + " tried to " + startAction + " cluster but it is not allowed during cluster creation. "
                                + "All nodes should be started with matching create or recover actions when bring up a cluster. "
                                + "Join and rejoin are for adding nodes to an already running cluster.");
                    }
                }
            }
        }
    }

    private class ConfigLogging implements Runnable {

        private void logConfigInfo() {
            hostLog.info("Logging config info");

            File configInfoDir = getConfigDirectory();
            configInfoDir.mkdirs();

            File configInfo = new File(configInfoDir, "config.json");

            byte jsonBytes[] = null;
            try {
                JSONStringer stringer = new JSONStringer();
                stringer.object();

                stringer.keySymbolValuePair("workingDir", System.getProperty("user.dir"));
                stringer.keySymbolValuePair("pid", CLibrary.getpid());

                stringer.key("log4jDst").array();
                Enumeration<?> appenders = Logger.getRootLogger().getAllAppenders();
                while (appenders.hasMoreElements()) {
                    Appender appender = (Appender) appenders.nextElement();
                    if (appender instanceof FileAppender){
                        stringer.object();
                        stringer.keySymbolValuePair("path", new File(((FileAppender) appender).getFile()).getCanonicalPath());
                        if (appender instanceof DailyRollingFileAppender) {
                            stringer.keySymbolValuePair("format", ((DailyRollingFileAppender)appender).getDatePattern());
                        }
                        stringer.endObject();
                    }
                }

                Enumeration<?> loggers = Logger.getRootLogger().getLoggerRepository().getCurrentLoggers();
                while (loggers.hasMoreElements()) {
                    Logger logger = (Logger) loggers.nextElement();
                    appenders = logger.getAllAppenders();
                    while (appenders.hasMoreElements()) {
                        Appender appender = (Appender) appenders.nextElement();
                        if (appender instanceof FileAppender){
                            stringer.object();
                            stringer.keySymbolValuePair("path", new File(((FileAppender) appender).getFile()).getCanonicalPath());
                            if (appender instanceof DailyRollingFileAppender) {
                                stringer.keySymbolValuePair("format", ((DailyRollingFileAppender)appender).getDatePattern());
                            }
                            stringer.endObject();
                        }
                    }
                }
                stringer.endArray();

                stringer.endObject();
                JSONObject jsObj = new JSONObject(stringer.toString());
                jsonBytes = jsObj.toString(4).getBytes(Charsets.UTF_8);
            } catch (JSONException e) {
                throw new RuntimeException(e);
            } catch (IOException e) {
                e.printStackTrace();
            }

            try {
                FileOutputStream fos = new FileOutputStream(configInfo);
                fos.write(jsonBytes);
                fos.getFD().sync();
                fos.close();
            } catch (IOException e) {
                hostLog.error("Failed to log config info: " + e.getMessage());
                e.printStackTrace();
            }
        }

        private void logCatalogAndDeployment(CatalogJarWriteMode mode) {
            File configInfoDir = getConfigDirectory();
            configInfoDir.mkdirs();

            try {
                m_catalogContext.writeCatalogJarToFile(configInfoDir.getPath(), "catalog.jar", mode);
            } catch (IOException e) {
                hostLog.error("Failed to writing catalog jar to disk: " + e.getMessage(), e);
                e.printStackTrace();
                VoltDB.crashLocalVoltDB("Fatal error when writing the catalog jar to disk.", true, e);
            }
            logDeployment();
        }

        private void logDeployment() {
            File configInfoDir = getConfigDirectory();
            configInfoDir.mkdirs();

            try {
                File deploymentFile = getConfigLogDeployment();
                if (deploymentFile.exists()) {
                    deploymentFile.delete();
                }
                FileOutputStream fileOutputStream = new FileOutputStream(deploymentFile);
                fileOutputStream.write(m_catalogContext.getDeploymentBytes());
                fileOutputStream.close();
            } catch (Exception e) {
                hostLog.error("Failed to log deployment file: " + e.getMessage(), e);
                e.printStackTrace();
            }
        }

        @Override
        public void run() {
            logConfigInfo();
            logCatalogAndDeployment(CatalogJarWriteMode.START_OR_RESTART);
        }
    }

    // Get topology information.  If rejoining, get it directly from
    // ZK.  Otherwise, try to do the write/read race to ZK on startup.
    private AbstractTopology getTopology(StartAction startAction, Map<Integer, HostInfo> hostInfos,
            JoinCoordinator joinCoordinator)
    {
        AbstractTopology topology = null;
        if (startAction == StartAction.JOIN) {
            assert(joinCoordinator != null);
            topology = joinCoordinator.getTopology();
        } else if (startAction.doesRejoin()) {
            topology = TopologyZKUtils.readTopologyFromZK(m_messenger.getZK());
        } else {
            try {
                return TopologyZKUtils.readTopologyFromZK(m_messenger.getZK(), null);
            } catch (KeeperException.NoNodeException e) {
                hostLog.debug("Topology doesn't exist yet try to create it");
            } catch (KeeperException | InterruptedException | JSONException e) {
                VoltDB.crashLocalVoltDB("Unable to read topology from ZK, dying", true, e);
            }

            // initial start or recover
            int hostcount = m_clusterSettings.get().hostcount();
            if (hostInfos.size() != (hostcount - m_config.m_missingHostCount)) {
                VoltDB.crashLocalVoltDB("The total number of live and missing hosts must be the same as the cluster host count", false, null);
            }
            int kfactor = getKFactor();
            if (kfactor == 0 && m_config.m_missingHostCount > 0) {
                VoltDB.crashLocalVoltDB("A cluster with 0 kfactor can not be started with missing nodes ", false, null);
            }
            if (hostcount <= kfactor) {
                VoltDB.crashLocalVoltDB("Not enough nodes to ensure K-Safety.", false, null);
            }
            // Missing hosts can't be more than number of partition groups times k-factor
            int partitionGroupCount = m_clusterSettings.get().hostcount() / (kfactor + 1);
            if (m_config.m_missingHostCount > (partitionGroupCount * kfactor)) {
                VoltDB.crashLocalVoltDB("Too many nodes are missing at startup. This cluster only allow up to "
                        + (partitionGroupCount * kfactor) + " missing hosts.");
            }

            //startup or recover a cluster with missing nodes. make up the missing hosts to fool the topology
            //The topology will contain hosts which are marked as missing.The missing hosts will not host any master partitions.
            //At least one partition replica must be on the live hosts (not missing). Otherwise, the cluster will not be started up.
            //LeaderAppointer will ignore these hosts during startup.
            int sph = hostInfos.values().iterator().next().m_localSitesCount;
            int missingHostId = Integer.MAX_VALUE;
            Set<Integer> missingHosts = Sets.newHashSet();
            for (int i = 0; i < m_config.m_missingHostCount; i++) {
                hostInfos.put(missingHostId, new HostInfo("", AbstractTopology.PLACEMENT_GROUP_DEFAULT, sph, ""));
                missingHosts.add(missingHostId--);
            }
            int totalSites = sph * hostcount;
            if (totalSites % (kfactor + 1) != 0) {
                VoltDB.crashLocalVoltDB("Total number of sites is not divisible by the number of partitions.", false, null);
            }
            topology = AbstractTopology.getTopology(hostInfos, missingHosts, kfactor,
                    (m_config.m_restorePlacement && m_config.m_startAction.doesRecover()));
            List<Integer> partitions = Lists.newArrayList(topology.getPartitionIdList(m_messenger.getHostId()));
            String err;
            if ((err = topology.validateLayout(m_messenger.getLiveHostIds())) != null) {
                hostLog.warn("Unable to find optimal placement layout. " + err);
                hostLog.warn("When using placement groups, follow two rules to get better cluster availability:\n" +
                             "   1. Each placement group must have the same number of nodes, and\n" +
                             "   2. The number of partition replicas (kfactor + 1) must be a multiple of the number of placement groups.");
            }
            if (topology.hasMissingPartitions()) {
                VoltDB.crashLocalVoltDB("Some partitions are missing in the topology", false, null);
            }
<<<<<<< HEAD
            topology = TopologyZKUtils.registerTopologyToZK(m_messenger.getZK(), topology);
        }
=======
            if (m_config.m_restorePlacement && m_config.m_startAction.doesRecover() && topology.version > 1){
                consoleLog.info("Partition placement has been restored.");
            }
            topology = TopologyZKUtils.registerTopologyToZK(m_messenger.getZK(), topology);
>>>>>>> 3403de67

            // verify the topology built on this host is same as the one from ZK
            partitions.removeAll(Lists.newArrayList(topology.getPartitionIdList(m_messenger.getHostId())));
            assert(partitions.isEmpty());
        }
        return topology;
    }

    private TreeMap<Integer, Initiator> createIv2Initiators(Collection<Integer> partitions,
                                                StartAction startAction,
                                                List<Pair<Integer, Integer>> partitionsToSitesAtStartupForExportInit)
    {
        TreeMap<Integer, Initiator> initiators = new TreeMap<>();
        // Needed when static is reused by ServerThread
        TransactionTaskQueue.resetScoreboards(m_messenger.getNextSiteId(), m_nodeSettings.getLocalSitesCount());
        for (Integer partition : partitions)
        {
            Initiator initiator = new SpInitiator(m_messenger, partition, getStatsAgent(),
                    m_snapshotCompletionMonitor, startAction);
            initiators.put(partition, initiator);
            partitionsToSitesAtStartupForExportInit.add(
                    Pair.of(partition, CoreUtils.getSiteIdFromHSId(initiator.getInitiatorHSId())));
        }
        if (StartAction.JOIN.equals(startAction)) {
            TransactionTaskQueue.initBarrier(m_nodeSettings.getLocalSitesCount());
        }
        else if (startAction.doesRejoin()) {
            RejoinProducer.initBarrier(m_nodeSettings.getLocalSitesCount());
        }
        return initiators;
    }

    private void createSecondaryConnections(boolean isRejoin) {
        int partitionGroupCount = m_clusterSettings.get().hostcount() / (m_configuredReplicationFactor + 1);
        if (m_configuredReplicationFactor > 0 && partitionGroupCount > 1) {
            m_messenger.createAuxiliaryConnections(isRejoin);
        }
    }

    private final List<ScheduledFuture<?>> m_periodicWorks = new ArrayList<>();

    /**
     * Schedule all the periodic works
     */
    private void schedulePeriodicWorks() {
        // JMX stats broadcast
        m_periodicWorks.add(scheduleWork(new Runnable() {
            @Override
            public void run() {
                // A null here was causing a steady stream of annoying but apparently inconsequential
                // NPEs during a debug session of an unrelated unit test.
                if (m_statsManager != null) {
                    m_statsManager.sendNotification();
                }
            }
        }, 0, StatsManager.POLL_INTERVAL, TimeUnit.MILLISECONDS));

        // clear login count
        m_periodicWorks.add(scheduleWork(new Runnable() {
            @Override
            public void run() {
                ScheduledExecutorService es = VoltDB.instance().getSES(false);
                if (es != null && !es.isShutdown()) {
                    es.submit(new Runnable() {
                        @Override
                        public void run()
                        {
                            long timestamp = System.currentTimeMillis();
                            m_flc.checkCounter(timestamp);
                        }
                    });
                }
            }
        }, 0, 10, TimeUnit.SECONDS));

        // small stats samples
        m_periodicWorks.add(scheduleWork(new Runnable() {
            @Override
            public void run() {
                SystemStatsCollector.asyncSampleSystemNow(false, false);
            }
        }, 0, 5, TimeUnit.SECONDS));

        // medium stats samples
        m_periodicWorks.add(scheduleWork(new Runnable() {
            @Override
            public void run() {
                SystemStatsCollector.asyncSampleSystemNow(true, false);
            }
        }, 0, 1, TimeUnit.MINUTES));

        // large stats samples
        m_periodicWorks.add(scheduleWork(new Runnable() {
            @Override
            public void run() {
                SystemStatsCollector.asyncSampleSystemNow(true, true);
            }
        }, 0, 6, TimeUnit.MINUTES));

        // export stream master check
        m_periodicWorks.add(scheduleWork(new Runnable() {
            @Override
            public void run() {
                checkExportStreamMastership();
            }
        }, 0, 1, TimeUnit.MINUTES));

        // other enterprise setup
        EnterpriseMaintenance em = EnterpriseMaintenance.get();
        if (em != null) { em.setupMaintenaceTasks(); }

        GCInspector.instance.start(m_periodicPriorityWorkThread, m_gcStats);
    }

    /**
     * This host can be a leader if partition 0 is on it or it is in the same partition group as a node which has
     * partition 0. This is because the partition group with partition 0 can never be removed by elastic remove.
     *
     * @param partitions          {@link List} of partitions on this host
     * @param partitionGroupPeers {@link List} of hostIds which are in the same partition group as this host
     * @param topology            {@link AbstractTopology} for the cluster
     * @return {@code true} if this host is eligible as a leader for non partition services
     */
    private boolean determineIfEligibleAsLeader(Collection<Integer> partitions, Set<Integer> partitionGroupPeers,
            AbstractTopology topology) {
        if (partitions.contains(Integer.valueOf(0))) {
            return true;
        }
        for (Integer host : topology.getHostIdList(0)) {
            if (partitionGroupPeers.contains(host)) {
                return true;
            }
        }
        return false;
    }

    /**
     * @return The number of local partition initiators not including MPI
     */
    private int getLocalPartitionCount() {
        return m_iv2Initiators.size() - (m_eligibleAsLeader ? 1 : 0);
    }

    public boolean isClusterComplete() {
        return (m_config.m_hostCount == m_messenger.getLiveHostIds().size());
    }

    private void startMigratePartitionLeaderTask() {
        final boolean disableSpiTask = "true".equals(System.getProperty("DISABLE_MIGRATE_PARTITION_LEADER", "false"));
        if (disableSpiTask) {
            hostLog.info("MigratePartitionLeader is not scheduled.");
            return;
        }

        //MigratePartitionLeader service will be started up only after the last rejoining has finished
        if(!isClusterComplete() || m_config.m_hostCount == 1 || m_configuredReplicationFactor == 0) {
            return;
        }

        //So remove any blocker or persisted data on ZK.
        VoltZK.removeMigratePartitionLeaderInfo(m_messenger.getZK());
        VoltZK.removeActionBlocker(m_messenger.getZK(), VoltZK.migratePartitionLeaderBlocker, hostLog);

        MigratePartitionLeaderMessage msg = new MigratePartitionLeaderMessage();
        msg.setStartTask();
        final int minimalNumberOfLeaders = (m_cartographer.getPartitionCount() / m_config.m_hostCount);
        Set<Integer> hosts = m_messenger.getLiveHostIds();
        for (int hostId : hosts) {
            final int currentMasters = m_cartographer.getMasterCount(hostId);
            if (currentMasters > minimalNumberOfLeaders) {
                if (hostLog.isDebugEnabled()) {
                    hostLog.debug("Host " + hostId + " has more than " + minimalNumberOfLeaders +
                            ". Sending migrate partition message");
                }
                m_messenger.send(CoreUtils.getHSIdFromHostAndSite(hostId,
                        HostMessenger.CLIENT_INTERFACE_SITE_ID), msg);
            }
        }
    }

    private void startHealthMonitor() {
        if (resMonitorWork != null) {
            m_globalServiceElector.unregisterService(m_healthMonitor);
            resMonitorWork.cancel(false);
            try {
                resMonitorWork.get();
            } catch(Exception e) { } // Ignore exceptions because we don't really care about the result here.
            m_periodicWorks.remove(resMonitorWork);
        }
        m_healthMonitor  = new HealthMonitor(m_catalogContext.getDeployment().getSystemsettings(), getSnmpTrapSender());
        m_healthMonitor.logResourceLimitConfigurationInfo();
        if (m_healthMonitor.hasResourceLimitsConfigured()) {
            m_globalServiceElector.registerService(m_healthMonitor);
            resMonitorWork = scheduleWork(m_healthMonitor, m_healthMonitor.getResourceCheckInterval(), m_healthMonitor.getResourceCheckInterval(), TimeUnit.SECONDS);
            m_periodicWorks.add(resMonitorWork);
        }
    }

    /**
     * Takes the deployment file given at initialization and the voltdb root given as
     * a command line options, and it performs the following tasks:
     * <p><ul>
     * <li>creates if necessary the voltdbroot directory
     * <li>fail if voltdbroot is already configured and populated with database artifacts
     * <li>creates command log, DR, snapshot, and export directories
     * <li>creates the config directory under voltdbroot
     * <li>moves the deployment file under the config directory
     * </ul>
     * @param config
     * @param dt a {@link DeploymentType}
     */
    private void stageDeploymentFileForInitialize(Configuration config, DeploymentType dt) {

        String deprootFN = dt.getPaths().getVoltdbroot().getPath();
        File   deprootFH = new VoltFile(deprootFN);
        File   cnfrootFH = config.m_voltdbRoot;

        if (!cnfrootFH.exists() && !cnfrootFH.mkdirs()) {
            VoltDB.crashLocalVoltDB("Unable to create the voltdbroot directory in " + cnfrootFH, false, null);
        }
        try {
            File depcanoFH = null;
            try {
                depcanoFH = deprootFH.getCanonicalFile();
            } catch (IOException e) {
                depcanoFH = deprootFH;
            }
            File cnfcanoFH = cnfrootFH.getCanonicalFile();
            if (!cnfcanoFH.equals(depcanoFH)) {
                dt.getPaths().getVoltdbroot().setPath(cnfrootFH.getPath());
            }
            // root in deployment conflicts with command line voltdbroot
            if (!VoltDB.DBROOT.equals(deprootFN)) {
                consoleLog.info("Ignoring voltdbroot \"" + deprootFN + "\" specified in the deployment file");
                hostLog.info("Ignoring voltdbroot \"" + deprootFN + "\" specified in the deployment file");
            }
        } catch (IOException e) {
            VoltDB.crashLocalVoltDB(
                    "Unable to resolve voltdbroot location: " + config.m_voltdbRoot,
                    false, e);
            return;
        }

        // check for already existing artifacts
        List<String> nonEmptyPaths = managedPathsWithFiles(config, dt);
        if (!nonEmptyPaths.isEmpty()) {
            StringBuilder crashMessage =
                    new StringBuilder("Files from a previous database session exist in the managed directories:");
            for (String nonEmptyPath : nonEmptyPaths) {
                crashMessage.append("\n  - " + nonEmptyPath);
            }
            crashMessage.append("\nUse the start command to start the initialized database or use init --force" +
                " to initialize a new database session overwriting existing files.");
            VoltDB.crashLocalVoltDB(crashMessage.toString());
            return;
        }
        // create the config subdirectory
        File confDH = getConfigDirectory(config);
        if (!confDH.exists() && !confDH.mkdirs()) {
            VoltDB.crashLocalVoltDB("Unable to create the config directory " + confDH);
            return;
        }
        // create the large query swap subdirectory
        File largeQuerySwapDH = new File(getLargeQuerySwapPath());
        if (! largeQuerySwapDH.exists() && !largeQuerySwapDH.mkdirs()) {
            VoltDB.crashLocalVoltDB("Unable to create the large query swap directory " + confDH);
            return;
        }
        // create the remaining paths
        if (config.m_isEnterprise) {
            List<String> failed = m_nodeSettings.ensureDirectoriesExist();
            if (!failed.isEmpty()) {
                String msg = "Unable to access or create the following directories:\n    "
                        + Joiner.on("\n    ").join(failed);
                VoltDB.crashLocalVoltDB(msg);
                return;
            }
        }

        //Now its safe to Save .paths
        m_nodeSettings.store();

         //Now that we are done with deployment configuration set all path null.
         dt.setPaths(null);

        // log message unconditionally indicating that the provided host-count and admin-mode settings in
        // deployment, if any, will be ignored
        consoleLog.info("When using the INIT command, some deployment file settings (hostcount and voltdbroot path) "
                + "are ignored");
        hostLog.info("When using the INIT command, some deployment file settings (hostcount and voltdbroot path) are "
                + "ignored");

        File depFH = getConfigLogDeployment(config);
        try (FileWriter fw = new FileWriter(depFH)) {
            fw.write(CatalogUtil.getDeployment(dt, true /* pretty print indent */));
        } catch (IOException|RuntimeException e) {
            VoltDB.crashLocalVoltDB("Unable to marshal deployment configuration to " + depFH, false, e);
        }

        // Save cluster settings properties derived from the deployment file
        ClusterSettings.create(CatalogUtil.asClusterSettingsMap(dt)).store();
    }

    private void stageSchemaFiles(Configuration config, boolean isXCDR) {
        if (config.m_userSchema == null && config.m_stagedClassesPath == null) {
            return; // nothing to do
        }
        File stagedCatalogFH = new VoltFile(getStagedCatalogPath(getVoltDBRootPath()));

        if (!config.m_forceVoltdbCreate && stagedCatalogFH.exists()) {
            VoltDB.crashLocalVoltDB("A previous database was initialized with a schema. You must init with --force to overwrite the schema.");
        }
        final boolean standalone = false;
        VoltCompiler compiler = new VoltCompiler(standalone, isXCDR);

        compiler.setInitializeDDLWithFiltering(true);
        if (!compiler.compileFromSchemaAndClasses(config.m_userSchema, config.m_stagedClassesPath, stagedCatalogFH)) {
            VoltDB.crashLocalVoltDB("Could not compile specified schema " + config.m_userSchema);
        }
    }

    private void stageInitializedMarker(Configuration config) {
        File depFH = new VoltFile(config.m_voltdbRoot, VoltDB.INITIALIZED_MARKER);
        try (PrintWriter pw = new PrintWriter(new FileWriter(depFH), true)) {
            pw.println(config.m_clusterName);
        } catch (IOException e) {
            VoltDB.crashLocalVoltDB("Unable to stage cluster name destination", false, e);
        }
    }

    private void deleteInitializationMarkers(Configuration configuration) {
        for (File c: configuration.getInitMarkers()) {
            MiscUtils.deleteRecursively(c);
        }
    }

    public static final String SECURITY_OFF_WARNING = "User authentication is not enabled."
            + " The database is accessible and could be modified or shut down by anyone on the network.";

    boolean readDeploymentAndCreateStarterCatalogContext(VoltDB.Configuration config) {
        /*
         * Debate with the cluster what the deployment file should be
         */
        try {
            ZooKeeper zk = m_messenger.getZK();
            byte deploymentBytes[] = null;

            try {
                deploymentBytes = org.voltcore.utils.CoreUtils.urlToBytes(m_config.m_pathToDeployment);
            } catch (Exception ex) {
                //Let us get bytes from ZK
            }
            DeploymentType deployment = null;
            try {
                if (deploymentBytes != null) {
                    CatalogUtil.writeCatalogToZK(zk,
                            0L,
                            new byte[] {},  // spin loop in Inits.LoadCatalog.run() needs
                                            // this to be of zero length until we have a real catalog.
                            null,
                            deploymentBytes);
                    hostLog.info("URL of deployment: " + m_config.m_pathToDeployment);
                } else {
                    CatalogAndDeployment catalogStuff = CatalogUtil.getCatalogFromZK(zk);
                    deploymentBytes = catalogStuff.deploymentBytes;
                }
            } catch (KeeperException.NodeExistsException e) {
                CatalogAndDeployment catalogStuff = CatalogUtil.getCatalogFromZK(zk);
                byte[] deploymentBytesTemp = catalogStuff.deploymentBytes;
                if (deploymentBytesTemp != null) {
                    //Check hash if its a supplied deployment on command line.
                    //We will ignore the supplied or default deployment anyways.
                    if (deploymentBytes != null && !m_config.m_deploymentDefault) {
                        byte[] deploymentHashHere =
                            CatalogUtil.makeDeploymentHash(deploymentBytes);
                        byte[] deploymentHash =
                            CatalogUtil.makeDeploymentHash(deploymentBytesTemp);
                        if (!(Arrays.equals(deploymentHashHere, deploymentHash)))
                        {
                            hostLog.warn("The locally provided deployment configuration did not " +
                                    " match the configuration information found in the cluster.");
                        } else {
                            hostLog.info("Deployment configuration pulled from other cluster node.");
                        }
                    }
                    //Use remote deployment obtained.
                    deploymentBytes = deploymentBytesTemp;
                } else {
                    hostLog.error("Deployment file could not be loaded locally or remotely, "
                            + "local supplied path: " + m_config.m_pathToDeployment);
                    deploymentBytes = null;
                }
            } catch(KeeperException.NoNodeException e) {
                // no deploymentBytes case is handled below. So just log this error.
                if (hostLog.isDebugEnabled()) {
                    hostLog.debug("Error trying to get deployment bytes from cluster", e);
                }
            }
            if (deploymentBytes == null) {
                hostLog.error("Deployment information could not be obtained from cluster node or locally");
                VoltDB.crashLocalVoltDB("No such deployment file: "
                        + m_config.m_pathToDeployment, false, null);
            }

            if (deployment == null) {
                deployment = CatalogUtil.getDeployment(new ByteArrayInputStream(deploymentBytes));
            }

            // wasn't a valid xml deployment file
            if (deployment == null) {
                hostLog.error("Not a valid XML deployment file at URL: " + m_config.m_pathToDeployment);
                VoltDB.crashLocalVoltDB("Not a valid XML deployment file at URL: "
                        + m_config.m_pathToDeployment, false, null);
            }

            /*
             * Check for invalid deployment file settings (enterprise-only) in the community edition.
             * Trick here is to print out all applicable problems and then stop, rather than stopping
             * after the first one is found.
             */
            if (!m_config.m_isEnterprise) {
                boolean shutdownDeployment = false;
                boolean shutdownAction = false;

                // check license features for community version
                if ((deployment.getCommandlog() != null) && (deployment.getCommandlog().isEnabled())) {
                    consoleLog.error("Command logging is not supported " +
                            "in the community edition of VoltDB.");
                    shutdownDeployment = true;
                }
                if (deployment.getDr() != null && deployment.getDr().getRole() != DrRoleType.NONE) {
                    consoleLog.warn("Database Replication is not supported " +
                            "in the community edition of VoltDB.");
                }
                // check the start action for the community edition
                if (m_config.m_startAction == StartAction.JOIN) {
                    consoleLog.error("Start action \"" + m_config.m_startAction.getClass().getSimpleName() +
                            "\" is not supported in the community edition of VoltDB.");
                    shutdownAction = true;
                }

                // if the process needs to stop, try to be helpful
                if (shutdownAction || shutdownDeployment) {
                    String msg = "This process will exit. Please run VoltDB with ";
                    if (shutdownDeployment) {
                        msg += "a deployment file compatible with the community edition";
                    }
                    if (shutdownDeployment && shutdownAction) {
                        msg += " and ";
                    }

                    if (shutdownAction && !shutdownDeployment) {
                        msg += "the CREATE start action";
                    }
                    msg += ".";

                    VoltDB.crashLocalVoltDB(msg, false, null);
                }
            }

            // note the heart beats are specified in seconds in xml, but ms internally
            HeartbeatType hbt = deployment.getHeartbeat();
            if (hbt != null) {
                m_config.m_deadHostTimeoutMS = hbt.getTimeout() * 1000;
                m_messenger.setDeadHostTimeout(m_config.m_deadHostTimeoutMS);
            } else {
                hostLog.info("Dead host timeout set to " + m_config.m_deadHostTimeoutMS + " milliseconds");
            }

            PartitionDetectionType pt = deployment.getPartitionDetection();
            if (pt != null) {
                m_config.m_partitionDetectionEnabled = pt.isEnabled();
                m_messenger.setPartitionDetectionEnabled(m_config.m_partitionDetectionEnabled);
            }

            // log system setting information
            SystemSettingsType sysType = deployment.getSystemsettings();
            if (sysType != null) {
                if (sysType.getElastic() != null) {
                    hostLog.info("Elastic duration set to " + sysType.getElastic().getDuration() + " milliseconds");
                    hostLog.info("Elastic throughput set to " + sysType.getElastic().getThroughput() + " mb/s");
                }
                if (sysType.getTemptables() != null) {
                    hostLog.info("Max temptable size set to " + sysType.getTemptables().getMaxsize() + " mb");
                }
                if (sysType.getSnapshot() != null) {
                    hostLog.info("Snapshot priority set to " + sysType.getSnapshot().getPriority() + " [0 - 10]");
                }
                if (sysType.getQuery() != null) {
                    if (sysType.getQuery().getTimeout() > 0) {
                        hostLog.info("Query timeout set to " + sysType.getQuery().getTimeout() + " milliseconds");
                        m_config.m_queryTimeout = sysType.getQuery().getTimeout();
                    }
                    else if (sysType.getQuery().getTimeout() == 0) {
                        hostLog.info("Query timeout set to unlimited");
                        m_config.m_queryTimeout = 0;
                    }
                }
            }

            // log a warning on console log if security setting is turned off, like durability warning.
            SecurityType securityType = deployment.getSecurity();
            if (securityType == null || !securityType.isEnabled()) {
                consoleLog.warn(SECURITY_OFF_WARNING);
            }

            // create a dummy catalog to load deployment info into
            Catalog catalog = new Catalog();
            // Need these in the dummy catalog
            Cluster cluster = catalog.getClusters().add("cluster");
            cluster.getDatabases().add("database");

            String result = CatalogUtil.compileDeployment(catalog, deployment, true);
            if (result != null) {
                // Any other non-enterprise deployment errors will be caught and handled here
                // (such as <= 0 host count)
                VoltDB.crashLocalVoltDB(result);
            }

            m_catalogContext = new CatalogContext(catalog,
                                                  new DbSettings(m_clusterSettings, m_nodeSettings),
                                                  0, //timestamp
                                                  0,
                                                  new byte[] {},
                                                  null,
                                                  deploymentBytes,
                                                  m_messenger);

            m_configuredReplicationFactor = getCatalogContext().getDeployment().getCluster().getKfactor();
            return ((deployment.getCommandlog() != null) && (deployment.getCommandlog().isEnabled()));
        } catch (Exception e) {
            throw new RuntimeException(e);
        }
    }


    @Override
    public void loadLegacyPathProperties(DeploymentType deployment) throws IOException {
        //Load deployment paths now if Legacy so that we access through the interface all the time.
        if (isRunningWithOldVerbs() && m_nodeSettings == null) {
            m_nodeSettings = NodeSettings.create(CatalogUtil.asNodeSettingsMap(deployment));
            List<String> failed = m_nodeSettings.ensureDirectoriesExist();
            if (!failed.isEmpty()) {
                String msg = "Unable to validate path settings:\n  " +
                        Joiner.on("\n  ").join(failed);
                hostLog.fatal(msg);
                throw new IOException(msg);
            }
        }
    }

    static class ReadDeploymentResults {
        final byte [] deploymentBytes;
        final DeploymentType deployment;

        ReadDeploymentResults(byte [] deploymentBytes, DeploymentType deployment) {
            this.deploymentBytes = deploymentBytes;
            this.deployment = deployment;
        }
    }

    ReadDeploymentResults readPrimedDeployment(Configuration config) {
        /*
         * Debate with the cluster what the deployment file should be
         */
        try {
            byte deploymentBytes[] = null;

            try {
                deploymentBytes = org.voltcore.utils.CoreUtils.urlToBytes(config.m_pathToDeployment);
            } catch (Exception ex) {
                //Let us get bytes from ZK
            }

            if (deploymentBytes == null) {
                hostLog.error("Deployment information could not be obtained from cluster node or locally");
                VoltDB.crashLocalVoltDB("No such deployment file: "
                        + config.m_pathToDeployment, false, null);
            }
            DeploymentType deployment =
                CatalogUtil.getDeployment(new ByteArrayInputStream(deploymentBytes));
            // wasn't a valid xml deployment file
            if (deployment == null) {
                hostLog.error("Not a valid XML deployment file at URL: " + config.m_pathToDeployment);
                VoltDB.crashLocalVoltDB("Not a valid XML deployment file at URL: "
                        + config.m_pathToDeployment, false, null);
                return new ReadDeploymentResults(deploymentBytes, deployment);
            }
            // Set local sites count
            config.m_sitesperhost = deployment.getCluster().getSitesperhost();
            NodeSettings nodeSettings = null;
            // adjust deployment host count when the cluster members are given by mesh configuration
            // providers
            switch(config.m_startAction) {
            case GET:
                // once a voltdbroot is inited, the path properties contain the true path values
                Settings.initialize(config.m_voltdbRoot);
                // only override the local sites count
                nodeSettings = NodeSettings.create(config.asNodeSettingsMap(),
                        config.asRelativePathSettingsMap());
                break;
            case PROBE:
                // once a voltdbroot is inited, the path properties contain the true path values
                Settings.initialize(config.m_voltdbRoot);
                // only override the local sites count
                nodeSettings = NodeSettings.create(config.asNodeSettingsMap(),
                        config.asRelativePathSettingsMap());
                File nodeSettingsFH = new File(getConfigDirectory(config), "path.properties");
                consoleLog.info("Loaded node-specific settings from " + nodeSettingsFH.getPath());
                hostLog.info("Loaded node-specific settings from " + nodeSettingsFH.getPath());
                break;
            case INITIALIZE:
                Settings.initialize(config.m_voltdbRoot);
                // voltdbroot value from config overrides voltdbroot value in the deployment
                // file
                nodeSettings = NodeSettings.create(
                        config.asNodeSettingsMap(),
                        config.asPathSettingsMap(),
                        CatalogUtil.asNodeSettingsMap(deployment));
                break;
            default:
                nodeSettings = NodeSettings.create(
                        config.asNodeSettingsMap(),
                        CatalogUtil.asNodeSettingsMap(deployment));
                Settings.initialize(nodeSettings.getVoltDBRoot());
                config.m_voltdbRoot = nodeSettings.getVoltDBRoot();
                break;
            }
            m_nodeSettings = nodeSettings;
            //Now its safe to save node settings
            if (config.m_startAction != StartAction.GET) {
                m_nodeSettings.store();
            }

            if (config.m_startAction == StartAction.PROBE) {
                // once initialized the path properties contain the true path values
                if (config.m_hostCount == VoltDB.UNDEFINED) {
                    config.m_hostCount = 1;
                }
            } else {
                config.m_hostCount = deployment.getCluster().getHostcount();
            }
            /*
             * Check for invalid deployment file settings (enterprise-only) in the community edition.
             * Trick here is to print out all applicable problems and then stop, rather than stopping
             * after the first one is found.
             */
            if (!config.m_isEnterprise) {
                boolean shutdownDeployment = false;
                boolean shutdownAction = false;

                // check license features for community version
                if ((deployment.getCommandlog() != null) && (deployment.getCommandlog().isEnabled())) {
                    consoleLog.error("Command logging is not supported " +
                            "in the community edition of VoltDB.");
                    shutdownDeployment = true;
                }
                if (m_config.m_startAction == StartAction.JOIN) {
                    consoleLog.error("Start action \"" + m_config.m_startAction.getClass().getSimpleName() +
                            "\" is not supported in the community edition of VoltDB.");
                    shutdownAction = true;
                }

                // if the process needs to stop, try to be helpful
                if (shutdownAction || shutdownDeployment) {
                    String msg = "This process will exit. Please run VoltDB with ";
                    if (shutdownDeployment) {
                        msg += "a deployment file compatible with the community edition";
                    }
                    if (shutdownDeployment && shutdownAction) {
                        msg += " and ";
                    }

                    if (shutdownAction && !shutdownDeployment) {
                        msg += "the CREATE start action";
                    }
                    msg += ".";

                    VoltDB.crashLocalVoltDB(msg, false, null);
                }
            }
            return new ReadDeploymentResults(deploymentBytes, deployment);
        } catch (Exception e) {
            /*
             * When a settings exception is caught (e.g. reading a broken properties file),
             * we probably just want to crash the DB anyway
             */
            consoleLog.fatal(e.getMessage());
            VoltDB.crashLocalVoltDB(e.getMessage());
            return null;
        }
    }

    void collectLocalNetworkMetadata() {
        boolean threw = false;
        JSONStringer stringer = new JSONStringer();
        try {
            stringer.object();
            stringer.key("interfaces").array();

            /*
             * If no interface was specified, do a ton of work
             * to identify all ipv4 or ipv6 interfaces and
             * marshal them into JSON. Always put the ipv4 address first
             * so that the export client will use it
             */

            if (m_config.m_externalInterface.equals("")) {
                LinkedList<NetworkInterface> interfaces = new LinkedList<>();
                try {
                    Enumeration<NetworkInterface> intfEnum = NetworkInterface.getNetworkInterfaces();
                    while (intfEnum.hasMoreElements()) {
                        NetworkInterface intf = intfEnum.nextElement();
                        if (intf.isLoopback() || !intf.isUp()) {
                            continue;
                        }
                        interfaces.offer(intf);
                    }
                } catch (SocketException e) {
                    throw new RuntimeException(e);
                }

                if (interfaces.isEmpty()) {
                    stringer.value("localhost");
                } else {

                    boolean addedIp = false;
                    while (!interfaces.isEmpty()) {
                        NetworkInterface intf = interfaces.poll();
                        Enumeration<InetAddress> inetAddrs = intf.getInetAddresses();
                        Inet6Address inet6addr = null;
                        Inet4Address inet4addr = null;
                        while (inetAddrs.hasMoreElements()) {
                            InetAddress addr = inetAddrs.nextElement();
                            if (addr instanceof Inet6Address) {
                                inet6addr = (Inet6Address)addr;
                                if (inet6addr.isLinkLocalAddress()) {
                                    inet6addr = null;
                                }
                            } else if (addr instanceof Inet4Address) {
                                inet4addr = (Inet4Address)addr;
                            }
                        }
                        if (inet4addr != null) {
                            stringer.value(inet4addr.getHostAddress());
                            addedIp = true;
                        }
                        if (inet6addr != null) {
                            stringer.value(inet6addr.getHostAddress());
                            addedIp = true;
                        }
                    }
                    if (!addedIp) {
                        stringer.value("localhost");
                    }
                }
            } else {
                stringer.value(m_config.m_externalInterface);
            }
        } catch (Exception e) {
            threw = true;
            hostLog.warn("Error while collecting data about local network interfaces", e);
        }
        try {
            if (threw) {
                stringer = new JSONStringer();
                stringer.object();
                stringer.key("interfaces").array();
                stringer.value("localhost");
                stringer.endArray();
            } else {
                stringer.endArray();
            }
            stringer.keySymbolValuePair("clientPort", m_config.m_port);
            stringer.keySymbolValuePair("clientInterface", m_config.m_clientInterface);
            stringer.keySymbolValuePair("adminPort", m_config.m_adminPort);
            stringer.keySymbolValuePair("adminInterface", m_config.m_adminInterface);
            stringer.keySymbolValuePair("httpPort", m_config.m_httpPort);
            stringer.keySymbolValuePair("httpInterface", m_config.m_httpPortInterface);
            stringer.keySymbolValuePair("internalPort", m_config.m_internalPort);
            stringer.keySymbolValuePair("internalInterface", m_config.m_internalInterface);
            String[] zkInterface = m_config.m_zkInterface.split(":");
            stringer.keySymbolValuePair("zkPort", zkInterface[1]);
            stringer.keySymbolValuePair("zkInterface", zkInterface[0]);
            stringer.keySymbolValuePair("drPort", VoltDB.getReplicationPort(m_catalogContext.cluster.getDrproducerport()));
            stringer.keySymbolValuePair("drInterface", VoltDB.getDefaultReplicationInterface());
            stringer.keySymbolValuePair(VoltZK.drPublicHostProp, VoltDB.getPublicReplicationInterface());
            stringer.keySymbolValuePair(VoltZK.drPublicPortProp, VoltDB.getPublicReplicationPort());
            stringer.keySymbolValuePair("publicInterface", m_config.m_publicInterface);
            stringer.endObject();
            JSONObject obj = new JSONObject(stringer.toString());
            // possibly atomic swap from null to realz
            m_localMetadata = obj.toString(4);
            hostLog.debug("System Metadata is: " + m_localMetadata);
        } catch (Exception e) {
            hostLog.warn("Failed to collect data about lcoal network interfaces", e);
        }
    }

    @Override
    public boolean isBare() {
        return m_isBare;
    }
    void setBare(boolean flag) {
        m_isBare = flag;
    }

    //TODO: Is there a better place for this ssl setup work and constant defns
    private void setupSSL(ReadDeploymentResults readDepl) {
        SslType sslType = readDepl.deployment.getSsl();
        m_config.m_sslEnable = m_config.m_sslEnable || (sslType != null && sslType.isEnabled());
        if (m_config.m_sslEnable) {
            try {
                hostLog.info("SSL enabled for HTTP. Please point browser to HTTPS URL.");
                m_config.m_sslExternal = m_config.m_sslExternal || (sslType != null && sslType.isExternal());
                m_config.m_sslDR = m_config.m_sslDR || (sslType != null && sslType.isDr());
                m_config.m_sslInternal = m_config.m_sslInternal || (sslType != null && sslType.isInternal());
                boolean setSslBuilder = m_config.m_sslExternal || m_config.m_sslDR || m_config.m_sslInternal;
                setupSslContextCreators(sslType, setSslBuilder);
                if (m_config.m_sslExternal) {
                    hostLog.info("SSL enabled for admin and client port. Please enable SSL on client.");
                }
                if (m_config.m_sslDR) {
                    hostLog.info("SSL enabled for DR port. Please enable SSL on consumer clusters' DR connections.");
                }
                if (m_config.m_sslInternal) {
                    hostLog.info("SSL enabled for internal inter-node communication.");
                }
                CipherExecutor.SERVER.startup();
            } catch (Exception e) {
                VoltDB.crashLocalVoltDB("Unable to configure SSL", true, e);
            }
        }
    }

    private String getResourcePath(String resource) {
        URL res = this.getClass().getResource(resource);
        return res == null ? resource : res.getPath();
    }

    private void setupSslContextCreators(SslType sslType, boolean setSslBuilder) {
        SslContextFactory sslContextFactory = new SslContextFactory();
        String keyStorePath = getKeyTrustStoreAttribute("javax.net.ssl.keyStore", sslType.getKeystore(), "path");
        keyStorePath = null == keyStorePath  ? getResourcePath(Constants.DEFAULT_KEYSTORE_RESOURCE):getResourcePath(keyStorePath);
        if (keyStorePath == null || keyStorePath.trim().isEmpty()) {
            throw new IllegalArgumentException("A path for the SSL keystore file was not specified.");
        }
        if (! new File(keyStorePath).exists()) {
            throw new IllegalArgumentException("The specified SSL keystore file " + keyStorePath + " was not found.");
        }
        sslContextFactory.setKeyStorePath(keyStorePath);

        String keyStorePassword = getKeyTrustStoreAttribute("javax.net.ssl.keyStorePassword", sslType.getKeystore(), "password");
        if (null == keyStorePassword) {
            keyStorePassword = Constants.DEFAULT_KEYSTORE_PASSWD;
        }
        if (keyStorePassword == null) {
            throw new IllegalArgumentException("An SSL keystore password was not specified.");
        }
        sslContextFactory.setKeyStorePassword(keyStorePassword);

        String trustStorePath = getKeyTrustStoreAttribute("javax.net.ssl.trustStore", sslType.getTruststore(), "path");
        trustStorePath = null == trustStorePath  ? getResourcePath(Constants.DEFAULT_TRUSTSTORE_RESOURCE):getResourcePath(trustStorePath);
        if (trustStorePath == null || trustStorePath.trim().isEmpty()) {
            throw new IllegalArgumentException("A path for the SSL truststore file was not specified.");
        }
        if (! new File(trustStorePath).exists()) {
            throw new IllegalArgumentException("The specified SSL truststore file " + trustStorePath + " was not found.");
        }
        sslContextFactory.setTrustStorePath(trustStorePath);

        String trustStorePassword = getKeyTrustStoreAttribute("javax.net.ssl.trustStorePassword", sslType.getTruststore(), "password");
        if (null == trustStorePassword) {
            trustStorePassword = Constants.DEFAULT_TRUSTSTORE_PASSWD;
        }
        if (trustStorePassword == null) {
            throw new IllegalArgumentException("An SSL truststore password was not specified.");
        }
        sslContextFactory.setTrustStorePassword(trustStorePassword);

        String[] excludeCiphers = new String[] {"SSL_RSA_WITH_DES_CBC_SHA",
                "SSL_DHE_RSA_WITH_DES_CBC_SHA", "SSL_DHE_DSS_WITH_DES_CBC_SHA",
                "SSL_RSA_EXPORT_WITH_RC4_40_MD5",
                "SSL_RSA_EXPORT_WITH_DES40_CBC_SHA",
                "SSL_DHE_RSA_EXPORT_WITH_DES40_CBC_SHA",
                "SSL_DHE_DSS_EXPORT_WITH_DES40_CBC_SHA"};

        // exclude weak ciphers
        sslContextFactory.setExcludeCipherSuites(excludeCiphers);
        sslContextFactory.setKeyManagerPassword(keyStorePassword);

        m_config.m_sslContextFactory = sslContextFactory;

        if (setSslBuilder) {
            KeyManagerFactory keyManagerFactory;
            try (FileInputStream fis = new FileInputStream(keyStorePath)) {
                keyManagerFactory = KeyManagerFactory.getInstance(KeyManagerFactory.getDefaultAlgorithm());
                KeyStore keyStore = KeyStore.getInstance(KeyStore.getDefaultType());
                keyStorePassword = deobfuscateIfNeeded(keyStorePassword);
                keyStore.load(fis, keyStorePassword.toCharArray());
                keyManagerFactory.init(keyStore, keyStorePassword.toCharArray());
            } catch (KeyStoreException | NoSuchAlgorithmException | UnrecoverableKeyException | IOException
                    | CertificateException e) {
                throw new IllegalArgumentException("Could not initialize KeyManagerFactory", e);
            }

            TrustManagerFactory trustManagerFactory;
            try (FileInputStream fis = new FileInputStream(trustStorePath)) {
                trustManagerFactory = TrustManagerFactory.getInstance(TrustManagerFactory.getDefaultAlgorithm());
                KeyStore keyStore = KeyStore.getInstance(KeyStore.getDefaultType());
                trustStorePassword = deobfuscateIfNeeded(trustStorePassword);
                keyStore.load(fis, trustStorePassword.toCharArray());
                trustManagerFactory.init(keyStore);
            } catch (NoSuchAlgorithmException | IOException | KeyStoreException | CertificateException e) {
                throw new IllegalArgumentException("Could not initialize TrustManagerFactory", e);
            }

            ImmutableSet<String> excludeCipherSet = ImmutableSet.copyOf(excludeCiphers);

            CipherSuiteFilter filter = (ciphers, defaultCiphiers, supportedCiphers) -> {
                List<String> filteredCiphers = new ArrayList<>(supportedCiphers.size());
                for (String cipher : ciphers == null ? defaultCiphiers : ciphers) {
                    if (supportedCiphers.contains(cipher) && !excludeCipherSet.contains(cipher)) {
                        filteredCiphers.add(cipher);
                    }
                }

                return filteredCiphers.toArray(new String[filteredCiphers.size()]);
            };

            try {
                m_config.m_sslServerContext = SslContextBuilder.forServer(keyManagerFactory)
                        .trustManager(trustManagerFactory).ciphers(null, filter).build();
                m_config.m_sslClientContext = SslContextBuilder.forClient().trustManager(trustManagerFactory)
                        .ciphers(null, filter).build();
            } catch (SSLException e) {
                throw new IllegalArgumentException("Could not create SslContexts", e);
            }
        }
    }

    private String deobfuscateIfNeeded(String password) {
        if (password.startsWith(Password.__OBFUSCATE)) {
            return Password.deobfuscate(password);
        }
        return password;
    }

    private String getKeyTrustStoreAttribute(String sysPropName, KeyOrTrustStoreType store, String valueType) {
        String sysProp = System.getProperty(sysPropName, "");

        // allow leading/trailing blanks for password, not otherwise
        if (!sysProp.isEmpty()) {
            if ("password".equals(valueType)) {
                return sysProp;
            } else {
                if (!sysProp.trim().isEmpty()) {
                    return sysProp.trim();
                }
            }
        }
        String value = null;
        if (store != null) {
            value = "path".equals(valueType) ? store.getPath() : store.getPassword();
        }
        return value;
    }

    /**
     * Start the voltcore HostMessenger. This joins the node
     * to the existing cluster. In the non rejoin case, this
     * function will return when the mesh is complete. If
     * rejoining, it will return when the node and agreement
     * site are synched to the existing cluster.
     */
    MeshProber.Determination buildClusterMesh(ReadDeploymentResults readDepl) {
        final boolean bareAtStartup  = m_config.m_forceVoltdbCreate
                || pathsWithRecoverableArtifacts(readDepl.deployment).isEmpty();
        setBare(bareAtStartup);

        final Supplier<Integer> hostCountSupplier = new Supplier<Integer>() {
            @Override
            public Integer get() {
                return m_clusterSettings.get().hostcount();
            }
        };

        ClusterType clusterType = readDepl.deployment.getCluster();

        MeshProber criteria = MeshProber.builder()
                .coordinators(m_config.m_coordinators)
                .versionChecker(m_versionChecker)
                .enterprise(m_config.m_isEnterprise)
                .startAction(m_config.m_startAction)
                .bare(bareAtStartup)
                .configHash(CatalogUtil.makeDeploymentHashForConfig(readDepl.deploymentBytes))
                .hostCountSupplier(hostCountSupplier)
                .kfactor(clusterType.getKfactor())
                .paused(m_config.m_isPaused)
                .nodeStateSupplier(m_statusTracker.getSupplier())
                .addAllowed(m_config.m_enableAdd)
                .safeMode(m_config.m_safeMode)
                .terminusNonce(getTerminusNonce())
                .missingHostCount(m_config.m_missingHostCount)
                .build();

        HostAndPort hostAndPort = criteria.getLeader();
        String hostname = hostAndPort.getHost();
        int port = hostAndPort.getPort();

        org.voltcore.messaging.HostMessenger.Config hmconfig;

        hmconfig = new org.voltcore.messaging.HostMessenger.Config(hostname, port, m_config.m_isPaused);
        if (m_config.m_placementGroup != null) {
            hmconfig.group = m_config.m_placementGroup;
        }
        hmconfig.internalPort = m_config.m_internalPort;
        hmconfig.internalInterface = m_config.m_internalInterface;
        hmconfig.zkInterface = m_config.m_zkInterface;
        hmconfig.deadHostTimeout = m_config.m_deadHostTimeoutMS;
        hmconfig.factory = new VoltDbMessageFactory();
        hmconfig.coreBindIds = m_config.m_networkCoreBindings;
        hmconfig.acceptor = criteria;
        hmconfig.localSitesCount = m_config.m_sitesperhost;
        if (!StringUtils.isEmpty(m_config.m_recoveredPartitions)) {
            hmconfig.recoveredPartitions = m_config.m_recoveredPartitions;
        }
        //if SSL needs to be enabled for internal communication, SSL context has to be setup before starting HostMessenger
        setupSSL(readDepl);
        if (m_config.m_sslInternal) {
            m_messenger = new org.voltcore.messaging.HostMessenger(hmconfig, this, m_config.m_sslServerContext,
                    m_config.m_sslClientContext);
        } else {
            m_messenger = new org.voltcore.messaging.HostMessenger(hmconfig, this);
        }

        hostLog.info(String.format("Beginning inter-node communication on port %d.", m_config.m_internalPort));

        try {
            m_messenger.start();
        } catch (Exception e) {
            boolean printStackTrace =  true;
            // do not log fatal exception message in these cases
            if (e.getMessage() != null) {
                if (e.getMessage().indexOf(SocketJoiner.FAIL_ESTABLISH_MESH_MSG) > -1 ||
                        e.getMessage().indexOf(MeshProber.MESH_ONE_REJOIN_MSG )> -1) {
                    printStackTrace = false;
                }
            }
            VoltDB.crashLocalVoltDB(e.getMessage(), printStackTrace, e);
        }

        VoltZK.createPersistentZKNodes(m_messenger.getZK());

        // Use the host messenger's hostId.
        m_myHostId = m_messenger.getHostId();
        hostLog.info(String.format("Host id of this node is: %d", m_myHostId));
        consoleLog.info(String.format("Host id of this node is: %d", m_myHostId));

        MeshProber.Determination determination = criteria.waitForDetermination();

        // paused is determined in the mesh formation exchanged
        if (determination.paused) {
            m_messenger.pause();
        } else {
            m_messenger.unpause();
        }

        // Semi-hacky check to see if we're attempting to rejoin to ourselves.
        // The leader node gets assigned host ID 0, always, so if we're the
        // leader and we're rejoining, this is clearly bad.
        if (m_myHostId == 0 && determination.startAction.doesJoin()) {
            VoltDB.crashLocalVoltDB("Unable to rejoin a node to itself.  " +
                    "Please check your command line and start action and try again.", false, null);
        }
        // load or store settings form/to zookeeper
        if (determination.startAction.doesJoin()) {
            m_clusterSettings.load(m_messenger.getZK());
            m_clusterSettings.get().store();
        } else if (m_myHostId == 0) {
            if (hostLog.isDebugEnabled()) {
                hostLog.debug("Writing initial hostcount " +
                               m_clusterSettings.get().getProperty(ClusterSettings.HOST_COUNT) +
                               " to ZK");
            }
            m_clusterSettings.store(m_messenger.getZK());
        }
        m_clusterCreateTime = m_messenger.getInstanceId().getTimestamp();
        return determination;
    }

    void logDebuggingInfo(VoltDB.Configuration config, String httpPortExtraLogMessage, boolean jsonEnabled) {
        String startAction = m_config.m_startAction.toString();
        String startActionLog = "Database start action is " + (startAction.substring(0, 1).toUpperCase() +
                startAction.substring(1).toLowerCase()) + ".";
        if (!m_rejoining) {
            hostLog.info(startActionLog);
        }

        // print out awesome network stuff
        hostLog.info(String.format("Listening for native wire protocol clients on port %d.", m_config.m_port));
        hostLog.info(String.format("Listening for admin wire protocol clients on port %d.", config.m_adminPort));

        if (m_startMode == OperationMode.PAUSED) {
            hostLog.info(String.format("Started in admin mode. Clients on port %d will be rejected in admin mode.", m_config.m_port));
        }

        if (getReplicationRole() == ReplicationRole.REPLICA) {
            consoleLog.info("Started as " + getReplicationRole().toString().toLowerCase() + " cluster. " +
                             "Clients can only call read-only procedures.");
        }
        if (httpPortExtraLogMessage != null) {
            hostLog.info(httpPortExtraLogMessage);
        }
        if (config.m_httpPort != -1) {
            hostLog.info(String.format("Local machine HTTP monitoring is listening on port %d.", config.m_httpPort));
        }
        else {
            hostLog.info(String.format("Local machine HTTP monitoring is disabled."));
        }
        if (jsonEnabled) {
            hostLog.info(String.format("Json API over HTTP enabled at path /api/1.0/, listening on port %d.",
                    config.m_httpPort));
        }
        else {
            hostLog.info("Json API disabled.");
        }
        if (config.m_sslEnable) {
            hostLog.info("OpenSsl is " + (OpenSsl.isAvailable() ? "enabled" : "disabled"));
        }

        // java heap size
        long javamaxheapmem = ManagementFactory.getMemoryMXBean().getHeapMemoryUsage().getMax();
        javamaxheapmem /= (1024 * 1024);
        hostLog.info(String.format("Maximum usable Java heap set to %d mb.", javamaxheapmem));

        // Computed minimum heap requirement
        long minRqt = computeMinimumHeapRqt(m_catalogContext.tables.size(),
                (getLocalPartitionCount()), m_configuredReplicationFactor);
        hostLog.info("Minimum required Java heap for catalog and server config is " + minRqt + " MB.");

        SortedMap<String, String> dbgMap = m_catalogContext.getDebuggingInfoFromCatalog(true);
        for (String line : dbgMap.values()) {
            hostLog.info(line);
        }

        // print out a bunch of useful system info
        PlatformProperties pp = PlatformProperties.getPlatformProperties();
        String[] lines = pp.toLogLines(getVersionString()).split("\n");
        for (String line : lines) {
            hostLog.info(line.trim());
        }

        if (m_catalogContext.cluster.getDrconsumerenabled() || m_catalogContext.cluster.getDrproducerenabled()) {
            hostLog.info("DR initializing with Cluster Id " +  m_catalogContext.cluster.getDrclusterid() +
                    ". The DR cluster was first started at " + new Date(m_clusterCreateTime).toString() + ".");
        }

        final ZooKeeper zk = m_messenger.getZK();
        ZKUtil.ByteArrayCallback operationModeFuture = new ZKUtil.ByteArrayCallback();
        /*
         * Publish our cluster metadata, and then retrieve the metadata
         * for the rest of the cluster
         */
        try {
            zk.create(
                    VoltZK.cluster_metadata + "/" + m_messenger.getHostId(),
                    getLocalMetadata().getBytes("UTF-8"),
                    Ids.OPEN_ACL_UNSAFE,
                    CreateMode.EPHEMERAL,
                    new ZKUtil.StringCallback(),
                    null);
            zk.getData(VoltZK.operationMode, false, operationModeFuture, null);
        } catch (Exception e) {
            VoltDB.crashLocalVoltDB("Error creating \"/cluster_metadata\" node in ZK", true, e);
        }

        Map<Integer, String> clusterMetadata = new HashMap<>(0);
        /*
         * Spin and attempt to retrieve cluster metadata for all nodes in the cluster.
         */
        Set<Integer> metadataToRetrieve = new HashSet<>(m_messenger.getLiveHostIds());
        metadataToRetrieve.remove(m_messenger.getHostId());
        while (!metadataToRetrieve.isEmpty()) {
            Map<Integer, ZKUtil.ByteArrayCallback> callbacks = new HashMap<>();
            for (Integer hostId : metadataToRetrieve) {
                ZKUtil.ByteArrayCallback cb = new ZKUtil.ByteArrayCallback();
                zk.getData(VoltZK.cluster_metadata + "/" + hostId, false, cb, null);
                callbacks.put(hostId, cb);
            }

            for (Map.Entry<Integer, ZKUtil.ByteArrayCallback> entry : callbacks.entrySet()) {
                try {
                    ZKUtil.ByteArrayCallback cb = entry.getValue();
                    Integer hostId = entry.getKey();
                    clusterMetadata.put(hostId, new String(cb.get(), "UTF-8"));
                    metadataToRetrieve.remove(hostId);
                } catch (KeeperException.NoNodeException e) {}
                catch (Exception e) {
                    VoltDB.crashLocalVoltDB("Error retrieving cluster metadata", true, e);
                }
            }

        }

        // print out cluster membership
        hostLog.info("About to list cluster interfaces for all nodes with format [ip1 ip2 ... ipN] client-port,admin-port,http-port");
        for (int hostId : m_messenger.getLiveHostIds()) {
            if (hostId == m_messenger.getHostId()) {
                hostLog.info(
                        String.format(
                                "  Host id: %d with interfaces: %s [SELF]",
                                hostId,
                                MiscUtils.formatHostMetadataFromJSON(getLocalMetadata())));
            }
            else {
                String hostMeta = clusterMetadata.get(hostId);
                hostLog.info(
                        String.format(
                                "  Host id: %d with interfaces: %s [PEER]",
                                hostId,
                                MiscUtils.formatHostMetadataFromJSON(hostMeta)));
            }
        }

        final String drRole = m_catalogContext.getCluster().getDrrole();
        if (m_producerDRGateway != null && (DrRoleType.MASTER.value().equals(drRole) || DrRoleType.XDCR.value().equals(drRole))) {
            m_producerDRGateway.logActiveConversations();
        }
        if (m_consumerDRGateway != null) {
            m_consumerDRGateway.logActiveConversations();
        }

        try {
            if (operationModeFuture.get() != null) {
                String operationModeStr = new String(operationModeFuture.get(), "UTF-8");
                m_startMode = OperationMode.valueOf(operationModeStr);
            }
        } catch (KeeperException.NoNodeException e) {}
        catch (Exception e) {
            throw new RuntimeException(e);
        }
    }


    public static String[] extractBuildInfo(VoltLogger logger) {
        StringBuilder sb = new StringBuilder(64);
        try {
            InputStream buildstringStream =
                ClassLoader.getSystemResourceAsStream("buildstring.txt");
            if (buildstringStream != null) {
                byte b;
                while ((b = (byte) buildstringStream.read()) != -1) {
                    sb.append((char)b);
                }
                String parts[] = sb.toString().split(" ", 2);
                if (parts.length == 2) {
                    parts[0] = parts[0].trim();
                    parts[1] = parts[0] + "_" + parts[1].trim();
                    return parts;
                }
            }
        } catch (Exception ignored) {
        }
        try {
            InputStream versionstringStream = new FileInputStream("version.txt");
            try {
                byte b;
                while ((b = (byte) versionstringStream.read()) != -1) {
                    sb.append((char)b);
                }
                return new String[] { sb.toString().trim(), "VoltDB" };
            } finally {
                versionstringStream.close();
            }
        }
        catch (Exception ignored2) {
            if (logger != null) {
                logger.l7dlog(Level.ERROR, LogKeys.org_voltdb_VoltDB_FailedToRetrieveBuildString.name(), null);
            }
            return new String[] { m_defaultVersionString, "VoltDB" };
        }
    }

    @Override
    public void readBuildInfo(String editionTag) {
        String buildInfo[] = extractBuildInfo(hostLog);
        m_versionString = buildInfo[0];
        m_buildString = buildInfo[1];
        String buildString = m_buildString;
        if (m_buildString.contains("_")) {
            buildString = m_buildString.split("_", 2)[1];
        }
        consoleLog.info(String.format("Build: %s %s %s", m_versionString, buildString, editionTag));
    }

    void logSystemSettingFromCatalogContext() {
        if (m_catalogContext == null) {
            return;
        }
        Deployment deploy = m_catalogContext.cluster.getDeployment().get("deployment");
        Systemsettings sysSettings = deploy.getSystemsettings().get("systemsettings");

        if (sysSettings == null) {
            return;
        }

        hostLog.info("Elastic duration set to " + sysSettings.getElasticduration() + " milliseconds");
        hostLog.info("Elastic throughput set to " + sysSettings.getElasticthroughput() + " mb/s");
        hostLog.info("Max temptable size set to " + sysSettings.getTemptablemaxsize() + " mb");
        hostLog.info("Snapshot priority set to " + sysSettings.getSnapshotpriority() + " [0 - 10]");

        if (sysSettings.getQuerytimeout() > 0) {
            hostLog.info("Query timeout set to " + sysSettings.getQuerytimeout() + " milliseconds");
            m_config.m_queryTimeout = sysSettings.getQuerytimeout();
        }
        else if (sysSettings.getQuerytimeout() == 0) {
            hostLog.info("Query timeout set to unlimited");
            m_config.m_queryTimeout = 0;
        }

    }

    /**
     * Start all the site's event loops. That's it.
     */
    @Override
    public void run() {
        if (m_restoreAgent != null) {
            // start restore process
            m_restoreAgent.restore();
        }
        else {
            onSnapshotRestoreCompletion();
            onReplayCompletion(Long.MIN_VALUE, m_iv2InitiatorStartingTxnIds);
        }

        // Start the rejoin coordinator
        if (m_joinCoordinator != null) {
            try {
                m_statusTracker.set(NodeState.REJOINING);
                if (!m_joinCoordinator.startJoin(m_catalogContext.database)) {
                    VoltDB.crashLocalVoltDB("Failed to join the cluster", true, null);
                }
            } catch (Exception e) {
                VoltDB.crashLocalVoltDB("Failed to join the cluster", true, e);
            }
        }

        m_isRunning = true;
    }

    /**
     * Try to shut everything down so they system is ready to call
     * initialize again.
     * @param mainSiteThread The thread that m_inititalized the VoltDB or
     * null if called from that thread.
     */
    @Override
    public boolean shutdown(Thread mainSiteThread) throws InterruptedException {
        synchronized(m_startAndStopLock) {
            boolean did_it = false;
            if (m_mode != OperationMode.SHUTTINGDOWN) {
                did_it = true;
                m_mode = OperationMode.SHUTTINGDOWN;

                if (m_catalogContext.m_ptool.getAdHocLargeFallbackCount() > 0) {
                    hostLog.info(String.format("%d queries planned through @AdHocLarge were converted to normal @AdHoc plans.",
                            m_catalogContext.m_ptool.getAdHocLargeFallbackCount()));
                }
                /*
                 * Various scheduled tasks get crashy in unit tests if they happen to run
                 * while other stuff is being shut down. Double catch of throwable is only for the sake of tests.
                 */
                try {
                    for (ScheduledFuture<?> sc : m_periodicWorks) {
                        sc.cancel(false);
                        try {
                            sc.get();
                        } catch (Throwable t) { }
                    }
                } catch (Throwable t) { }

                //Shutdown import processors.
                ImportManager.instance().shutdown();
                TTLManager.instance().shutDown();
                // clear resMonitorWork
                resMonitorWork = null;

                m_periodicWorks.clear();
                m_snapshotCompletionMonitor.shutdown();
                m_periodicWorkThread.shutdown();
                m_periodicWorkThread.awaitTermination(356, TimeUnit.DAYS);
                m_periodicPriorityWorkThread.shutdown();
                m_periodicPriorityWorkThread.awaitTermination(356, TimeUnit.DAYS);

                if (m_elasticService != null) {
                    m_elasticService.shutdown();
                }

                if (m_leaderAppointer != null) {
                    m_leaderAppointer.shutdown();
                }
                m_globalServiceElector.shutdown();

                if (m_hasStartedSampler.get()) {
                    m_sampler.setShouldStop();
                    m_sampler.join();
                }

                // shutdown the web monitoring / json
                if (m_adminListener != null) {
                    m_adminListener.stop();
                }

                // send hostDown trap as client interface is
                // no longer available
                m_snmp.hostDown(FaultLevel.INFO, m_messenger.getHostId(), "Host is shutting down");

                shutdownInitiators();

                try {
                    LargeBlockManager.shutdown();
                }
                catch (Exception e) {
                    hostLog.warn(e);
                }

                if (m_cartographer != null) {
                    m_cartographer.shutdown();
                }

                if (m_configLogger != null) {
                    m_configLogger.join();
                }

                // shut down Export and its connectors.
                ExportManager.instance().shutdown();

                // After sites are terminated, shutdown the DRProducer.
                // The DRProducer is shared by all sites; don't kill it while any site is active.
                if (m_producerDRGateway != null) {
                    try {
                        m_producerDRGateway.shutdown();
                    } catch (InterruptedException e) {
                        hostLog.warn("Interrupted shutting down invocation buffer server", e);
                    }
                    finally {
                        m_producerDRGateway = null;
                    }
                }

                shutdownReplicationConsumerRole();

                // shut down the client interface
                if (m_clientInterface != null) {
                    m_clientInterface.shutdown();
                    m_clientInterface = null;
                }

                if (m_snapshotIOAgent != null) {
                    m_snapshotIOAgent.shutdown();
                }

                // shut down the network/messaging stuff
                // Close the host messenger first, which should close down all of
                // the ForeignHost sockets cleanly
                if (m_messenger != null)
                {
                    m_messenger.shutdown();
                }
                m_messenger = null;

                // shutdown the cipher service
                CipherExecutor.SERVER.shutdown();
                CipherExecutor.CLIENT.shutdown();

                //Also for test code that expects a fresh stats agent
                if (m_opsRegistrar != null) {
                    try {
                        m_opsRegistrar.shutdown();
                    }
                    finally {
                        m_opsRegistrar = null;
                    }
                }

                ExportManager.instance().shutdown();
                m_computationService.shutdown();
                m_computationService.awaitTermination(1, TimeUnit.DAYS);
                m_computationService = null;
                m_catalogContext = null;
                m_initiatorStats = null;
                m_latencyStats = null;
                m_latencyCompressedStats = null;
                m_latencyHistogramStats = null;

                AdHocCompilerCache.clearHashCache();
                org.voltdb.iv2.InitiatorMailbox.m_allInitiatorMailboxes.clear();

                PartitionDRGateway.m_partitionDRGateways = ImmutableMap.of();
                // probably unnecessary, but for tests it's nice because it
                // will do the memory checking and run finalizers
                System.gc();
                System.runFinalization();

                m_isRunning = false;
            }
            return did_it;
        }
    }

    @Override
    synchronized public void logUpdate(String xmlConfig, long currentTxnId, File voltroot)
    {
        // another site already did this work.
        if (currentTxnId == m_lastLogUpdateTxnId) {
            return;
        }
        else if (currentTxnId < m_lastLogUpdateTxnId) {
            throw new RuntimeException(
                    "Trying to update logging config at transaction " + m_lastLogUpdateTxnId
                    + " with an older transaction: " + currentTxnId);
        }
        hostLog.info("Updating RealVoltDB logging config from txnid: " +
                m_lastLogUpdateTxnId + " to " + currentTxnId);
        m_lastLogUpdateTxnId = currentTxnId;
        VoltLogger.configure(xmlConfig, voltroot);
    }

    /*
     * Write the catalog jar to a temporary jar file, this function
     * is supposed to be called in an NT proc
     */
    @Override
    public void writeCatalogJar(byte[] catalogBytes) throws IOException
    {
        File configInfoDir = getConfigDirectory();
        configInfoDir.mkdirs();

        InMemoryJarfile.writeToFile(catalogBytes,
                                    new VoltFile(configInfoDir.getPath(),
                                                 InMemoryJarfile.TMP_CATALOG_JAR_FILENAME));
    }

    // Verify the integrity of the newly updated catalog stored on the ZooKeeper
    @Override
    public String verifyJarAndPrepareProcRunners(byte[] catalogBytes, String diffCommands,
            byte[] catalogBytesHash, byte[] deploymentBytes) {
        ImmutableMap.Builder<String, Class<?>> classesMap = ImmutableMap.<String, Class<?>>builder();
        InMemoryJarfile newCatalogJar;
        JarLoader jarLoader;
        String errorMsg;
        try {
            newCatalogJar = new InMemoryJarfile(catalogBytes);
            jarLoader = newCatalogJar.getLoader();
            for (String classname : jarLoader.getClassNames()) {
                try {
                    Class<?> procCls = CatalogContext.classForProcedureOrUDF(classname, jarLoader);
                    classesMap.put(classname, procCls);
                }
                // LinkageError catches most of the various class loading errors we'd
                // care about here.
                catch (UnsupportedClassVersionError e) {
                    errorMsg = "Cannot load classes compiled with a higher version of Java than currently" +
                                 " in use. Class " + classname + " was compiled with ";

                    Integer major = 0;
                    try {
                        major = Integer.parseInt(e.getMessage().split("version")[1].trim().split("\\.")[0]);
                    } catch (Exception ex) {
                        hostLog.info("Unable to parse compile version number from UnsupportedClassVersionError.",
                                ex);
                    }

                    if (VerifyCatalogAndWriteJar.SupportedJavaVersionMap.containsKey(major)) {
                        errorMsg = errorMsg.concat(VerifyCatalogAndWriteJar.SupportedJavaVersionMap.get(major) + ", current runtime version is " +
                                         System.getProperty("java.version") + ".");
                    } else {
                        errorMsg = errorMsg.concat("an incompatable Java version.");
                    }
                    hostLog.info(errorMsg);
                    return errorMsg;
                }
                catch (LinkageError | ClassNotFoundException e) {
                    String cause = e.getMessage();
                    if (cause == null && e.getCause() != null) {
                        cause = e.getCause().getMessage();
                    }
                    errorMsg = "Error loading class \'" + classname + "\': " +
                        e.getClass().getCanonicalName() + " for " + cause;
                    hostLog.info(errorMsg);
                    return errorMsg;
                }
            }
        } catch (Exception e) {
            // catch all exceptions, anything may fail now can be safely rolled back
            return e.getMessage();
        }

        CatalogContext ctx = VoltDB.instance().getCatalogContext();
        Catalog newCatalog = ctx.getNewCatalog(diffCommands);

        Database db = newCatalog.getClusters().get("cluster").getDatabases().get("database");
        CatalogMap<Procedure> catalogProcedures = db.getProcedures();

        int siteCount = m_nodeSettings.getLocalSitesCount() + 1; // + MPI site

        ctx.m_preparedCatalogInfo = new CatalogContext.CatalogInfo(catalogBytes, catalogBytesHash, deploymentBytes);
        ctx.m_preparedCatalogInfo.m_catalog = newCatalog;
        ctx.m_preparedCatalogInfo.m_preparedProcRunners = new ConcurrentLinkedQueue<>();

        for (long i = 0; i < siteCount; i++) {
            try {
                ImmutableMap<String, ProcedureRunner> userProcRunner =
                    LoadedProcedureSet.loadUserProcedureRunners(catalogProcedures, null,
                                                                classesMap.build(), null);

                ctx.m_preparedCatalogInfo.m_preparedProcRunners.offer(userProcRunner);
            } catch (Exception e) {
                String msg = "error setting up user procedure runners using NT-procedure pattern: "
                            + e.getMessage();
                hostLog.info(msg);
                return msg;
            }
        }

        return null;
    }

    // Clean up the temporary jar file
    @Override
    public void cleanUpTempCatalogJar() {
        File configInfoDir = getConfigDirectory();
        if (!configInfoDir.exists()) {
            return;
        }

        File tempJar = new VoltFile(configInfoDir.getPath(),
                                    InMemoryJarfile.TMP_CATALOG_JAR_FILENAME);
        if(tempJar.exists()) {
            tempJar.delete();
        }
    }

    @Override
    public CatalogContext catalogUpdate(
            String diffCommands,
            int expectedCatalogVersion,
            long genId,
            boolean isForReplay,
            boolean requireCatalogDiffCmdsApplyToEE,
            boolean hasSchemaChange,
            boolean requiresNewExportGeneration,
            boolean hasSecurityUserChange)
    {
        try {
            synchronized(m_catalogUpdateLock) {
                final ReplicationRole oldRole = getReplicationRole();

                m_statusTracker.set(NodeState.UPDATING);
                if (m_catalogContext.catalogVersion != expectedCatalogVersion) {
                    if (m_catalogContext.catalogVersion < expectedCatalogVersion) {
                        throw new RuntimeException("Trying to update main catalog context with diff " +
                                "commands generated for an out-of date catalog. Expected catalog version: " +
                                expectedCatalogVersion + " does not match actual version: " + m_catalogContext.catalogVersion);
                    };
                    assert(m_catalogContext.catalogVersion == expectedCatalogVersion + 1);
                    return m_catalogContext;
                }

                //Security credentials may be part of the new catalog update.
                //Notify HTTPClientInterface not to store AuthenticationResult in sessions
                //before CatalogContext swap.
                if (m_adminListener != null && hasSecurityUserChange) {
                    m_adminListener.dontStoreAuthenticationResultInHttpSession();
                }

                byte[] newCatalogBytes = null;
                byte[] catalogBytesHash = null;
                byte[] deploymentBytes = null;
                if (isForReplay) {
                    try {
                        CatalogAndDeployment catalogStuff =
                                CatalogUtil.getCatalogFromZK(VoltDB.instance().getHostMessenger().getZK());
                        newCatalogBytes = catalogStuff.catalogBytes;
                        catalogBytesHash = catalogStuff.catalogHash;
                        deploymentBytes = catalogStuff.deploymentBytes;
                    } catch (Exception e) {
                        // impossible to hit, log for debug purpose
                        hostLog.error("Error reading catalog from zookeeper for node: " + VoltZK.catalogbytes);
                        throw new RuntimeException("Error reading catalog from zookeeper");
                    }
                } else {
                    CatalogContext ctx = VoltDB.instance().getCatalogContext();
                    if (ctx.m_preparedCatalogInfo == null) {
                        // impossible to hit, log for debug purpose
                        throw new RuntimeException("Unexpected: @UpdateCore's prepared catalog is null during non-replay case.");
                    }
                    newCatalogBytes = ctx.m_preparedCatalogInfo.m_catalogBytes;
                    catalogBytesHash = ctx.m_preparedCatalogInfo.m_catalogHash;
                    deploymentBytes = ctx.m_preparedCatalogInfo.m_deploymentBytes;
                }

                byte[] oldDeployHash = m_catalogContext.getDeploymentHash();
                final String oldDRConnectionSource = m_catalogContext.cluster.getDrmasterhost();

                // 0. A new catalog! Update the global context and the context tracker
                m_catalogContext = m_catalogContext.update(isForReplay,
                                                           diffCommands,
                                                           genId,
                                                           newCatalogBytes,
                                                           catalogBytesHash,
                                                           deploymentBytes,
                                                           m_messenger,
                                                           hasSchemaChange);

                //Construct the list of partitions and sites because it simply doesn't exist anymore
                SiteTracker siteTracker = VoltDB.instance().getSiteTrackerForSnapshot();
                List<Long> sites = siteTracker.getSitesForHost(m_messenger.getHostId());

                List<Pair<Integer, Integer>> partitions = new ArrayList<>();
                for (Long site : sites) {
                    Integer partition = siteTracker.getPartitionForSite(site);
                    partitions.add(Pair.of(partition, CoreUtils.getSiteIdFromHSId(site)));
                }

                // 1. update the export manager.
                ExportManager.instance().updateCatalog(m_catalogContext, requireCatalogDiffCmdsApplyToEE,
                        requiresNewExportGeneration, partitions);

                // 1.1 Update the elastic service throughput settings
                if (m_elasticService != null) {
                    m_elasticService.updateConfig(m_catalogContext);
                }

                // 1.5 update the dead host timeout
                if (m_catalogContext.cluster.getHeartbeattimeout() * 1000 != m_config.m_deadHostTimeoutMS) {
                    m_config.m_deadHostTimeoutMS = m_catalogContext.cluster.getHeartbeattimeout() * 1000;
                    m_messenger.setDeadHostTimeout(m_config.m_deadHostTimeoutMS);
                }

                // 2. update client interface (asynchronously)
                //    CI in turn updates the planner thread.
                if (m_clientInterface != null) {
                    m_clientInterface.notifyOfCatalogUpdate();
                }

                // 3. update HTTPClientInterface (asynchronously)
                // This purges cached connection state so that access with
                // stale auth info is prevented.
                if (m_adminListener != null && hasSecurityUserChange) {
                    m_adminListener.notifyOfCatalogUpdate();
                }

                m_clientInterface.getDispatcher().notifyNTProcedureServiceOfPreCatalogUpdate();

                // 4. Flush StatisticsAgent old user PROCEDURE statistics.
                // The stats agent will hold all other stats in memory.
                getStatsAgent().notifyOfCatalogUpdate();

                // 4.5. (added)
                // Update the NT procedure service AFTER stats are cleared in the previous step
                m_clientInterface.getDispatcher().notifyNTProcedureServiceOfCatalogUpdate();

                // 5. MPIs don't run fragments. Update them here. Do
                // this after flushing the stats -- this will re-register
                // the MPI statistics.
                if (m_MPI != null) {
                    m_MPI.updateCatalog(diffCommands, m_catalogContext, isForReplay,
                            requireCatalogDiffCmdsApplyToEE, requiresNewExportGeneration);
                }

                // Update catalog for import processor this should be just/stop start and update partitions.
                ImportManager.instance().updateCatalog(m_catalogContext, m_messenger);

                // 6. Perform updates required by the DR subsystem

                // 6.1. Perform any actions that would have been taken during the ordinary initialization path
                if (m_consumerDRGateway != null) {
                    // 6.2. If we are a DR replica and the consumer was created
                    // before the catalog update, we may care about a deployment
                    // update. If it was created above, no need to notify
                    // because the consumer already has the latest catalog.
                    final String newDRConnectionSource = m_catalogContext.cluster.getDrmasterhost();
                    m_consumerDRGateway.updateCatalog(m_catalogContext,
                                                      (newDRConnectionSource != null && !newDRConnectionSource.equals(oldDRConnectionSource)
                                                       ? newDRConnectionSource
                                                       : null),
                                                      (byte) m_catalogContext.cluster.getPreferredsource());
                }

                // Check if this is promotion
                if (oldRole == ReplicationRole.REPLICA &&
                    m_catalogContext.cluster.getDrrole().equals("master")) {
                    // Promote replica to master
                    promoteToMaster();
                }

                // 6.3. If we are a DR master, update the DR table signature hash
                if (m_producerDRGateway != null) {
                    m_producerDRGateway.updateCatalog(m_catalogContext,
                            VoltDB.getReplicationPort(m_catalogContext.cluster.getDrproducerport()));
                }

                new ConfigLogging().logCatalogAndDeployment(CatalogJarWriteMode.CATALOG_UPDATE);

                // log system setting information if the deployment config has changed
                if (!Arrays.equals(oldDeployHash, m_catalogContext.getDeploymentHash())) {
                    logSystemSettingFromCatalogContext();
                }
                //Before starting resource monitor update any Snmp configuration changes.
                if (m_snmp != null) {
                    m_snmp.notifyOfCatalogUpdate(m_catalogContext.getDeployment().getSnmp());
                }

                //TTL control works on the host with MPI
                if (m_myHostId == CoreUtils.getHostIdFromHSId(m_cartographer.getHSIdForMultiPartitionInitiator())) {
                    TTLManager.instance().scheduleTTLTasks();
                }
                // restart resource usage monitoring task
                startHealthMonitor();

                checkHeapSanity(m_catalogContext.tables.size(),
                        (getLocalPartitionCount()), m_configuredReplicationFactor);

                checkThreadsSanity();

                return m_catalogContext;
            }
        } finally {
            //Set state back to UP
            m_statusTracker.set(NodeState.UP);
        }
    }

    @Override
    public CatalogContext settingsUpdate(
            ClusterSettings settings, final int expectedVersionId)
    {
        synchronized(m_catalogUpdateLock) {
            int stamp [] = new int[]{0};
            ClusterSettings expect = m_clusterSettings.get(stamp);
            if (   stamp[0] == expectedVersionId
                && m_clusterSettings.compareAndSet(expect, settings, stamp[0], expectedVersionId+1)
            ) {
                try {
                    settings.store();
                } catch (SettingsException e) {
                    hostLog.error(e);
                    throw e;
                }
            } else if (stamp[0] != expectedVersionId+1) {
                String msg = "Failed to update cluster setting to version " + (expectedVersionId + 1)
                        + ", from current version " + stamp[0] + ". Reloading from Zookeeper";
                hostLog.warn(msg);
                m_clusterSettings.load(m_messenger.getZK());
            }
            if (m_MPI != null) {
                m_MPI.updateSettings(m_catalogContext);
            }
            // good place to set deadhost timeout once we make it a config
        }
        return m_catalogContext;
    }

    @Override
    public VoltDB.Configuration getConfig() {
        return m_config;
    }

    @Override
    public String getBuildString() {
        return m_buildString == null ? "VoltDB" : m_buildString;
    }

    @Override
    public String getVersionString() {
        return m_versionString;
    }

    public final VersionChecker m_versionChecker = new VersionChecker() {
        @Override
        public boolean isCompatibleVersionString(String other) {
            return RealVoltDB.this.isCompatibleVersionString(other);
        }

        @Override
        public String getVersionString() {
            return RealVoltDB.this.getVersionString();
        }

        @Override
        public String getBuildString() {
            return RealVoltDB.this.getBuildString();
        }
    };

    /**
     * Used for testing when you don't have an instance. Should do roughly what
     * {@link #isCompatibleVersionString(String)} does.
     */
    public static boolean staticIsCompatibleVersionString(String versionString) {
        return versionString.matches(m_defaultHotfixableRegexPattern);
    }

    @Override
    public boolean isCompatibleVersionString(String versionString) {
        return versionString.matches(m_hotfixableRegexPattern);
    }

    @Override
    public String getEELibraryVersionString() {
        return m_defaultVersionString;
    }

    @Override
    public HostMessenger getHostMessenger() {
        return m_messenger;
    }

    @Override
    public ClientInterface getClientInterface() {
        return m_clientInterface;
    }

    @Override
    public OpsAgent getOpsAgent(OpsSelector selector) {
        return m_opsRegistrar.getAgent(selector);
    }

    @Override
    public StatsAgent getStatsAgent() {
        OpsAgent statsAgent = m_opsRegistrar.getAgent(OpsSelector.STATISTICS);
        assert(statsAgent instanceof StatsAgent);
        return (StatsAgent)statsAgent;
    }

    @Override
    public MemoryStats getMemoryStatsSource() {
        return m_memoryStats;
    }

    @Override
    public CatalogContext getCatalogContext() {
        return m_catalogContext;
    }

    /**
     * Tells if the VoltDB is running. m_isRunning needs to be set to true
     * when the run() method is called, and set to false when shutting down.
     *
     * @return true if the VoltDB is running.
     */
    @Override
    public boolean isRunning() {
        return m_isRunning;
    }

    @Override
    public void halt() {
        SnmpTrapSender snmp = getSnmpTrapSender();
        if (snmp != null) {
            try {
                snmp.hostDown(FaultLevel.INFO, m_messenger.getHostId(), "Host is shutting down because of @StopNode");
                snmp.shutdown();
            } catch (Throwable t) {
                VoltLogger log = new VoltLogger("HOST");
                log.warn("failed to issue a crash SNMP trap", t);
            }
        }
        Thread shutdownThread = new Thread() {
            @Override
            public void run() {
                hostLog.warn("VoltDB node shutting down as requested by @StopNode command.");
                shutdownInitiators();
                m_isRunning = false;
                hostLog.warn("VoltDB node has been shutdown By @StopNode");
                System.exit(0);
            }
        };

        //if the resources can not be released in 5 seconds, shutdown the node
        Thread watchThread = new Thread() {
            @Override
            public void run() {
                final long now = System.nanoTime();
                while (m_isRunning) {
                    final long delta = System.nanoTime() - now;
                    if (delta > TimeUnit.SECONDS.toNanos(5)) {
                        hostLog.warn("VoltDB node has been shutdown.");
                        System.exit(0);
                    }
                    try {
                        Thread.sleep(5);
                    } catch (Exception e) {}
                }
            }
        };
        shutdownThread.start();
        watchThread.start();
    }

    // tell the iv2 sites to stop their runloop
    // The reason to halt MP sites first is that it may wait for some fragment dependencies
    // to be done on SP sites, kill SP sites first may risk MP site to wait forever.
    private void shutdownInitiators() {
        if (m_iv2Initiators == null) {
            return;
        }
        m_iv2Initiators.descendingMap().values().stream().forEach(p->p.shutdown());
    }

    /**
     * Debugging function - creates a record of the current state of the system.
     * @param out PrintStream to write report to.
     */
    public void createRuntimeReport(PrintStream out) {
        // This function may be running in its own thread.

        out.print("MIME-Version: 1.0\n");
        out.print("Content-type: multipart/mixed; boundary=\"reportsection\"");

        out.print("\n\n--reportsection\nContent-Type: text/plain\n\nClientInterface Report\n");
        if (m_clientInterface != null) {
            out.print(m_clientInterface.toString() + "\n");
        }
    }

    @Override
    public BackendTarget getBackendTargetType() {
        return m_config.m_backend;
    }

    @Override
    public synchronized void onExecutionSiteRejoinCompletion(long transferred) {
        m_executionSiteRecoveryFinish = System.currentTimeMillis();
        m_executionSiteRecoveryTransferred = transferred;
        onRejoinCompletion();
    }

    private void onRejoinCompletion() {
        // null out the rejoin coordinator
        if (m_joinCoordinator != null) {
            m_joinCoordinator.close();
        }
        m_joinCoordinator = null;
        // Mark the data transfer as done so CL can make the right decision when a truncation snapshot completes
        m_rejoinDataPending = false;

        try {
            m_testBlockRecoveryCompletion.acquire();
        } catch (InterruptedException e) {}
        final long delta = ((m_executionSiteRecoveryFinish - m_recoveryStartTime) / 1000);
        final long megabytes = m_executionSiteRecoveryTransferred / (1024 * 1024);
        final double megabytesPerSecond = megabytes / ((m_executionSiteRecoveryFinish - m_recoveryStartTime) / 1000.0);

        deleteStagedCatalogIfNeeded();

        if (m_clientInterface != null) {
            m_clientInterface.mayActivateSnapshotDaemon();
            try {
                m_clientInterface.startAcceptingConnections();
            } catch (IOException e) {
                hostLog.l7dlog(Level.FATAL,
                        LogKeys.host_VoltDB_ErrorStartAcceptingConnections.name(),
                        e);
                VoltDB.crashLocalVoltDB("Error starting client interface.", true, e);
            }
            // send hostUp trap
            m_snmp.hostUp("Host is now a cluster member");

            if (m_producerDRGateway != null && !m_producerDRGateway.isStarted()) {
                // Initialize DR producer and consumer start listening on the DR ports
                initializeDRProducer();
                createDRConsumerIfNeeded();
                prepareReplication();
            }
        }
        startHealthMonitor();

        try {
            if (m_adminListener != null) {
                m_adminListener.start();
            }
        } catch (Exception e) {
            hostLog.l7dlog(Level.FATAL, LogKeys.host_VoltDB_ErrorStartHTTPListener.name(), e);
            VoltDB.crashLocalVoltDB("HTTP service unable to bind to port.", true, e);
        }
        // Allow export datasources to start consuming their binary deques safely
        // as at this juncture the initial truncation snapshot is already complete
        ExportManager.instance().startPolling(m_catalogContext);

        //Tell import processors that they can start ingesting data.
        ImportManager.instance().readyForData();

        if (m_config.m_startAction == StartAction.REJOIN) {
            consoleLog.info(
                    "Node data recovery completed after " + delta + " seconds with " + megabytes +
                    " megabytes transferred at a rate of " +
                    megabytesPerSecond + " megabytes/sec");
        }

        try {
            final ZooKeeper zk = m_messenger.getZK();
            boolean logRecoveryCompleted = false;
            if (getCommandLog().getClass().getName().equals("org.voltdb.CommandLogImpl")) {
                String requestNode = zk.create(VoltZK.request_truncation_snapshot_node, null,
                        Ids.OPEN_ACL_UNSAFE, CreateMode.PERSISTENT_SEQUENTIAL);
                if (m_rejoinTruncationReqId == null) {
                    m_rejoinTruncationReqId = requestNode;
                }
            } else {
                logRecoveryCompleted = true;
            }

            // Join creates a truncation snapshot as part of the join process,
            // so there is no need to wait for the truncation snapshot requested
            // above to finish.
            if (logRecoveryCompleted || m_joining) {
                if (m_rejoining) {
                    CoreZK.removeRejoinNodeIndicatorForHost(m_messenger.getZK(), m_myHostId);
                    m_rejoining = false;
                }

                if (m_joining) {
                    CoreZK.removeJoinNodeIndicatorForHost(m_messenger.getZK(), m_myHostId);
                }

                String actionName = m_joining ? "join" : "rejoin";
                m_joining = false;
                consoleLog.info(String.format("Node %s completed", actionName));
            }

            //start MigratePartitionLeader task
            startMigratePartitionLeaderTask();
        } catch (Exception e) {
            VoltDB.crashLocalVoltDB("Unable to log host rejoin completion to ZK", true, e);
        }
        hostLog.info("Logging host rejoin completion to ZK");
        m_statusTracker.set(NodeState.UP);
        Object args[] = { (VoltDB.instance().getMode() == OperationMode.PAUSED) ? "PAUSED" : "NORMAL"};
        consoleLog.l7dlog( Level.INFO, LogKeys.host_VoltDB_ServerOpMode.name(), args, null);
        consoleLog.l7dlog( Level.INFO, LogKeys.host_VoltDB_ServerCompletedInitialization.name(), null, null);
    }

    @Override
    public CommandLog getCommandLog() {
        return m_commandLog;
    }

    @Override
    public OperationMode getMode()
    {
        return m_mode;
    }

    @Override
    public void setMode(OperationMode mode)
    {
        if (m_mode != mode)
        {
            if (mode == OperationMode.PAUSED)
            {
                m_config.m_isPaused = true;
                m_statusTracker.set(NodeState.PAUSED);
                hostLog.info("Server is entering admin mode and pausing.");
            }
            else if (m_mode == OperationMode.PAUSED)
            {
                m_config.m_isPaused = false;
                m_statusTracker.set(NodeState.UP);
                hostLog.info("Server is exiting admin mode and resuming operation.");
            }
        }
        m_mode = mode;
    }

    @Override
    public void setStartMode(OperationMode mode) {
        m_startMode = mode;
    }

    @Override
    public OperationMode getStartMode()
    {
        return m_startMode;
    }

    @Override
    public void promoteToMaster()
    {
        consoleLog.info("Promoting replication role from replica to master.");
        hostLog.info("Promoting replication role from replica to master.");
        shutdownReplicationConsumerRole();
        if (m_clientInterface != null) {
            m_clientInterface.setReplicationRole(getReplicationRole());
        }
    }

    private void replaceDRConsumerStatsWithDummy()
    {
        getStatsAgent().deregisterStatsSourcesFor(StatsSelector.DRCONSUMERNODE, 0);
        getStatsAgent().deregisterStatsSourcesFor(StatsSelector.DRCONSUMERPARTITION, 0);
        getStatsAgent().registerStatsSource(StatsSelector.DRCONSUMERNODE, 0,
                new DRConsumerStatsBase.DRConsumerNodeStatsBase());
        getStatsAgent().registerStatsSource(StatsSelector.DRCONSUMERPARTITION, 0,
                new DRConsumerStatsBase.DRConsumerPartitionStatsBase());
    }

    private void shutdownReplicationConsumerRole() {
        if (m_consumerDRGateway != null) {
            try {
                m_consumerDRGateway.shutdown(false, true);
            } catch (InterruptedException|ExecutionException e) {
                hostLog.warn("Interrupted shutting down dr replication", e);
            }
            finally {
                m_consumerDRGateway = null;
            }
        }
    }

    @Override
    public ReplicationRole getReplicationRole()
    {
        final String role = m_catalogContext.cluster.getDrrole();
        if (role.equals(DrRoleType.REPLICA.value())) {
            return ReplicationRole.REPLICA;
        } else {
            return ReplicationRole.NONE;
        }
    }

    /**
     * Metadata is a JSON object
     */
    @Override
    public String getLocalMetadata() {
        return m_localMetadata;
    }

    @Override
    public void onSnapshotRestoreCompletion() {
        if (!m_rejoining && !m_joining) {
            initializeDRProducer();
        }
    }

    @Override
    public void onReplayCompletion(long txnId, Map<Integer, Long> perPartitionTxnIds) {
        /*
         * Remove the terminus file if it is there, which is written on shutdown --save
         */
        new File(m_nodeSettings.getVoltDBRoot(), VoltDB.TERMINUS_MARKER).delete();

        /*
         * Command log is already initialized if this is a rejoin or a join
         */
        if ((m_commandLog != null) && (m_commandLog.needsInitialization())) {
            // Initialize command logger
            m_commandLog.init(m_catalogContext.cluster.getLogconfig().get("log").getLogsize(),
                              txnId,
                              m_config.m_commandLogBinding,
                              perPartitionTxnIds);
            try {
                ZKCountdownLatch latch =
                        new ZKCountdownLatch(m_messenger.getZK(),
                                VoltZK.commandlog_init_barrier, m_messenger.getLiveHostIds().size());
                latch.countDown(true);
                latch.await();
            } catch (Exception e) {
                VoltDB.crashLocalVoltDB("Failed to init and wait on command log init barrier", true, e);
            }
        }

        /*
         * IV2: After the command log is initialized, force the writing of the initial
         * viable replay set.  Turns into a no-op with no command log, on the non-leader sites, and on the MPI.
         */
        for (Initiator initiator : m_iv2Initiators.values()) {
            initiator.enableWritingIv2FaultLog();
        }

        /*
         * IV2: From this point on, not all node failures should crash global VoltDB.
         */
        if (m_leaderAppointer != null) {
            m_leaderAppointer.onReplayCompletion();
        }

        deleteStagedCatalogIfNeeded();

        // start mode can be either PAUSED or RUNNING, if server starts as paused
        // set m_mode before allow transaction to come in. If server starts as normal
        // set m_mode later because many unit tests assume RUNNING mode means they
        // can connect to the server.
        if (m_startMode == OperationMode.PAUSED) {
            m_mode = m_startMode;
        }

        if (!m_rejoining && !m_joining) {
            if (m_clientInterface != null) {
                try {
                    m_clientInterface.startAcceptingConnections();
                } catch (IOException e) {
                    hostLog.l7dlog(Level.FATAL,
                                   LogKeys.host_VoltDB_ErrorStartAcceptingConnections.name(),
                                   e);
                    VoltDB.crashLocalVoltDB("Error starting client interface.", true, e);
                }
                // send hostUp trap
                m_snmp.hostUp("host is now a cluster member");
            }

            // Start listening on the DR ports
            createDRConsumerIfNeeded();
            prepareReplication();
            startHealthMonitor();

            // Allow export datasources to start consuming their binary deques safely
            // as at this juncture the initial truncation snapshot is already complete
            ExportManager.instance().startPolling(m_catalogContext);

            //Tell import processors that they can start ingesting data.
            ImportManager.instance().readyForData();

            try {
                if (m_adminListener != null) {
                    m_adminListener.start();
                }
            } catch (Exception e) {
                hostLog.l7dlog(Level.FATAL, LogKeys.host_VoltDB_ErrorStartHTTPListener.name(), e);
                VoltDB.crashLocalVoltDB("HTTP service unable to bind to port.", true, e);
            }

            // Set m_mode to RUNNING
            databaseIsRunning();

            Object args[] = { (m_mode == OperationMode.PAUSED) ? "PAUSED" : "NORMAL"};
            consoleLog.l7dlog( Level.INFO, LogKeys.host_VoltDB_ServerOpMode.name(), args, null);
            consoleLog.l7dlog( Level.INFO, LogKeys.host_VoltDB_ServerCompletedInitialization.name(), null, null);
            m_statusTracker.set(NodeState.UP);
        } else {
            // Set m_mode to RUNNING
            databaseIsRunning();
        }

        // Create a zk node to indicate initialization is completed
        m_messenger.getZK().create(VoltZK.init_completed, null, Ids.OPEN_ACL_UNSAFE, CreateMode.PERSISTENT, new ZKUtil.StringCallback(), null);
    }

    private void databaseIsRunning() {
        if (m_startMode != OperationMode.PAUSED) {
            assert(m_startMode == OperationMode.RUNNING);
            m_mode = OperationMode.RUNNING;
        }
    }

    private void deleteStagedCatalogIfNeeded() {
        if (((m_commandLog != null) && m_commandLog.isEnabled()) || (m_terminusNonce != null)) {
            File stagedCatalog = new VoltFile(RealVoltDB.getStagedCatalogPath(getVoltDBRootPath()));
            if (stagedCatalog.exists()) {
                if (stagedCatalog.delete()) {
                    hostLog.info("Saved copy of the initialized schema deleted because command logs and/or snapshots are in use.");
                } else {
                    hostLog.warn("Failed to delete the saved copy of the initialized schema.");
                }
            }
        }
    }

    @Override
    public SnapshotCompletionMonitor getSnapshotCompletionMonitor() {
        return m_snapshotCompletionMonitor;
    }

    @Override
    public synchronized void recoveryComplete(String requestId) {
        assert(m_rejoinDataPending == false);

        if (m_rejoining) {
            if (m_rejoinTruncationReqId.compareTo(requestId) <= 0) {
                String actionName = m_joining ? "join" : "rejoin";
                // remove the rejoin blocker
                CoreZK.removeRejoinNodeIndicatorForHost(m_messenger.getZK(), m_myHostId);
                consoleLog.info(String.format("Node %s completed", actionName));
                m_rejoinTruncationReqId = null;
                m_rejoining = false;
            }
            else {
                // If we saw some other truncation request ID, then try the same one again.  As long as we
                // don't flip the m_rejoining state, all truncation snapshot completions will call back to here.
                try {
                    final ZooKeeper zk = m_messenger.getZK();
                    String requestNode = zk.create(VoltZK.request_truncation_snapshot_node, null,
                            Ids.OPEN_ACL_UNSAFE, CreateMode.PERSISTENT_SEQUENTIAL);
                    if (m_rejoinTruncationReqId == null) {
                        m_rejoinTruncationReqId = requestNode;
                    }
                }
                catch (Exception e) {
                    VoltDB.crashLocalVoltDB("Unable to retry post-rejoin truncation snapshot request.", true, e);
                }
            }
        }
    }

    @Override
    public ScheduledExecutorService getSES(boolean priority) {
        return priority ? m_periodicPriorityWorkThread : m_periodicWorkThread;
    }

    /**
     * See comment on {@link VoltDBInterface#scheduleWork(Runnable, long, long, TimeUnit)} vs
     * {@link VoltDBInterface#schedulePriorityWork(Runnable, long, long, TimeUnit)}
     */
    @Override
    public ScheduledFuture<?> scheduleWork(Runnable work,
            long initialDelay,
            long delay,
            TimeUnit unit) {
        if (delay > 0) {
            return m_periodicWorkThread.scheduleWithFixedDelay(work,
                    initialDelay, delay,
                    unit);
        } else {
            return m_periodicWorkThread.schedule(work, initialDelay, unit);
        }
    }

    @Override
    public ListeningExecutorService getComputationService() {
        return m_computationService;
    }

    /**
     * Initialize the DR producer so that any binary log generated on recover
     * will be queued. This does NOT open the DR port. That will happen after
     * command log replay finishes.
     */
    private void initializeDRProducer() {
        try {
            if (m_producerDRGateway != null) {
                m_producerDRGateway.startAndWaitForGlobalAgreement();

                for (Initiator iv2init : m_iv2Initiators.values()) {
                    iv2init.initDRGateway(m_config.m_startAction,
                                          m_producerDRGateway,
                                          isLowestSiteId(iv2init));
                }

                m_producerDRGateway.truncateDRLog();
            }
        } catch (Exception ex) {
            CoreUtils.printPortsInUse(hostLog);
            VoltDB.crashLocalVoltDB("Failed to initialize DR producer", false, ex);
        }
    }

    private void prepareReplication() {
        // Warning: This is called on the site thread if this host is rejoining
        try {
            if (m_consumerDRGateway != null) {
                if (m_config.m_startAction != StartAction.CREATE) {
                    Pair<Byte, List<MeshMemberInfo>> expectedClusterMembers = m_producerDRGateway.getInitialConversations();
                    m_consumerDRGateway.setInitialConversationMembership(expectedClusterMembers.getFirst(),
                            expectedClusterMembers.getSecond());
                }
                m_consumerDRGateway.initialize(m_config.m_startAction, willDoActualRecover());
            }
            if (m_producerDRGateway != null) {
                m_producerDRGateway.startListening(m_catalogContext.cluster.getDrproducerenabled(),
                                                   VoltDB.getReplicationPort(m_catalogContext.cluster.getDrproducerport()),
                                                   VoltDB.getDefaultReplicationInterface());
            }
        } catch (Exception ex) {
            CoreUtils.printPortsInUse(hostLog);
            VoltDB.crashLocalVoltDB("Failed to initialize DR", false, ex);
        }
    }

    private boolean isLowestSiteId(Initiator initiator) {
        // The initiator map is sorted, the initiator that has the lowest local
        // partition ID gets to create the MP DR gateway
        return initiator.getPartitionId() == m_iv2Initiators.firstKey();
    }

    private boolean createDRConsumerIfNeeded() {
        if (!m_config.m_isEnterprise || (m_consumerDRGateway != null)) {
            return false;
        }
        final String drRole = m_catalogContext.getCluster().getDrrole();
        if (DrRoleType.REPLICA.value().equals(drRole) || DrRoleType.XDCR.value().equals(drRole)) {
            byte drConsumerClusterId = (byte)m_catalogContext.cluster.getDrclusterid();
            final Pair<String, Integer> drIfAndPort = VoltZK.getDRPublicInterfaceAndPortFromMetadata(m_localMetadata);
            m_consumerDRGateway = ProClass.newInstanceOf("org.voltdb.dr2.ConsumerDRGatewayImpl", "DR Consumer",
                    ProClass.HANDLER_CRASH,
                    m_clientInterface, m_cartographer, m_messenger, drConsumerClusterId,
                    (byte) m_catalogContext.cluster.getPreferredsource(), drIfAndPort.getFirst(),
                    drIfAndPort.getSecond());
            m_globalServiceElector.registerService(m_consumerDRGateway);
            return true;
        }
        return false;
    }

    // Thread safe
    @Override
    public void setReplicationActive(boolean active)
    {
        if (m_replicationActive.compareAndSet(!active, active)) {

            try {
                JSONStringer js = new JSONStringer();
                js.object();
                js.keySymbolValuePair("active", m_replicationActive.get());
                js.endObject();

                getHostMessenger().getZK().setData(VoltZK.replicationconfig,
                                                   js.toString().getBytes("UTF-8"),
                                                   -1);
            } catch (Exception e) {
                e.printStackTrace();
                hostLog.error("Failed to write replication active state to ZK: " +
                              e.getMessage());
            }

            if (m_producerDRGateway != null) {
                m_producerDRGateway.setActive(active);
            }
        }
    }

    @Override
    public boolean getReplicationActive()
    {
        return m_replicationActive.get();
    }

    @Override
    public ProducerDRGateway getNodeDRGateway()
    {
        return m_producerDRGateway;
    }

    @Override
    public ConsumerDRGateway getConsumerDRGateway() {
        return m_consumerDRGateway;
    }

    @Override
    public void onSyncSnapshotCompletion() {
        m_leaderAppointer.onSyncSnapshotCompletion();
    }

    @Override
    public void configureDurabilityUniqueIdListener(Integer partition, DurableUniqueIdListener listener, boolean install) {
        if (partition == MpInitiator.MP_INIT_PID) {
            m_iv2Initiators.get(m_iv2Initiators.firstKey()).configureDurableUniqueIdListener(listener, install);
        }
        else {
            Initiator init = m_iv2Initiators.get(partition);
            assert init != null;
            init.configureDurableUniqueIdListener(listener, install);
        }
    }

    public ExecutionEngine debugGetSpiedEE(int partitionId) {
        if (m_config.m_backend == BackendTarget.NATIVE_EE_SPY_JNI) {
            BaseInitiator init = (BaseInitiator)m_iv2Initiators.get(partitionId);
            return init.debugGetSpiedEE();
        }
        else {
            return null;
        }
    }

    @Override
    public SiteTracker getSiteTrackerForSnapshot()
    {
        return new SiteTracker(m_messenger.getHostId(), m_cartographer.getSiteTrackerMailboxMap(), 0);
    }

    /**
     * Create default deployment.xml file in voltdbroot if the deployment path is null.
     *
     * @return path to default deployment file
     * @throws IOException
     */
    static String setupDefaultDeployment(VoltLogger logger) throws IOException {
        return setupDefaultDeployment(logger, CatalogUtil.getVoltDbRoot(null));
    }

    /**
     * Create default deployment.xml file in voltdbroot if the deployment path is null.
     *
     * @return pathto default deployment file
     * @throws IOException
     */
   static String setupDefaultDeployment(VoltLogger logger, File voltdbroot) throws IOException {
        File configInfoDir = new VoltFile(voltdbroot, Constants.CONFIG_DIR);
        configInfoDir.mkdirs();

        File depFH = new VoltFile(configInfoDir, "deployment.xml");
        if (!depFH.exists()) {
            logger.info("Generating default deployment file \"" + depFH.getAbsolutePath() + "\"");

            try (BufferedWriter bw = new BufferedWriter(new FileWriter(depFH))) {
                for (String line : defaultDeploymentXML) {
                    bw.write(line);
                    bw.newLine();
                }
            } finally {
            }
        }

        return depFH.getAbsolutePath();
    }

    /*
     * Validate the build string with the rest of the cluster
     * by racing to publish it to ZK and then comparing the one this process
     * has to the one in ZK. They should all match. The method returns a future
     * so that init can continue while the ZK call is pending since it ZK is pretty
     * slow.
     */
    private Future<?> validateBuildString(final String buildString, ZooKeeper zk) {
        final SettableFuture<Object> retval = SettableFuture.create();
        byte buildStringBytes[] = null;
        try {
            buildStringBytes = buildString.getBytes("UTF-8");
        } catch (UnsupportedEncodingException e) {
            throw new AssertionError(e);
        }
        final byte buildStringBytesFinal[] = buildStringBytes;

        //Can use a void callback because ZK will execute the create and then the get in order
        //It's a race so it doesn't have to succeed
        zk.create(
                VoltZK.buildstring,
                buildStringBytes,
                Ids.OPEN_ACL_UNSAFE,
                CreateMode.PERSISTENT,
                new ZKUtil.StringCallback(),
                null);

        zk.getData(VoltZK.buildstring, false, new org.apache.zookeeper_voltpatches.AsyncCallback.DataCallback() {

            @Override
            public void processResult(int rc, String path, Object ctx,
                    byte[] data, Stat stat) {
                KeeperException.Code code = KeeperException.Code.get(rc);
                if (code == KeeperException.Code.OK) {
                    if (Arrays.equals(buildStringBytesFinal, data)) {
                        retval.set(null);
                    } else {
                        try {
                            hostLog.info("Different but compatible software versions on the cluster " +
                                         "and the rejoining node. Cluster version is {" + (new String(data, "UTF-8")).split("_")[0] +
                                         "}. Rejoining node version is {" + m_defaultVersionString + "}.");
                            retval.set(null);
                        } catch (UnsupportedEncodingException e) {
                            retval.setException(new AssertionError(e));
                        }
                    }
                } else {
                    retval.setException(KeeperException.create(code));
                }
            }

        }, null);

        return retval;
    }

    /**
     * See comment on {@link VoltDBInterface#schedulePriorityWork(Runnable, long, long, TimeUnit)} vs
     * {@link VoltDBInterface#scheduleWork(Runnable, long, long, TimeUnit)}
     */
    @Override
    public ScheduledFuture<?> schedulePriorityWork(Runnable work,
            long initialDelay,
            long delay,
            TimeUnit unit) {
        if (delay > 0) {
            return m_periodicPriorityWorkThread.scheduleWithFixedDelay(work,
                    initialDelay, delay,
                    unit);
        } else {
            return m_periodicPriorityWorkThread.schedule(work, initialDelay, unit);
        }
    }

    private void checkHeapSanity(int tableCount, int sitesPerHost, int kfactor)
    {
        long megabytes = 1024 * 1024;
        long maxMemory = Runtime.getRuntime().maxMemory() / megabytes;
        // DRv2 now is off heap
        long crazyThresh = computeMinimumHeapRqt(tableCount, sitesPerHost, kfactor);

        if (maxMemory < crazyThresh) {
            StringBuilder builder = new StringBuilder();
            builder.append(String.format("The configuration of %d tables, %d sites-per-host, and k-factor of %d requires at least %d MB of Java heap memory. ", tableCount, sitesPerHost, kfactor, crazyThresh));
            builder.append(String.format("The maximum amount of heap memory available to the JVM is %d MB. ", maxMemory));
            builder.append("Please increase the maximum heap size using the VOLTDB_HEAPMAX environment variable and then restart VoltDB.");
            consoleLog.warn(builder.toString());
        }

    }

    // Compute the minimum required heap to run this configuration.  This comes from the documentation,
    // http://voltdb.com/docs/PlanningGuide/MemSizeServers.php#MemSizeHeapGuidelines
    // Any changes there should get reflected here and vice versa.
    static public long computeMinimumHeapRqt(int tableCount, int sitesPerHost, int kfactor)
    {
        long baseRqt = 384;
        long tableRqt = 10 * tableCount;
        // K-safety Heap consumption drop to 8 MB (per node)
        // Snapshot cost 32 MB (per node)
        // Theoretically, 40 MB (per node) should be enough
        long rejoinRqt = (kfactor > 0) ? 128 * sitesPerHost : 0;
        return baseRqt + tableRqt + rejoinRqt;
    }

    private void checkThreadsSanity() {
        int tableCount = m_catalogContext.tables.size();
        int partitions = getLocalPartitionCount();
        int replicates = m_configuredReplicationFactor;
        int importPartitions = ImportManager.getPartitionsCount();
        int exportTableCount = ExportManager.instance().getExportTablesCount();
        int exportNonceCount = ExportManager.instance().getConnCount();

        int expThreadsCount = computeThreadsCount(tableCount, partitions, replicates, importPartitions, exportTableCount, exportNonceCount);

        // if the expected number of threads exceeds the limit, update the limit.
        if (m_maxThreadsCount < expThreadsCount) {
            updateMaxThreadsLimit();
        }

        // do insane check again.
        if (m_maxThreadsCount < expThreadsCount) {
            StringBuilder builder = new StringBuilder();
            builder.append(String.format("The configuration of %d tables, %d partitions, %d replicates, ", tableCount, partitions, replicates));
            builder.append(String.format("with importer configuration of %d importer partitions, ", importPartitions));
            builder.append(String.format("with exporter configuration of %d export tables %d partitions %d replicates, ", exportTableCount, partitions, replicates));
            builder.append(String.format("approximately requires %d threads.", expThreadsCount));
            builder.append(String.format("The maximum number of threads to the system is %d. \n", m_maxThreadsCount));
            builder.append("Please increase the maximum system threads number or reduce the number of threads in your program, and then restart VoltDB. \n");
            consoleLog.warn(builder.toString());
        }
    }

    private void updateMaxThreadsLimit() {
        String[] command = {"bash", "-c" ,"ulimit -u"};
        String cmd_rst = ShellTools.local_cmd(command);
        try {
            m_maxThreadsCount = Integer.parseInt(cmd_rst.substring(0, cmd_rst.length() - 1));
        } catch(Exception e) {
            m_maxThreadsCount = Integer.MAX_VALUE;
        }
    }

    private int computeThreadsCount(int tableCount, int partitionCount, int replicateCount, int importerPartitionCount, int exportTableCount, int exportNonceCount) {
        final int clusterBaseCount = 5;
        final int hostBaseCount = 56;
        return clusterBaseCount + (hostBaseCount + partitionCount)
                + computeImporterThreads(importerPartitionCount)
                + computeExporterThreads(exportTableCount, partitionCount, replicateCount, exportNonceCount);
    }

    private int computeImporterThreads(int importerPartitionCount) {
        if (importerPartitionCount == 0) {
            return 0;
        }
        int importerBaseCount = 6;
        return importerBaseCount + importerPartitionCount;
    }

    private int computeExporterThreads(int exportTableCount, int partitionCount, int replicateCount, int exportNonceCount) {
        if (exportTableCount == 0) {
            return 0;
        }
        int exporterBaseCount = 1;
        return exporterBaseCount + partitionCount * exportTableCount + exportNonceCount;
    }

    @Override
    public <T> ListenableFuture<T> submitSnapshotIOWork(Callable<T> work)
    {
        assert m_snapshotIOAgent != null;
        return m_snapshotIOAgent.submit(work);
    }

    @Override
    public long getClusterUptime()
    {
        return System.currentTimeMillis() - getHostMessenger().getInstanceId().getTimestamp();
    }

    @Override
    public long getClusterCreateTime()
    {
        return m_clusterCreateTime;
    }

    @Override
    public void setClusterCreateTime(long clusterCreateTime) {
        m_clusterCreateTime = clusterCreateTime;
        if (m_catalogContext.cluster.getDrconsumerenabled() || m_catalogContext.cluster.getDrproducerenabled()) {
            hostLog.info("Restoring DR with Cluster Id " +  m_catalogContext.cluster.getDrclusterid() +
                    ". The DR cluster was first started at " + new Date(m_clusterCreateTime).toString() + ".");
        }
    }

    @Override
    public SnmpTrapSender getSnmpTrapSender() {
        return m_snmp;
    }

    private final Supplier<String> terminusNonceSupplier = Suppliers.memoize(new Supplier<String>() {
        @Override
        public String get() {
            File markerFH = new File(m_nodeSettings.getVoltDBRoot(), VoltDB.TERMINUS_MARKER);
            // file needs to be both writable and readable as it will be deleted onRestoreComplete
            if (!markerFH.exists() || !markerFH.isFile() || !markerFH.canRead() || !markerFH.canWrite()) {
                return null;
            }
            String nonce = null;
            try (BufferedReader rdr = new BufferedReader(new FileReader(markerFH))){
                nonce = rdr.readLine();
            } catch (IOException e) {
                throw new RuntimeException(e); // highly unlikely
            }
            // make sure that there is a snapshot associated with the terminus nonce
            HashMap<String, Snapshot> snapshots = new HashMap<>();
            FileFilter filter = new SnapshotUtil.SnapshotFilter();

            SnapshotUtil.retrieveSnapshotFiles(
                    m_nodeSettings.resolveToAbsolutePath(m_nodeSettings.getSnapshoth()),
                    snapshots, filter, false, SnapshotPathType.SNAP_AUTO, hostLog);

            return snapshots.containsKey(nonce) ? nonce : null;
        }
    });

    /**
     * Reads the file containing the startup snapshot nonce
     * @return null if the file is not accessible, or the startup snapshot nonce
     */
    private String getTerminusNonce() {
        return terminusNonceSupplier.get();
    }

    @Override
    public Cartographer getCartographer() {
        return m_cartographer;
    }

    @Override
    public void swapTables(String oneTable, String otherTable) {
        if (m_consumerDRGateway != null) {
            Table tableA = m_catalogContext.tables.get(oneTable);
            Table tableB = m_catalogContext.tables.get(otherTable);
            assert (tableA != null && tableB != null);
            if (tableA.getIsdred() && tableB.getIsdred()) {
                long signatureHashA = Hashing.sha1().hashString(tableA.getSignature(), Charsets.UTF_8).asLong();
                long signatureHashB = Hashing.sha1().hashString(tableB.getSignature(), Charsets.UTF_8).asLong();
                Set<Pair<String, Long>> swappedTables = new HashSet<>();
                swappedTables.add(Pair.of(oneTable.toUpperCase(), signatureHashA));
                swappedTables.add(Pair.of(otherTable.toUpperCase(), signatureHashB));
                m_consumerDRGateway.swapTables(swappedTables);
            }
        }
    }

    public static void printDiagnosticInformation(CatalogContext context, String procName, LoadedProcedureSet procSet) {
        StringBuilder sb = new StringBuilder();
        final CatalogMap<Procedure> catalogProcedures = context.database.getProcedures();
        sb.append("Statements within " + procName + ": ").append("\n");
        for (final Procedure proc : catalogProcedures) {
            if (proc.getTypeName().equals(procName)) {
                sb.append(CatalogUtil.printUserProcedureDetail(proc));
            }
        }
        sb.append("Default CRUD Procedures: ").append("\n");
        for (Entry<String, Procedure> pair : context.m_defaultProcs.m_defaultProcMap.entrySet()) {
            sb.append(CatalogUtil.printCRUDProcedureDetail(pair.getValue(), procSet));
        }

        hostLog.error(sb.toString());
    }

    public void logMessageToFLC(long timestampMilis, String user, String ip) {
        m_flc.logMessage(timestampMilis, user, ip);
    }

    public int getHostCount() {
        return m_config.m_hostCount;
    }

    @Override
    public HTTPAdminListener getHttpAdminListener() {
        return m_adminListener;
    }

    @Override
    public long getLowestSiteId() {
        return m_iv2Initiators.firstEntry().getValue().getInitiatorHSId();
    }

    @Override
    public int getLowestPartitionId() {
        return m_iv2Initiators.firstKey();
    }

    public void updateReplicaForJoin(long siteId, long txnId) {
        m_iv2Initiators.values().stream().filter(p->p.getInitiatorHSId() == siteId)
            .forEach(s->((SpInitiator)s).updateReplicasForJoin(txnId));
    }

    @Override
    public int getKFactor() {
        return m_configuredReplicationFactor;
    }

    @Override
    public boolean isJoining() {
        return m_joining;
    }

    public Initiator getInitiator(int partition) {
        return m_iv2Initiators.get(partition);
    }

    @Override
    public ElasticService getElasticService() {
        return m_elasticService;
    }
}
<|MERGE_RESOLUTION|>--- conflicted
+++ resolved
@@ -1250,10 +1250,6 @@
                 m_eligibleAsLeader = determineIfEligibleAsLeader(partitions, partitionGroupPeers, topo);
 
                 m_messenger.setPartitionGroupPeers(partitionGroupPeers, m_clusterSettings.get().hostcount());
-<<<<<<< HEAD
-                for (Integer partition : partitions) {
-                    m_iv2InitiatorStartingTxnIds.put(partition, TxnEgo.makeZero(partition).getTxnId());
-=======
 
                 // persist the merged settings
                 m_config.m_recoveredPartitions = Joiner.on(",").join(partitions);
@@ -1261,10 +1257,8 @@
                         m_config.asClusterSettingsMap(), fromPropertyFile.asMap(), fromDeploymentFile);
                 clusterSettings.store();
                 hostLog.info("Partitions on this host:" + m_config.m_recoveredPartitions);
-                for (int ii = 0; ii < partitions.size(); ii++) {
-                    Integer partition = partitions.get(ii);
-                    m_iv2InitiatorStartingTxnIds.put( partition, TxnEgo.makeZero(partition).getTxnId());
->>>>>>> 3403de67
+                for (Integer partition : partitions) {
+                    m_iv2InitiatorStartingTxnIds.put(partition, TxnEgo.makeZero(partition).getTxnId());
                 }
                 m_iv2Initiators = createIv2Initiators(
                         partitions,
@@ -2175,7 +2169,6 @@
             }
             topology = AbstractTopology.getTopology(hostInfos, missingHosts, kfactor,
                     (m_config.m_restorePlacement && m_config.m_startAction.doesRecover()));
-            List<Integer> partitions = Lists.newArrayList(topology.getPartitionIdList(m_messenger.getHostId()));
             String err;
             if ((err = topology.validateLayout(m_messenger.getLiveHostIds())) != null) {
                 hostLog.warn("Unable to find optimal placement layout. " + err);
@@ -2186,19 +2179,7 @@
             if (topology.hasMissingPartitions()) {
                 VoltDB.crashLocalVoltDB("Some partitions are missing in the topology", false, null);
             }
-<<<<<<< HEAD
             topology = TopologyZKUtils.registerTopologyToZK(m_messenger.getZK(), topology);
-        }
-=======
-            if (m_config.m_restorePlacement && m_config.m_startAction.doesRecover() && topology.version > 1){
-                consoleLog.info("Partition placement has been restored.");
-            }
-            topology = TopologyZKUtils.registerTopologyToZK(m_messenger.getZK(), topology);
->>>>>>> 3403de67
-
-            // verify the topology built on this host is same as the one from ZK
-            partitions.removeAll(Lists.newArrayList(topology.getPartitionIdList(m_messenger.getHostId())));
-            assert(partitions.isEmpty());
         }
         return topology;
     }
