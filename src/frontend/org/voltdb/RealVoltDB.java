--- conflicted
+++ resolved
@@ -150,12 +150,8 @@
 import org.voltdb.dtxn.TransactionState;
 import org.voltdb.elastic.BalancePartitionsStatistics;
 import org.voltdb.elastic.ElasticService;
-<<<<<<< HEAD
+import org.voltdb.export.ExportDataSource.StreamStartAction;
 import org.voltdb.export.ExportManagerInterface;
-=======
-import org.voltdb.export.ExportDataSource.StreamStartAction;
-import org.voltdb.export.ExportManager;
->>>>>>> a82fea35
 import org.voltdb.importer.ImportManager;
 import org.voltdb.iv2.BaseInitiator;
 import org.voltdb.iv2.Cartographer;
@@ -4313,11 +4309,7 @@
         }
         // Allow export datasources to start consuming their binary deques safely
         // as at this juncture the initial truncation snapshot is already complete
-<<<<<<< HEAD
-        ExportManagerInterface.instance().startPolling(m_catalogContext);
-=======
-        ExportManager.instance().startPolling(m_catalogContext, StreamStartAction.REJOIN);
->>>>>>> a82fea35
+        ExportManagerInterface.instance().startPolling(m_catalogContext, StreamStartAction.REJOIN);
 
         // Notify Export Subsystem of clientInterface so it can register an adaptor for NibbleExportDelete
         ExportManagerInterface.instance().clientInterfaceStarted(m_clientInterface);
@@ -4551,11 +4543,7 @@
 
             // Allow export datasources to start consuming their binary deques safely
             // as at this juncture the initial truncation snapshot is already complete
-<<<<<<< HEAD
-            ExportManagerInterface.instance().startPolling(m_catalogContext);
-=======
-            ExportManager.instance().startPolling(m_catalogContext, StreamStartAction.RECOVER);
->>>>>>> a82fea35
+            ExportManagerInterface.instance().startPolling(m_catalogContext, StreamStartAction.RECOVER);
 
             // Notify Export Subsystem of clientInterface so it can register an adaptor for NibbleExportDelete
             ExportManagerInterface.instance().clientInterfaceStarted(m_clientInterface);
