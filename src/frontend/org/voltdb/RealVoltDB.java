/* This file is part of VoltDB.
 * Copyright (C) 2008-2016 VoltDB Inc.
 *
 * This program is free software: you can redistribute it and/or modify
 * it under the terms of the GNU Affero General Public License as
 * published by the Free Software Foundation, either version 3 of the
 * License, or (at your option) any later version.
 *
 * This program is distributed in the hope that it will be useful,
 * but WITHOUT ANY WARRANTY; without even the implied warranty of
 * MERCHANTABILITY or FITNESS FOR A PARTICULAR PURPOSE.  See the
 * GNU Affero General Public License for more details.
 *
 * You should have received a copy of the GNU Affero General Public License
 * along with VoltDB.  If not, see <http://www.gnu.org/licenses/>.
 */

package org.voltdb;

import java.io.BufferedReader;
import java.io.BufferedWriter;
import java.io.ByteArrayInputStream;
import java.io.File;
import java.io.FileFilter;
import java.io.FileInputStream;
import java.io.FileOutputStream;
import java.io.FileReader;
import java.io.FileWriter;
import java.io.IOException;
import java.io.InputStream;
import java.io.PrintStream;
import java.io.PrintWriter;
import java.io.UnsupportedEncodingException;
import java.lang.management.ManagementFactory;
import java.lang.reflect.Constructor;
import java.lang.reflect.Field;
import java.net.Inet4Address;
import java.net.Inet6Address;
import java.net.InetAddress;
import java.net.NetworkInterface;
import java.net.SocketException;
import java.text.SimpleDateFormat;
import java.util.ArrayList;
import java.util.Arrays;
import java.util.Collection;
import java.util.Date;
import java.util.Enumeration;
import java.util.HashMap;
import java.util.HashSet;
import java.util.LinkedList;
import java.util.List;
import java.util.Map;
import java.util.Map.Entry;
import java.util.Random;
import java.util.Set;
import java.util.SortedMap;
import java.util.TreeMap;
import java.util.concurrent.Callable;
import java.util.concurrent.ExecutionException;
import java.util.concurrent.Future;
import java.util.concurrent.ScheduledExecutorService;
import java.util.concurrent.ScheduledFuture;
import java.util.concurrent.ScheduledThreadPoolExecutor;
import java.util.concurrent.Semaphore;
import java.util.concurrent.TimeUnit;
import java.util.concurrent.atomic.AtomicBoolean;

import org.aeonbits.owner.ConfigFactory;
import org.apache.cassandra_voltpatches.GCInspector;
import org.apache.log4j.Appender;
import org.apache.log4j.DailyRollingFileAppender;
import org.apache.log4j.FileAppender;
import org.apache.log4j.Logger;
import org.apache.zookeeper_voltpatches.CreateMode;
import org.apache.zookeeper_voltpatches.KeeperException;
import org.apache.zookeeper_voltpatches.WatchedEvent;
import org.apache.zookeeper_voltpatches.Watcher;
import org.apache.zookeeper_voltpatches.ZooDefs.Ids;
import org.apache.zookeeper_voltpatches.ZooKeeper;
import org.apache.zookeeper_voltpatches.data.Stat;
import org.json_voltpatches.JSONException;
import org.json_voltpatches.JSONObject;
import org.json_voltpatches.JSONStringer;
import org.voltcore.logging.Level;
import org.voltcore.logging.VoltLogger;
import org.voltcore.messaging.HostMessenger;
import org.voltcore.messaging.SiteMailbox;
import org.voltcore.utils.CoreUtils;
import org.voltcore.utils.OnDemandBinaryLogger;
import org.voltcore.utils.Pair;
import org.voltcore.utils.ShutdownHooks;
import org.voltcore.utils.VersionChecker;
import org.voltcore.zk.CoreZK;
import org.voltcore.zk.ZKCountdownLatch;
import org.voltcore.zk.ZKUtil;
import org.voltdb.TheHashinator.HashinatorType;
import org.voltdb.VoltDB.Configuration;
import org.voltdb.catalog.Catalog;
import org.voltdb.catalog.Cluster;
import org.voltdb.catalog.Database;
import org.voltdb.catalog.Deployment;
import org.voltdb.catalog.SnapshotSchedule;
import org.voltdb.catalog.Systemsettings;
import org.voltdb.common.Constants;
import org.voltdb.common.NodeState;
import org.voltdb.compiler.AdHocCompilerCache;
import org.voltdb.compiler.AsyncCompilerAgent;
import org.voltdb.compiler.ClusterConfig;
import org.voltdb.compiler.deploymentfile.ClusterType;
import org.voltdb.compiler.deploymentfile.ConsistencyType;
import org.voltdb.compiler.deploymentfile.DeploymentType;
import org.voltdb.compiler.deploymentfile.HeartbeatType;
import org.voltdb.compiler.deploymentfile.PartitionDetectionType;
import org.voltdb.compiler.deploymentfile.PathsType;
import org.voltdb.compiler.deploymentfile.SystemSettingsType;
import org.voltdb.dtxn.InitiatorStats;
import org.voltdb.dtxn.LatencyHistogramStats;
import org.voltdb.dtxn.LatencyStats;
import org.voltdb.dtxn.SiteTracker;
import org.voltdb.export.ExportManager;
import org.voltdb.importer.ImportManager;
import org.voltdb.iv2.BaseInitiator;
import org.voltdb.iv2.Cartographer;
import org.voltdb.iv2.Initiator;
import org.voltdb.iv2.KSafetyStats;
import org.voltdb.iv2.LeaderAppointer;
import org.voltdb.iv2.MpInitiator;
import org.voltdb.iv2.SpInitiator;
import org.voltdb.iv2.SpScheduler.DurableUniqueIdListener;
import org.voltdb.iv2.TxnEgo;
import org.voltdb.jni.ExecutionEngine;
import org.voltdb.join.BalancePartitionsStatistics;
import org.voltdb.join.ElasticJoinService;
import org.voltdb.licensetool.LicenseApi;
import org.voltdb.messaging.VoltDbMessageFactory;
import org.voltdb.modular.ModuleManager;
import org.voltdb.planner.ActivePlanRepository;
import org.voltdb.probe.MeshProber;
import org.voltdb.processtools.ShellTools;
import org.voltdb.rejoin.Iv2RejoinCoordinator;
import org.voltdb.rejoin.JoinCoordinator;
import org.voltdb.settings.ClusterSettings;
import org.voltdb.settings.ClusterSettingsRef;
import org.voltdb.settings.DbSettings;
import org.voltdb.settings.PathSettings;
import org.voltdb.settings.Settings;
import org.voltdb.settings.SettingsException;
import org.voltdb.sysprocs.saverestore.SnapshotPathType;
import org.voltdb.sysprocs.saverestore.SnapshotUtil;
import org.voltdb.sysprocs.saverestore.SnapshotUtil.Snapshot;
import org.voltdb.utils.CLibrary;
import org.voltdb.utils.CatalogUtil;
import org.voltdb.utils.CatalogUtil.CatalogAndIds;
import org.voltdb.utils.Encoder;
import org.voltdb.utils.HTTPAdminListener;
import org.voltdb.utils.LogKeys;
import org.voltdb.utils.MiscUtils;
import org.voltdb.utils.PlatformProperties;
import org.voltdb.utils.SystemStatsCollector;
import org.voltdb.utils.VoltFile;
import org.voltdb.utils.VoltSampler;

import com.google_voltpatches.common.base.Charsets;
import com.google_voltpatches.common.base.Joiner;
import com.google_voltpatches.common.base.Preconditions;
import com.google_voltpatches.common.base.Supplier;
import com.google_voltpatches.common.base.Suppliers;
import com.google_voltpatches.common.base.Throwables;
import com.google_voltpatches.common.collect.ImmutableList;
import com.google_voltpatches.common.collect.ImmutableMap;
import com.google_voltpatches.common.net.HostAndPort;
import com.google_voltpatches.common.util.concurrent.ListenableFuture;
import com.google_voltpatches.common.util.concurrent.ListeningExecutorService;
import com.google_voltpatches.common.util.concurrent.SettableFuture;

/**
 * RealVoltDB initializes global server components, like the messaging
 * layer, ExecutionSite(s), and ClientInterface. It provides accessors
 * or references to those global objects. It is basically the global
 * namespace. A lot of the global namespace is described by VoltDBInterface
 * to allow test mocking.
 */
public class RealVoltDB implements VoltDBInterface, RestoreAgent.Callback, HostMessenger.HostWatcher {
    private static final boolean DISABLE_JMX = Boolean.valueOf(System.getProperty("DISABLE_JMX", "true"));

    /** Default deployment file contents if path to deployment is null */
    private static final String[] defaultDeploymentXML = {
        "<?xml version=\"1.0\"?>",
        "<!-- This file is an auto-generated default deployment configuration. -->",
        "<deployment>",
        "    <cluster hostcount=\"1\" />",
        "    <httpd enabled=\"true\">",
        "        <jsonapi enabled=\"true\" />",
        "    </httpd>",
        "</deployment>"
    };

    private final VoltLogger hostLog = new VoltLogger("HOST");
    private final VoltLogger consoleLog = new VoltLogger("CONSOLE");

    private VoltDB.Configuration m_config = new VoltDB.Configuration();
    int m_configuredNumberOfPartitions;
    int m_configuredReplicationFactor;
    // CatalogContext is immutable, just make sure that accessors see a consistent version
    volatile CatalogContext m_catalogContext;
    // Managed voltdb directories settings
    volatile PathSettings m_paths;
    // Cluster settings reference and supplier
    final ClusterSettingsRef m_clusterSettings = new ClusterSettingsRef();
    private String m_buildString;
    static final String m_defaultVersionString = "6.7";
    // by default set the version to only be compatible with itself
    static final String m_defaultHotfixableRegexPattern = "^\\Q6.7\\E\\z";
    // these next two are non-static because they can be overrriden on the CLI for test
    private String m_versionString = m_defaultVersionString;
    private String m_hotfixableRegexPattern = m_defaultHotfixableRegexPattern;
    HostMessenger m_messenger = null;
    private ClientInterface m_clientInterface = null;
    HTTPAdminListener m_adminListener;
    private OpsRegistrar m_opsRegistrar = new OpsRegistrar();

    private AsyncCompilerAgent m_asyncCompilerAgent = null;
    public AsyncCompilerAgent getAsyncCompilerAgent() { return m_asyncCompilerAgent; }
    private PartitionCountStats m_partitionCountStats = null;
    private IOStats m_ioStats = null;
    private MemoryStats m_memoryStats = null;
    private CpuStats m_cpuStats = null;
    private CommandLogStats m_commandLogStats = null;
    private StatsManager m_statsManager = null;
    private SnapshotCompletionMonitor m_snapshotCompletionMonitor;
    // These are unused locally, but they need to be registered with the StatsAgent so they're
    // globally available
    @SuppressWarnings("unused")
    private InitiatorStats m_initiatorStats;
    private LiveClientsStats m_liveClientsStats = null;
    int m_myHostId;
    String m_httpPortExtraLogMessage = null;
    boolean m_jsonEnabled;

    // IV2 things
    TreeMap<Integer, Initiator> m_iv2Initiators = new TreeMap<>();
    Cartographer m_cartographer = null;
    LeaderAppointer m_leaderAppointer = null;
    GlobalServiceElector m_globalServiceElector = null;
    MpInitiator m_MPI = null;
    Map<Integer, Long> m_iv2InitiatorStartingTxnIds = new HashMap<>();
    private ScheduledFuture<?> resMonitorWork;


    private NodeStateTracker m_statusTracker;
    // Should the execution sites be started in recovery mode
    // (used for joining a node to an existing cluster)
    // If CL is enabled this will be set to true
    // by the CL when the truncation snapshot completes
    // and this node is viable for replay
    volatile boolean m_rejoining = false;
    // Need to separate the concepts of rejoin data transfer and rejoin
    // completion.  This boolean tracks whether or not the data transfer
    // process is done.  CL truncation snapshots will not flip the all-complete
    // boolean until no mode data is pending.
    // Yes, this is fragile having two booleans.  We could aggregate them into
    // some rejoining state enum at some point.
    volatile boolean m_rejoinDataPending = false;
    // Since m_rejoinDataPending is set asynchronously, sites could have inconsistent
    // view of what the value is during the execution of a sysproc. Use this and
    // m_safeMpTxnId to prevent the race. The m_safeMpTxnId is updated once in the
    // lifetime of the node to reflect the first MP txn that witnessed the flip of
    // m_rejoinDataPending.
    private final Object m_safeMpTxnIdLock = new Object();
    private long m_lastSeenMpTxnId = Long.MIN_VALUE;
    private long m_safeMpTxnId = Long.MAX_VALUE;
    String m_rejoinTruncationReqId = null;

    // Are we adding the node to the cluster instead of rejoining?
    volatile boolean m_joining = false;
    private boolean m_shuttingdown = false;

    long m_clusterCreateTime;
    AtomicBoolean m_replicationActive = new AtomicBoolean(false);
    private ProducerDRGateway m_producerDRGateway = null;
    private ConsumerDRGateway m_consumerDRGateway = null;

    //Only restrict recovery completion during test
    static Semaphore m_testBlockRecoveryCompletion = new Semaphore(Integer.MAX_VALUE);
    private long m_executionSiteRecoveryFinish;
    private long m_executionSiteRecoveryTransferred;

    // Rejoin coordinator
    private JoinCoordinator m_joinCoordinator = null;
    private ElasticJoinService m_elasticJoinService = null;

    // Snapshot IO agent
    private SnapshotIOAgent m_snapshotIOAgent = null;

    // id of the leader, or the host restore planner says has the catalog
    int m_hostIdWithStartupCatalog;
    String m_pathToStartupCatalog;

    // Synchronize initialize and shutdown
    private final Object m_startAndStopLock = new Object();

    // Synchronize updates of catalog contexts across the multiple sites on this host.
    // Ensure that the first site to reach catalogUpdate() does all the work and that no
    // others enter until that's finished.  CatalogContext is immutable and volatile, accessors
    // should be able to always get a valid context without needing this lock.
    private final Object m_catalogUpdateLock = new Object();

    // add a random number to the sampler output to make it likely to be unique for this process.
    private final VoltSampler m_sampler = new VoltSampler(10, "sample" + String.valueOf(new Random().nextInt() % 10000) + ".txt");
    private final AtomicBoolean m_hasStartedSampler = new AtomicBoolean(false);

    List<Integer> m_partitionsToSitesAtStartupForExportInit;

    RestoreAgent m_restoreAgent = null;

    private final ListeningExecutorService m_es = CoreUtils.getCachedSingleThreadExecutor("StartAction ZK Watcher", 15000);

    private volatile boolean m_isRunning = false;
    private boolean m_isRunningWithOldVerb = true;
    private boolean m_isBare = false;

    /**
     * Startup snapshot nonce taken on shutdown --save
     */
    String m_terminusNonce = null;

    private int m_maxThreadsCount;

    @Override
    public boolean isRunningWithOldVerbs() {
        return m_isRunningWithOldVerb;
     };

    @Override
    public boolean isShuttingdown() {
        return m_shuttingdown;
    }
    @Override
    public void setShuttingdown(boolean shuttingdown) {
        m_shuttingdown = shuttingdown;
    }

    @Override
    public boolean rejoining() {
        return m_rejoining;
    }

    @Override
    public boolean rejoinDataPending() {
        return m_rejoinDataPending;
    }

    @Override
    public boolean isMpSysprocSafeToExecute(long txnId)
    {
        synchronized (m_safeMpTxnIdLock) {
            if (txnId >= m_safeMpTxnId) {
                return true;
            }

            if (txnId > m_lastSeenMpTxnId) {
                m_lastSeenMpTxnId = txnId;
                if (!rejoinDataPending() && m_safeMpTxnId == Long.MAX_VALUE) {
                    m_safeMpTxnId = txnId;
                }
            }

            return txnId >= m_safeMpTxnId;
        }
    }

    private long m_recoveryStartTime;

    CommandLog m_commandLog;

    private volatile OperationMode m_mode = OperationMode.INITIALIZING;
    private OperationMode m_startMode = null;

    volatile String m_localMetadata = "";

    private ListeningExecutorService m_computationService;

    private Thread m_configLogger;

    // methods accessed via the singleton
    @Override
    public void startSampler() {
        if (m_hasStartedSampler.compareAndSet(false, true)) {
            m_sampler.start();
        }
    }

    private ScheduledThreadPoolExecutor m_periodicWorkThread;
    private ScheduledThreadPoolExecutor m_periodicPriorityWorkThread;

    // The configured license api: use to decide enterprise/community edition feature enablement
    LicenseApi m_licenseApi;
    String m_licenseInformation = "";
    private LatencyStats m_latencyStats;

    private LatencyHistogramStats m_latencyHistogramStats;

    private File getConfigDirectory() {
        return getConfigDirectory(m_config);
    }

    private File getConfigDirectory(Configuration config) {
        return getConfigDirectory(config.m_voltdbRoot);
    }

    private File getConfigDirectory(File voltdbroot) {
        return new VoltFile(voltdbroot, Constants.CONFIG_DIR);
    }

    private File getConfigLogDeployment() {
        return getConfigLogDeployment(m_config);
    }

    private File getConfigLogDeployment(Configuration config) {
        return new VoltFile(getConfigDirectory(config), "deployment.xml");
    }

    @Override
    public LicenseApi getLicenseApi() {
        return m_licenseApi;
    }

    @Override
    public String getLicenseInformation() {
        return m_licenseInformation;
    }

    @Override
    public String getVoltDBRootPath(PathsType.Voltdbroot path) {
        if (isRunningWithOldVerbs()) {
           return path.getPath();
        }
        return m_paths.getVoltDBRoot().getPath();
    }

    @Override
    public String getCommandLogPath(PathsType.Commandlog path) {
        if (isRunningWithOldVerbs()) {
           return path.getPath();
        }
        return m_paths.resolve(m_paths.getCommandLog()).getPath();
    }

    @Override
    public String getCommandLogSnapshotPath(PathsType.Commandlogsnapshot path) {
        if (isRunningWithOldVerbs()) {
           return path.getPath();
        }
        return m_paths.resolve(m_paths.getCommandLogSnapshot()).getPath();
    }

    @Override
    public String getSnapshotPath(PathsType.Snapshots path) {
        if (isRunningWithOldVerbs()) {
           return path.getPath();
        }
        return m_paths.resolve(m_paths.getSnapshoth()).getPath();
    }

    @Override
    public String getExportOverflowPath(PathsType.Exportoverflow path) {
        if (isRunningWithOldVerbs()) {
           return path.getPath();
        }
        return m_paths.resolve(m_paths.getExportOverflow()).getPath();
    }

    @Override
    public String getDROverflowPath(PathsType.Droverflow path) {
        if (isRunningWithOldVerbs()) {
           return path.getPath();
        }
        return m_paths.resolve(m_paths.getDROverflow()).getPath();
    }

    @Override
    public String getVoltDBRootPath() {
        return m_paths.getVoltDBRoot().getPath();
    }

    @Override
    public String getCommandLogPath() {
        return m_paths.resolve(m_paths.getCommandLog()).getPath();
    }

    @Override
    public String getCommandLogSnapshotPath() {
        return m_paths.resolve(m_paths.getCommandLogSnapshot()).getPath();
    }

    @Override
    public String getSnapshotPath() {
        return m_paths.resolve(m_paths.getSnapshoth()).getPath();
    }

    @Override
    public String getExportOverflowPath() {
        return m_paths.resolve(m_paths.getExportOverflow()).getPath();
    }

    @Override
    public String getDROverflowPath() {
        return m_paths.resolve(m_paths.getDROverflow()).getPath();
    }

    private String managedPathEmptyCheck(String voltDbRoot, String path) {
        VoltFile managedPath;
        if (new File(path).isAbsolute())
            managedPath = new VoltFile(path);
        else
            managedPath = new VoltFile(voltDbRoot, path);
        if (managedPath.exists() && managedPath.list().length > 0)
            return managedPath.getAbsolutePath();
        return null;
    }

    private void managedPathsEmptyCheck(Configuration config) {
        List<String> nonEmptyPaths = managedPathsWithFiles(config, m_catalogContext.getDeployment());
        if (!nonEmptyPaths.isEmpty()) {
            StringBuilder crashMessage =
                    new StringBuilder("Files from a previous database session exist in the managed directories:");
            for (String nonEmptyPath : nonEmptyPaths) {
                crashMessage.append("\n  - " + nonEmptyPath);
            }
            crashMessage.append("\nUse the recover command to restore the previous database or use create --force" +
                " to start a new database session overwriting existing files.");
            VoltDB.crashLocalVoltDB(crashMessage.toString());
        }
    }

    private List<String> managedPathsWithFiles(Configuration config, DeploymentType deployment) {
        ImmutableList.Builder<String> nonEmptyPaths = ImmutableList.builder();
        if (!config.m_isEnterprise) {
            return nonEmptyPaths.build();
        }
        PathsType paths = deployment.getPaths();
        String voltDbRoot = getVoltDBRootPath(paths.getVoltdbroot());
        String path;
        if ((path = managedPathEmptyCheck(voltDbRoot, getSnapshotPath(paths.getSnapshots()))) != null)
            nonEmptyPaths.add(path);
        if ((path = managedPathEmptyCheck(voltDbRoot, getExportOverflowPath(paths.getExportoverflow()))) != null)
            nonEmptyPaths.add(path);
        if ((path = managedPathEmptyCheck(voltDbRoot, getDROverflowPath(paths.getDroverflow()))) != null)
            nonEmptyPaths.add(path);
        if ((path = managedPathEmptyCheck(voltDbRoot, getCommandLogPath(paths.getCommandlog()))) != null)
            nonEmptyPaths.add(path);
        if ((path = managedPathEmptyCheck(voltDbRoot, getCommandLogSnapshotPath(paths.getCommandlogsnapshot()))) != null)
            nonEmptyPaths.add(path);
        return nonEmptyPaths.build();
    }

    private final List<String> pathsWithRecoverableArtifacts(DeploymentType deployment) {
        ImmutableList.Builder<String> nonEmptyPaths = ImmutableList.builder();
        if (!MiscUtils.isPro()) {
            return nonEmptyPaths.build();
        }
        PathsType paths = deployment.getPaths();
        String voltDbRoot = getVoltDBRootPath(paths.getVoltdbroot());
        String path;
        if ((path = managedPathEmptyCheck(voltDbRoot, getSnapshotPath(paths.getSnapshots()))) != null)
            nonEmptyPaths.add(path);
        if ((path = managedPathEmptyCheck(voltDbRoot, getCommandLogPath(paths.getCommandlog()))) != null)
            nonEmptyPaths.add(path);
        if ((path = managedPathEmptyCheck(voltDbRoot, getCommandLogSnapshotPath(paths.getCommandlogsnapshot()))) != null)
            nonEmptyPaths.add(path);
        return nonEmptyPaths.build();
    }

    /**
     * Initialize all the global components, then initialize all the m_sites.
     * @param config configuration that gets passed in from commandline.
     */
    @Override
    public void initialize(Configuration config) {
        ShutdownHooks.enableServerStopLogging();
        synchronized(m_startAndStopLock) {
            // Handle multiple invocations of server thread in the same JVM.
            // by clearing static variables/properties which ModuleManager,
            // and Settings depend on
            ConfigFactory.clearProperty(Settings.CONFIG_DIR);
            ModuleManager.resetCacheRoot();

            m_isRunningWithOldVerb = config.m_startAction.isLegacy();

            // check that this is a 64 bit VM
            if (System.getProperty("java.vm.name").contains("64") == false) {
                hostLog.fatal("You are running on an unsupported (probably 32 bit) JVM. Exiting.");
                System.exit(-1);
            }

            m_isRunningWithOldVerb = config.m_startAction.isLegacy();
            readBuildInfo(config.m_isEnterprise ? "Enterprise Edition" : "Community Edition");

            // Replay command line args that we can see
            StringBuilder sb = new StringBuilder(2048).append("Command line arguments: ");
            sb.append(System.getProperty("sun.java.command", "[not available]"));
            hostLog.info(sb.toString());

            List<String> iargs = ManagementFactory.getRuntimeMXBean().getInputArguments();
            sb.delete(0, sb.length()).append("Command line JVM arguments:");
            for (String iarg : iargs)
                sb.append(" ").append(iarg);
            if (iargs.size() > 0) hostLog.info(sb.toString());
            else hostLog.info("No JVM command line args known.");

            sb.delete(0, sb.length()).append("Command line JVM classpath: ");
            sb.append(System.getProperty("java.class.path", "[not available]"));
            hostLog.info(sb.toString());

            // config UUID is part of the status tracker that is slated to be an
            // Information source for an http admun endpoint
            m_statusTracker = new NodeStateTracker();

            consoleLog.l7dlog( Level.INFO, LogKeys.host_VoltDB_StartupString.name(), null);

            if (config.m_startAction == StartAction.INITIALIZE) {
                if (config.m_forceVoltdbCreate) {
                    deleteInitializationMarkers(config);
                }
            }

            // If there's no deployment provide a default and put it under voltdbroot.
            if (config.m_pathToDeployment == null) {
                try {
                    config.m_pathToDeployment = setupDefaultDeployment(hostLog, config.m_voltdbRoot);
                    config.m_deploymentDefault = true;
                } catch (IOException e) {
                    VoltDB.crashLocalVoltDB("Failed to write default deployment.", false, null);
                    return;
                }
            }

            ReadDeploymentResults readDepl = readPrimedDeployment(config);

            if (config.m_startAction == StartAction.INITIALIZE) {
                if (config.m_forceVoltdbCreate && m_paths.clean()) {
                    String msg = "Archived previous snapshot directory to " + m_paths.getSnapshoth() + ".1";
                    consoleLog.info(msg);
                    hostLog.info(msg);
                }
                stageDeploymemtFileForInitialize(config, readDepl.deployment);
                stageInitializedMarker(config);
                hostLog.info("Initialized VoltDB root directory " + config.m_voltdbRoot.getPath());
                consoleLog.info("Initialized VoltDB root directory " + config.m_voltdbRoot.getPath());
                VoltDB.exit(0);
            }

            if (config.m_startAction.isLegacy()) {
                File rootFH = CatalogUtil.getVoltDbRoot(readDepl.deployment.getPaths());
                File inzFH = new VoltFile(rootFH, VoltDB.INITIALIZED_MARKER);
                if (inzFH.exists()) {
                    VoltDB.crashLocalVoltDB("Cannot use legacy start action "
                            + config.m_startAction + " on voltdbroot "
                            + rootFH + " that was initialized with the init command");
                    return;
                }
                //Case where you give primed deployment with -d look in ../../ for initialized marker.
                //Also check if parents are config and voltdbroot
                File cfile = (new File(config.m_pathToDeployment)).getParentFile();
                if (cfile != null) {
                    rootFH = cfile.getParentFile();
                    if ("config".equals(cfile.getName()) && VoltDB.DBROOT.equals(rootFH.getName())) {
                        inzFH = new VoltFile(rootFH, VoltDB.INITIALIZED_MARKER);
                        if (inzFH.exists()) {
                            VoltDB.crashLocalVoltDB("Can not use legacy start action "
                                    + config.m_startAction + " on voltdbroot "
                                    + rootFH + " that was initialized with the init command");
                            return;
                        }
                    }
                }
            }

            List<String> failed = m_paths.ensureDirectoriesExist();
            if (!failed.isEmpty()) {
                String msg = "Unable to access or create the following directories:\n  - " +
                        Joiner.on("\n  - ").join(failed);
                VoltDB.crashLocalVoltDB(msg);
                return;
            }

            if (config.m_hostCount == VoltDB.UNDEFINED) {
                config.m_hostCount = readDepl.deployment.getCluster().getHostcount();
            }

            // set the mode first thing
            m_mode = OperationMode.INITIALIZING;
            m_config = config;
            m_startMode = null;

            // set a bunch of things to null/empty/new for tests
            // which reusue the process
            m_safeMpTxnId = Long.MAX_VALUE;
            m_lastSeenMpTxnId = Long.MIN_VALUE;
            m_clientInterface = null;
            m_adminListener = null;
            m_commandLog = new DummyCommandLog();
            m_messenger = null;
            m_opsRegistrar = new OpsRegistrar();
            m_asyncCompilerAgent = null;
            m_snapshotCompletionMonitor = null;
            m_catalogContext = null;
            m_partitionCountStats = null;
            m_ioStats = null;
            m_memoryStats = null;
            m_commandLogStats = null;
            m_statsManager = null;
            m_restoreAgent = null;
            m_recoveryStartTime = System.currentTimeMillis();
            m_hostIdWithStartupCatalog = 0;
            m_pathToStartupCatalog = m_config.m_pathToCatalog;
            m_replicationActive = new AtomicBoolean(false);
            m_configLogger = null;
            ActivePlanRepository.clear();

            updateMaxThreadsLimit();

            // set up site structure
            final int computationThreads = Math.max(2, CoreUtils.availableProcessors() / 4);
            m_computationService =
                    CoreUtils.getListeningExecutorService(
                            "Computation service thread",
                            computationThreads, m_config.m_computationCoreBindings);

            // Set std-out/err to use the UTF-8 encoding and fail if UTF-8 isn't supported
            try {
                System.setOut(new PrintStream(System.out, true, "UTF-8"));
                System.setErr(new PrintStream(System.err, true, "UTF-8"));
            } catch (UnsupportedEncodingException e) {
                hostLog.fatal("Support for the UTF-8 encoding is required for VoltDB. This means you are likely running an unsupported JVM. Exiting.");
                VoltDB.exit(-1);
            }

            m_snapshotCompletionMonitor = new SnapshotCompletionMonitor();

            // use CLI overrides for testing hotfix version compatibility
            if (m_config.m_versionStringOverrideForTest != null) {
                m_versionString = m_config.m_versionStringOverrideForTest;
            }
            if (m_config.m_versionCompatibilityRegexOverrideForTest != null) {
                m_hotfixableRegexPattern = m_config.m_versionCompatibilityRegexOverrideForTest;
            }
            if (m_config.m_buildStringOverrideForTest != null) {
                m_buildString = m_config.m_buildStringOverrideForTest;
            }
            // Prime cluster settings from configuration parameters
            // evaluate properties with the following sources in terms of priority
            // 1) properties from command line options
            // 2) properties from the cluster.properties files
            // 3) properties from the deployment file

            // this reads the file config/cluster.properties
            ClusterSettings fromPropertyFile = ClusterSettings.create();
            // handle case we recover clusters that were elastically expanded
            if (m_config.m_startAction.doesRecover()) {
                m_config.m_hostCount = fromPropertyFile.hostcount();
            }
            Map<String, String> fromCommandLine = m_config.asClusterSettingsMap();
            Map<String, String> fromDeploymentFile = CatalogUtil.
                    asClusterSettingsMap(readDepl.deployment);

            ClusterSettings clusterSettings = ClusterSettings.create(
                    fromCommandLine, fromPropertyFile.asMap(), fromDeploymentFile);

            // persist the merged settings
            clusterSettings.store();

            m_clusterSettings.set(clusterSettings, 1);

            MeshProber.Determination determination = buildClusterMesh(readDepl);
            if (m_config.m_startAction == StartAction.PROBE) {
                String action = "Starting a new database cluster";
                if (determination.startAction.doesRejoin()) {
                    action = "Rejoining a running cluster";
                } else if (determination.startAction == StartAction.JOIN) {
                    action = "Adding this node to a running cluster";
                } else if (determination.startAction.doesRecover()) {
                    action = "Restarting the database cluster from the command logs";
                }
                hostLog.info(action);
                consoleLog.info(action);
            }

            m_config.m_startAction = determination.startAction;
            m_config.m_hostCount = determination.hostCount;

            m_terminusNonce = determination.terminusNonce;

            // determine if this is a rejoining node
            // (used for license check and later the actual rejoin)
            boolean isRejoin = m_config.m_startAction.doesRejoin();
            m_rejoining = isRejoin;
            m_rejoinDataPending = m_config.m_startAction.doesJoin();

            m_joining = m_config.m_startAction == StartAction.JOIN;

            if (isRejoin || m_joining) {
                m_statusTracker.setNodeState(NodeState.REJOINING);
            }
            //Register dummy agents immediately
            m_opsRegistrar.registerMailboxes(m_messenger);


            //Start validating the build string in the background
            final Future<?> buildStringValidation = validateBuildString(getBuildString(), m_messenger.getZK());

            // race to create start action nodes and then verify theirs compatibility.
            m_messenger.getZK().create(VoltZK.start_action, null, Ids.OPEN_ACL_UNSAFE, CreateMode.PERSISTENT, new ZKUtil.StringCallback(), null);
            VoltZK.createStartActionNode(m_messenger.getZK(), m_messenger.getHostId(), m_config.m_startAction);
            validateStartAction();

            Map<Integer, String> hostGroups = null;

            final int numberOfNodes = readDeploymentAndCreateStarterCatalogContext(config);
            if (config.m_isEnterprise && m_config.m_startAction.doesRequireEmptyDirectories()
                    && !config.m_forceVoltdbCreate) {
                    managedPathsEmptyCheck(config);
            }

            // Write local sitesPerHost to ZK
            if (config.m_sitesperhost == VoltDB.UNDEFINED) {
                config.m_sitesperhost = readDepl.deployment.getCluster().getSitesperhost();
            } else {
                hostLog.info("CLI overrides the local sites count to " + config.m_sitesperhost);
                consoleLog.info("CLI overrides the local sites count to " + config.m_sitesperhost);
            }
            m_messenger.registerSitesPerHostToZK(config.m_sitesperhost);

            if (!isRejoin && !m_joining) {
                hostGroups = m_messenger.waitForGroupJoin(numberOfNodes);
            }
            if (m_messenger.isPaused() || m_config.m_isPaused) {
                setStartMode(OperationMode.PAUSED);
            }

            // Create the thread pool here. It's needed by buildClusterMesh()
            m_periodicWorkThread =
                    CoreUtils.getScheduledThreadPoolExecutor("Periodic Work", 1, CoreUtils.SMALL_STACK_SIZE);
            m_periodicPriorityWorkThread =
                    CoreUtils.getScheduledThreadPoolExecutor("Periodic Priority Work", 1, CoreUtils.SMALL_STACK_SIZE);

            Class<?> snapshotIOAgentClass = MiscUtils.loadProClass("org.voltdb.SnapshotIOAgentImpl", "Snapshot", true);
            if (snapshotIOAgentClass != null) {
                try {
                    m_snapshotIOAgent = (SnapshotIOAgent) snapshotIOAgentClass.getConstructor(HostMessenger.class, long.class)
                            .newInstance(m_messenger, m_messenger.getHSIdForLocalSite(HostMessenger.SNAPSHOT_IO_AGENT_ID));
                    m_messenger.createMailbox(m_snapshotIOAgent.getHSId(), m_snapshotIOAgent);
                } catch (Exception e) {
                    VoltDB.crashLocalVoltDB("Failed to instantiate snapshot IO agent", true, e);
                }
            }

            if (m_config.m_pathToLicense == null) {
                m_licenseApi = MiscUtils.licenseApiFactory();
                if (m_licenseApi == null) {
                    hostLog.fatal("Unable to open license file in default directories");
                }
            }
            else {
                m_licenseApi = MiscUtils.licenseApiFactory(m_config.m_pathToLicense);
                if (m_licenseApi == null) {
                    hostLog.fatal("Unable to open license file in provided path: " + m_config.m_pathToLicense);
                }

            }

            if (m_licenseApi == null) {
                hostLog.fatal("Please contact sales@voltdb.com to request a license.");
                VoltDB.crashLocalVoltDB("Failed to initialize license verifier. " +
                        "See previous log message for details.", false, null);
            }
            m_asyncCompilerAgent = new AsyncCompilerAgent(m_licenseApi);

            try {
                SimpleDateFormat sdf = new SimpleDateFormat("EEE MMM d, yyyy");
                JSONObject jo = new JSONObject();
                jo.put("trial",m_licenseApi.isTrial());
                jo.put("hostcount",m_licenseApi.maxHostcount());
                jo.put("commandlogging", m_licenseApi.isCommandLoggingAllowed());
                jo.put("wanreplication", m_licenseApi.isDrReplicationAllowed());
                jo.put("expiration", sdf.format(m_licenseApi.expires().getTime()));
                m_licenseInformation = jo.toString();
            } catch (JSONException ex) {
                //Ignore
            }

            // Create the GlobalServiceElector.  Do this here so we can register the MPI with it
            // when we construct it below
            m_globalServiceElector = new GlobalServiceElector(m_messenger.getZK(), m_messenger.getHostId());
            // Start the GlobalServiceElector.  Not sure where this will actually belong.
            try {
                m_globalServiceElector.start();
            } catch (Exception e) {
                VoltDB.crashLocalVoltDB("Unable to start GlobalServiceElector", true, e);
            }

            // Always create a mailbox for elastic join data transfer
            if (m_config.m_isEnterprise) {
                long elasticHSId = m_messenger.getHSIdForLocalSite(HostMessenger.REBALANCE_SITE_ID);
                m_messenger.createMailbox(elasticHSId, new SiteMailbox(m_messenger, elasticHSId));
            }

            if (m_joining) {
                Class<?> elasticJoinCoordClass =
                        MiscUtils.loadProClass("org.voltdb.join.ElasticJoinNodeCoordinator", "Elastic", false);
                try {
                    Constructor<?> constructor = elasticJoinCoordClass.getConstructor(HostMessenger.class, String.class);
                    m_joinCoordinator = (JoinCoordinator) constructor.newInstance(m_messenger, VoltDB.instance().getVoltDBRootPath());
                    m_messenger.registerMailbox(m_joinCoordinator);
                    m_joinCoordinator.initialize(m_catalogContext.getDeployment().getCluster().getKfactor());
                } catch (Exception e) {
                    VoltDB.crashLocalVoltDB("Failed to instantiate join coordinator", true, e);
                }
            }

            /*
             * Construct all the mailboxes for things that need to be globally addressable so they can be published
             * in one atomic shot.
             *
             * The starting state for partition assignments are statically derived from the host id generated
             * by host messenger and the k-factor/host count/sites per host. This starting state
             * is published to ZK as the topology metadata node.
             *
             * On join and rejoin the node has to inspect the topology meta node to find out what is missing
             * and then update the topology listing itself as the replica for those partitions.
             * Then it does a compare and set of the topology.
             *
             * Ning: topology may not reflect the true partitions in the cluster during join. So if another node
             * is trying to rejoin, it should rely on the cartographer's view to pick the partitions to replace.
             */
            JSONObject topo = getTopology(config.m_startAction, hostGroups, m_joinCoordinator);
            m_partitionsToSitesAtStartupForExportInit = new ArrayList<>();
            try {
                // IV2 mailbox stuff
                ClusterConfig clusterConfig = new ClusterConfig(topo);
                m_configuredReplicationFactor = clusterConfig.getReplicationFactor();
                m_cartographer = new Cartographer(m_messenger, m_configuredReplicationFactor,
                        m_catalogContext.cluster.getNetworkpartition());
                List<Integer> partitions = null;
                if (isRejoin) {
                    m_configuredNumberOfPartitions = m_cartographer.getPartitionCount();
                    partitions = m_cartographer.getIv2PartitionsToReplace(m_configuredReplicationFactor,
                                                                          m_messenger.getLocalSitesCount());
                    if (partitions.size() == 0) {
                        VoltDB.crashLocalVoltDB("The VoltDB cluster already has enough nodes to satisfy " +
                                "the requested k-safety factor of " +
                                m_configuredReplicationFactor + ".\n" +
                                "No more nodes can join.", false, null);
                    }
                }
                else {
                    m_configuredNumberOfPartitions = clusterConfig.getPartitionCount();
                    partitions = ClusterConfig.partitionsForHost(topo, m_messenger.getHostId());
                }
                for (int ii = 0; ii < partitions.size(); ii++) {
                    Integer partition = partitions.get(ii);
                    m_iv2InitiatorStartingTxnIds.put( partition, TxnEgo.makeZero(partition).getTxnId());
                }
                m_iv2Initiators = createIv2Initiators(
                        partitions,
                        m_config.m_startAction,
                        m_partitionsToSitesAtStartupForExportInit);
                m_iv2InitiatorStartingTxnIds.put(
                        MpInitiator.MP_INIT_PID,
                        TxnEgo.makeZero(MpInitiator.MP_INIT_PID).getTxnId());
                // Pass the local HSIds to the MPI so it can farm out buddy sites
                // to the RO MP site pool
                List<Long> localHSIds = new ArrayList<>();
                for (Initiator ii : m_iv2Initiators.values()) {
                    localHSIds.add(ii.getInitiatorHSId());
                }
                m_MPI = new MpInitiator(m_messenger, localHSIds, getStatsAgent());
                m_iv2Initiators.put(MpInitiator.MP_INIT_PID, m_MPI);

                // Make a list of HDIds to join
                Map<Integer, Long> partsToHSIdsToRejoin = new HashMap<>();
                for (Initiator init : m_iv2Initiators.values()) {
                    if (init.isRejoinable()) {
                        partsToHSIdsToRejoin.put(init.getPartitionId(), init.getInitiatorHSId());
                    }
                }
                OnDemandBinaryLogger.path = VoltDB.instance().getVoltDBRootPath();
                if (isRejoin) {
                    SnapshotSaveAPI.recoveringSiteCount.set(partsToHSIdsToRejoin.size());
                    hostLog.info("Set recovering site count to " + partsToHSIdsToRejoin.size());

                    m_joinCoordinator = new Iv2RejoinCoordinator(m_messenger,
                            partsToHSIdsToRejoin.values(),
                            VoltDB.instance().getVoltDBRootPath(),
                            m_config.m_startAction == StartAction.LIVE_REJOIN);
                    m_joinCoordinator.initialize(m_catalogContext.getDeployment().getCluster().getKfactor());
                    m_messenger.registerMailbox(m_joinCoordinator);
                    if (m_config.m_startAction == StartAction.LIVE_REJOIN) {
                        hostLog.info("Using live rejoin.");
                    }
                    else {
                        hostLog.info("Using blocking rejoin.");
                    }
                } else if (m_joining) {
                    m_joinCoordinator.setPartitionsToHSIds(partsToHSIdsToRejoin);
                }
            } catch (Exception e) {
                VoltDB.crashLocalVoltDB(e.getMessage(), true, e);
            }

            // do the many init tasks in the Inits class
            Inits inits = new Inits(m_statusTracker, this, 1);
            inits.doInitializationWork();

            // Need the catalog so that we know how many tables so we can guess at the necessary heap size
            // This is done under Inits.doInitializationWork(), so need to wait until we get here.
            // Current calculation needs pro/community knowledge, number of tables, and the sites/host,
            // which is the number of initiators (minus the possibly idle MPI initiator)
            checkHeapSanity(MiscUtils.isPro(), m_catalogContext.tables.size(),
                    (m_iv2Initiators.size() - 1), m_configuredReplicationFactor);

            if (m_joining && m_config.m_replicationRole == ReplicationRole.REPLICA) {
                VoltDB.crashLocalVoltDB("Elastic join is prohibited on a replica cluster.", false, null);
            }

            collectLocalNetworkMetadata();

            /*
             * Construct an adhoc planner for the initial catalog
             */
            final CatalogSpecificPlanner csp = new CatalogSpecificPlanner(m_asyncCompilerAgent, m_catalogContext);

            // Initialize stats
            m_ioStats = new IOStats();
            getStatsAgent().registerStatsSource(StatsSelector.IOSTATS,
                    0, m_ioStats);
            m_memoryStats = new MemoryStats();
            getStatsAgent().registerStatsSource(StatsSelector.MEMORY,
                    0, m_memoryStats);
            getStatsAgent().registerStatsSource(StatsSelector.TOPO, 0, m_cartographer);
            m_partitionCountStats = new PartitionCountStats(m_cartographer);
            getStatsAgent().registerStatsSource(StatsSelector.PARTITIONCOUNT,
                    0, m_partitionCountStats);
            m_initiatorStats = new InitiatorStats(m_myHostId);
            m_liveClientsStats = new LiveClientsStats();
            getStatsAgent().registerStatsSource(StatsSelector.LIVECLIENTS, 0, m_liveClientsStats);
            m_latencyStats = new LatencyStats(m_myHostId);
            getStatsAgent().registerStatsSource(StatsSelector.LATENCY, 0, m_latencyStats);
            m_latencyHistogramStats = new LatencyHistogramStats(m_myHostId);
            getStatsAgent().registerStatsSource(StatsSelector.LATENCY_HISTOGRAM,
                    0, m_latencyHistogramStats);


            BalancePartitionsStatistics rebalanceStats = new BalancePartitionsStatistics();
            getStatsAgent().registerStatsSource(StatsSelector.REBALANCE, 0, rebalanceStats);

            KSafetyStats kSafetyStats = new KSafetyStats();
            getStatsAgent().registerStatsSource(StatsSelector.KSAFETY, 0, kSafetyStats);
            m_cpuStats = new CpuStats();
            getStatsAgent().registerStatsSource(StatsSelector.CPU,
                    0, m_cpuStats);

            // ENG-6321
            m_commandLogStats = new CommandLogStats(m_commandLog);
            getStatsAgent().registerStatsSource(StatsSelector.COMMANDLOG, 0, m_commandLogStats);

            /*
             * Initialize the command log on rejoin and join before configuring the IV2
             * initiators.  This will prevent them from receiving transactions
             * which need logging before the internal file writers are
             * initialized.  Root cause of ENG-4136.
             *
             * If sync command log is on, not initializing the command log before the initiators
             * are up would cause deadlock.
             */
            if ((m_commandLog != null) && (m_commandLog.needsInitialization())) {
                consoleLog.l7dlog(Level.INFO, LogKeys.host_VoltDB_StayTunedForLogging.name(), null);
            }
            else {
                consoleLog.l7dlog(Level.INFO, LogKeys.host_VoltDB_StayTunedForNoLogging.name(), null);
            }
            if (m_commandLog != null && (isRejoin || m_joining)) {
                //On rejoin the starting IDs are all 0 so technically it will load any snapshot
                //but the newest snapshot will always be the truncation snapshot taken after rejoin
                //completes at which point the node will mark itself as actually recovered.
                //
                // Use the partition count from the cluster config instead of the cartographer
                // here. Since the initiators are not started yet, the cartographer still doesn't
                // know about the new partitions at this point.
                m_commandLog.initForRejoin(
                        m_catalogContext.cluster.getLogconfig().get("log").getLogsize(),
                        Long.MIN_VALUE,
                        m_configuredNumberOfPartitions,
                        true,
                        m_config.m_commandLogBinding, m_iv2InitiatorStartingTxnIds);
            }

            // Create the client interface
            try {
                InetAddress clientIntf = null;
                InetAddress adminIntf = null;
                if (!m_config.m_externalInterface.trim().equals("")) {
                    clientIntf = InetAddress.getByName(m_config.m_externalInterface);
                    //client and admin interfaces are same by default.
                    adminIntf = clientIntf;
                }
                //If user has specified on command line host:port override client and admin interfaces.
                if (m_config.m_clientInterface != null && m_config.m_clientInterface.trim().length() > 0) {
                    clientIntf = InetAddress.getByName(m_config.m_clientInterface);
                }
                if (m_config.m_adminInterface != null && m_config.m_adminInterface.trim().length() > 0) {
                    adminIntf = InetAddress.getByName(m_config.m_adminInterface);
                }
                m_clientInterface = ClientInterface.create(m_messenger, m_catalogContext, m_config.m_replicationRole,
                        m_cartographer,
                        clientIntf,
                        config.m_port,
                        adminIntf,
<<<<<<< HEAD
                        config.m_adminPort,
                        m_config.m_timestampTestingSalt,
                        m_config.m_sslContext);
=======
                        config.m_adminPort);
>>>>>>> 43a911e1
            } catch (Exception e) {
                VoltDB.crashLocalVoltDB(e.getMessage(), true, e);
            }

            // DR overflow directory
            if (VoltDB.instance().getLicenseApi().isDrReplicationAllowed()) {
                try {
                    Class<?> ndrgwClass = null;
                    ndrgwClass = Class.forName("org.voltdb.dr2.DRProducer");
                    Constructor<?> ndrgwConstructor = ndrgwClass.getConstructor(File.class, File.class, boolean.class, int.class, int.class);
                    m_producerDRGateway =
                            (ProducerDRGateway) ndrgwConstructor.newInstance(
                                    new VoltFile(VoltDB.instance().getDROverflowPath()),
                                    new VoltFile(VoltDB.instance().getSnapshotPath()),
                                    m_replicationActive.get(),
                                    m_configuredNumberOfPartitions,m_catalogContext.getClusterSettings().hostcount());
                    m_producerDRGateway.start();
                    m_producerDRGateway.blockOnDRStateConvergence();
                } catch (Exception e) {
                    VoltDB.crashLocalVoltDB("Unable to load DR system", true, e);
                }
            }
            else {
                // set up empty stats for the DR Producer
                getStatsAgent().registerStatsSource(StatsSelector.DRPRODUCERNODE, 0,
                        new DRProducerStatsBase.DRProducerNodeStatsBase());
                getStatsAgent().registerStatsSource(StatsSelector.DRPRODUCERPARTITION, 0,
                        new DRProducerStatsBase.DRProducerPartitionStatsBase());
            }
            createDRConsumerIfNeeded();

            /*
             * Configure and start all the IV2 sites
             */
            try {
                final String serializedCatalog = m_catalogContext.catalog.serialize();
                boolean createMpDRGateway = true;
                for (Initiator iv2init : m_iv2Initiators.values()) {
                    iv2init.configure(
                            getBackendTargetType(),
                            m_catalogContext,
                            serializedCatalog,
                            m_catalogContext.getDeployment().getCluster().getKfactor(),
                            csp,
                            m_configuredNumberOfPartitions,
                            m_config.m_startAction,
                            getStatsAgent(),
                            m_memoryStats,
                            m_commandLog,
                            m_producerDRGateway,
                            iv2init != m_MPI && createMpDRGateway, // first SPI gets it
                            m_config.m_executionCoreBindings.poll());

                    if (iv2init != m_MPI) {
                        createMpDRGateway = false;
                    }
                }

                // LeaderAppointer startup blocks if the initiators are not initialized.
                // So create the LeaderAppointer after the initiators.
                boolean expectSyncSnapshot = m_config.m_replicationRole == ReplicationRole.REPLICA && config.m_startAction == StartAction.CREATE;
                m_leaderAppointer = new LeaderAppointer(
                        m_messenger,
                        m_configuredNumberOfPartitions,
                        m_catalogContext.getDeployment().getCluster().getKfactor(),
                        m_catalogContext.cluster.getFaultsnapshots().get("CLUSTER_PARTITION"),
                        topo,
                        m_MPI,
                        kSafetyStats,
                        expectSyncSnapshot
                );
                m_globalServiceElector.registerService(m_leaderAppointer);
            } catch (Exception e) {
                Throwable toLog = e;
                if (e instanceof ExecutionException) {
                    toLog = ((ExecutionException)e).getCause();
                }
                VoltDB.crashLocalVoltDB("Error configuring IV2 initiator.", true, toLog);
            }

            // Create the statistics manager and register it to JMX registry
            m_statsManager = null;
            try {
                final Class<?> statsManagerClass =
                        MiscUtils.loadProClass("org.voltdb.management.JMXStatsManager", "JMX", true);
                if (statsManagerClass != null && !DISABLE_JMX) {
                    m_statsManager = (StatsManager)statsManagerClass.newInstance();
                    m_statsManager.initialize();
                }
            } catch (Exception e) {
                //JMXStatsManager will log and we continue.
            }

            try {
                m_snapshotCompletionMonitor.init(m_messenger.getZK());
            } catch (Exception e) {
                hostLog.fatal("Error initializing snapshot completion monitor", e);
                VoltDB.crashLocalVoltDB("Error initializing snapshot completion monitor", true, e);
            }


            /*
             * Make sure the build string successfully validated
             * before continuing to do operations
             * that might return wrongs answers or lose data.
             */
            try {
                buildStringValidation.get();
            } catch (Exception e) {
                VoltDB.crashLocalVoltDB("Failed to validate cluster build string", false, e);
            }

            if (!isRejoin && !m_joining) {
                try {
                    m_messenger.waitForAllHostsToBeReady(m_catalogContext.getClusterSettings().hostcount());
                } catch (Exception e) {
                    hostLog.fatal("Failed to announce ready state.");
                    VoltDB.crashLocalVoltDB("Failed to announce ready state.", false, null);
                }
            }

            if (!m_joining && (m_cartographer.getPartitionCount()) != m_configuredNumberOfPartitions) {
                for (Map.Entry<Integer, ImmutableList<Long>> entry :
                    getSiteTrackerForSnapshot().m_partitionsToSitesImmutable.entrySet()) {
                    hostLog.info(entry.getKey() + " -- "
                            + CoreUtils.hsIdCollectionToString(entry.getValue()));
                }
                VoltDB.crashGlobalVoltDB("Mismatch between configured number of partitions (" +
                        m_configuredNumberOfPartitions + ") and actual (" +
                        m_cartographer.getPartitionCount() + ")",
                        true, null);
            }

            schedulePeriodicWorks();
            m_clientInterface.schedulePeriodicWorks();

            // print out a bunch of useful system info
            logDebuggingInfo(m_config.m_adminPort, m_config.m_httpPort, m_httpPortExtraLogMessage, m_jsonEnabled);


            // warn the user on the console if k=0 or if no command logging
            if (m_configuredReplicationFactor == 0) {
                consoleLog.warn("This is not a highly available cluster. K-Safety is set to 0.");
            }
            boolean usingCommandLog = m_config.m_isEnterprise
                    && (m_catalogContext.cluster.getLogconfig() != null)
                    && (m_catalogContext.cluster.getLogconfig().get("log") != null)
                    && m_catalogContext.cluster.getLogconfig().get("log").getEnabled();
            if (!usingCommandLog) {
                // figure out if using a snapshot schedule
                boolean usingPeridoicSnapshots = false;
                for (SnapshotSchedule ss : m_catalogContext.database.getSnapshotschedule()) {
                    if (ss.getEnabled()) {
                        usingPeridoicSnapshots = true;
                    }
                }
                // print the right warning depending on durability settings
                if (usingPeridoicSnapshots) {
                    consoleLog.warn("Durability is limited to periodic snapshots. Command logging is off.");
                }
                else {
                    consoleLog.warn("Durability is turned off. Command logging is off.");
                }
            }

            // warn if cluster is partitionable, but partition detection is off
            if ((m_catalogContext.cluster.getNetworkpartition() == false) &&
                    (m_configuredReplicationFactor > 0)) {
                hostLog.warn("Running a redundant (k-safe) cluster with network " +
                        "partition detection disabled is not recommended for production use.");
                // we decided not to include the stronger language below for the 3.0 version (ENG-4215)
                //hostLog.warn("With partition detection disabled, data may be lost or " +
                //      "corrupted by certain classes of network failures.");
            }

            assert (m_clientInterface != null);
            m_clientInterface.initializeSnapshotDaemon(m_messenger, m_globalServiceElector);

            // Start elastic join service
            try {
                if (m_config.m_isEnterprise && TheHashinator.getCurrentConfig().type == HashinatorType.ELASTIC) {
                    Class<?> elasticServiceClass = MiscUtils.loadProClass("org.voltdb.join.ElasticJoinCoordinator",
                                                                          "Elastic join", false);

                    if (elasticServiceClass == null) {
                        VoltDB.crashLocalVoltDB("Missing the ElasticJoinCoordinator class file in the enterprise " +
                                                "edition", false, null);
                    }

                    Constructor<?> constructor =
                        elasticServiceClass.getConstructor(HostMessenger.class,
                                                           ClientInterface.class,
                                                           Cartographer.class,
                                                           BalancePartitionsStatistics.class,
                                                           String.class,
                                                           int.class,
                                                           Supplier.class);
                    m_elasticJoinService =
                        (ElasticJoinService) constructor.newInstance(
                                m_messenger,
                                m_clientInterface,
                                m_cartographer,
                                rebalanceStats,
                                VoltDB.instance().getCommandLogSnapshotPath(),
                                m_catalogContext.getDeployment().getCluster().getKfactor(),
                                m_clusterSettings);
                    m_elasticJoinService.updateConfig(m_catalogContext);
                }
            } catch (Exception e) {
                VoltDB.crashLocalVoltDB("Failed to instantiate elastic join service", false, e);
            }

            // set additional restore agent stuff
            if (m_restoreAgent != null) {
                m_restoreAgent.setInitiator(new Iv2TransactionCreator(m_clientInterface));
            }

            // Start the stats agent at the end, after everything has been constructed
            m_opsRegistrar.setDummyMode(false);

            m_configLogger = new Thread(new ConfigLogging());
            m_configLogger.start();

            scheduleDailyLoggingWorkInNextCheckTime();
        }
    }

    @Override
    public void hostsFailed(Set<Integer> failedHosts)
    {
        final ScheduledExecutorService es = getSES(true);
        if (es != null && !es.isShutdown()) {
            es.submit(new Runnable() {
                @Override
                public void run()
                {
                    // First check to make sure that the cluster still is viable before
                    // before allowing the fault log to be updated by the notifications
                    // generated below.
                    Set<Integer> hostsOnRing = new HashSet<>();
                    if (!m_leaderAppointer.isClusterKSafe(hostsOnRing)) {
                        VoltDB.crashLocalVoltDB("Some partitions have no replicas.  Cluster has become unviable.",
                                false, null);
                    }
                    // Cleanup the rejoin blocker in case the rejoining node failed.
                    // This has to run on a separate thread because the callback is
                    // invoked on the ZooKeeper server thread.
                    //
                    // I'm trying to be defensive to have this cleanup code run on
                    // all live nodes. One of them will succeed in cleaning up the
                    // rejoin ZK nodes. The others will just do nothing if the ZK
                    // nodes are already gone. If this node is still initializing
                    // when a rejoining node fails, there must be a live node that
                    // can clean things up. It's okay to skip this if the executor
                    // services are not set up yet.
                    for (int hostId : failedHosts) {
                        CoreZK.removeRejoinNodeIndicatorForHost(m_messenger.getZK(), hostId);
                    }
                }
            });
        }
    }

    class DailyLogTask implements Runnable {
        @Override
        public void run() {
            m_myHostId = m_messenger.getHostId();
            hostLog.info(String.format("Host id of this node is: %d", m_myHostId));
            hostLog.info("URL of deployment info: " + m_config.m_pathToDeployment);
            hostLog.info("Cluster uptime: " + MiscUtils.formatUptime(getClusterUptime()));
            logDebuggingInfo(m_config.m_adminPort, m_config.m_httpPort, m_httpPortExtraLogMessage, m_jsonEnabled);
            // log system setting information
            logSystemSettingFromCatalogContext();

            scheduleDailyLoggingWorkInNextCheckTime();
        }
    }

    /**
     * Get the next check time for a private member in log4j library, which is not a reliable idea.
     * It adds 30 seconds for the initial delay and uses a periodical thread to schedule the daily logging work
     * with this delay.
     * @return
     */
    void scheduleDailyLoggingWorkInNextCheckTime() {
        DailyRollingFileAppender dailyAppender = null;
        Enumeration<?> appenders = Logger.getRootLogger().getAllAppenders();
        while (appenders.hasMoreElements()) {
            Appender appender = (Appender) appenders.nextElement();
            if (appender instanceof DailyRollingFileAppender){
                dailyAppender = (DailyRollingFileAppender) appender;
            }
        }
        final DailyRollingFileAppender dailyRollingFileAppender = dailyAppender;

        Field field = null;
        if (dailyRollingFileAppender != null) {
            try {
                field = dailyRollingFileAppender.getClass().getDeclaredField("nextCheck");
                field.setAccessible(true);
            } catch (NoSuchFieldException e) {
                hostLog.error("Failed to set daily system info logging: " + e.getMessage());
            }
        }
        final Field nextCheckField = field;
        long nextCheck = System.currentTimeMillis();
        // the next part may throw exception, current time is the default value
        if (dailyRollingFileAppender != null && nextCheckField != null) {
            try {
                nextCheck = nextCheckField.getLong(dailyRollingFileAppender);
                scheduleWork(new DailyLogTask(),
                        nextCheck - System.currentTimeMillis() + 30 * 1000, 0, TimeUnit.MILLISECONDS);
            } catch (Exception e) {
                hostLog.error("Failed to set daily system info logging: " + e.getMessage());
            }
        }
    }

    class StartActionWatcher implements Watcher {
        @Override
        public void process(WatchedEvent event) {
            if (m_mode == OperationMode.SHUTTINGDOWN) return;
            m_es.submit(new Runnable() {
                @Override
                public void run() {
                    validateStartAction();
                }
            });
        }
    }

    private void validateStartAction() {
        try {
            ZooKeeper zk = m_messenger.getZK();
            boolean initCompleted = zk.exists(VoltZK.init_completed, false) != null;
            List<String> children = zk.getChildren(VoltZK.start_action, new StartActionWatcher(), null);
            if (!children.isEmpty()) {
                for (String child : children) {
                    byte[] data = zk.getData(VoltZK.start_action + "/" + child, false, null);
                    if (data == null) {
                        VoltDB.crashLocalVoltDB("Couldn't find " + VoltZK.start_action + "/" + child);
                    }
                    String startAction = new String(data);
                    if ((startAction.equals(StartAction.JOIN.toString()) ||
                            startAction.equals(StartAction.REJOIN.toString()) ||
                            startAction.equals(StartAction.LIVE_REJOIN.toString())) &&
                            !initCompleted) {
                        int nodeId = VoltZK.getHostIDFromChildName(child);
                        if (nodeId == m_messenger.getHostId()) {
                            VoltDB.crashLocalVoltDB("This node was started with start action " + startAction + " during cluster creation. "
                                    + "All nodes should be started with matching create or recover actions when bring up a cluster. "
                                    + "Join and rejoin are for adding nodes to an already running cluster.");
                        } else {
                            hostLog.warn("Node " + nodeId + " tried to " + startAction + " cluster but it is not allowed during cluster creation. "
                                    + "All nodes should be started with matching create or recover actions when bring up a cluster. "
                                    + "Join and rejoin are for adding nodes to an already running cluster.");
                        }
                    }
                }
            }
        } catch (KeeperException e) {
            hostLog.error("Failed to validate the start actions", e);
        } catch (InterruptedException e) {
            VoltDB.crashLocalVoltDB("Interrupted during start action validation:" + e.getMessage(), true, e);
        }
    }

    private class ConfigLogging implements Runnable {

        private void logConfigInfo() {
            hostLog.info("Logging config info");

            File configInfoDir = getConfigDirectory();
            configInfoDir.mkdirs();

            File configInfo = new File(configInfoDir, "config.json");

            byte jsonBytes[] = null;
            try {
                JSONStringer stringer = new JSONStringer();
                stringer.object();

                stringer.key("workingDir").value(System.getProperty("user.dir"));
                stringer.key("pid").value(CLibrary.getpid());

                stringer.key("log4jDst").array();
                Enumeration<?> appenders = Logger.getRootLogger().getAllAppenders();
                while (appenders.hasMoreElements()) {
                    Appender appender = (Appender) appenders.nextElement();
                    if (appender instanceof FileAppender){
                        stringer.object();
                        stringer.key("path").value(new File(((FileAppender) appender).getFile()).getCanonicalPath());
                        if (appender instanceof DailyRollingFileAppender) {
                            stringer.key("format").value(((DailyRollingFileAppender)appender).getDatePattern());
                        }
                        stringer.endObject();
                    }
                }

                Enumeration<?> loggers = Logger.getRootLogger().getLoggerRepository().getCurrentLoggers();
                while (loggers.hasMoreElements()) {
                    Logger logger = (Logger) loggers.nextElement();
                    appenders = logger.getAllAppenders();
                    while (appenders.hasMoreElements()) {
                        Appender appender = (Appender) appenders.nextElement();
                        if (appender instanceof FileAppender){
                            stringer.object();
                            stringer.key("path").value(new File(((FileAppender) appender).getFile()).getCanonicalPath());
                            if (appender instanceof DailyRollingFileAppender) {
                                stringer.key("format").value(((DailyRollingFileAppender)appender).getDatePattern());
                            }
                            stringer.endObject();
                        }
                    }
                }
                stringer.endArray();

                stringer.endObject();
                JSONObject jsObj = new JSONObject(stringer.toString());
                jsonBytes = jsObj.toString(4).getBytes(Charsets.UTF_8);
            } catch (JSONException e) {
                Throwables.propagate(e);
            } catch (IOException e) {
                e.printStackTrace();
            }

            try {
                FileOutputStream fos = new FileOutputStream(configInfo);
                fos.write(jsonBytes);
                fos.getFD().sync();
                fos.close();
            } catch (IOException e) {
                hostLog.error("Failed to log config info: " + e.getMessage());
                e.printStackTrace();
            }
        }

        private void logCatalogAndDeployment() {

            File configInfoDir = getConfigDirectory();
            configInfoDir.mkdirs();

            try {
                m_catalogContext.writeCatalogJarToFile(configInfoDir.getPath(), "catalog.jar");
            } catch (IOException e) {
                hostLog.error("Failed to log catalog: " + e.getMessage(), e);
                e.printStackTrace();
            }
            logDeployment();
        }

        private void logDeployment() {
            File configInfoDir = getConfigDirectory();
            configInfoDir.mkdirs();

            try {
                File deploymentFile = getConfigLogDeployment();
                if (deploymentFile.exists()) {
                    deploymentFile.delete();
                }
                FileOutputStream fileOutputStream = new FileOutputStream(deploymentFile);
                fileOutputStream.write(m_catalogContext.getDeploymentBytes());
                fileOutputStream.close();
            } catch (Exception e) {
                hostLog.error("Failed to log deployment file: " + e.getMessage(), e);
                e.printStackTrace();
            }
        }

        @Override
        public void run() {
            logConfigInfo();
            logCatalogAndDeployment();
        }
    }

    // Get topology information.  If rejoining, get it directly from
    // ZK.  Otherwise, try to do the write/read race to ZK on startup.
    private JSONObject getTopology(StartAction startAction, Map<Integer, String> hostGroups,
                                   JoinCoordinator joinCoordinator)
    {
        JSONObject topo = null;
        if (startAction == StartAction.JOIN) {
            assert(joinCoordinator != null);
            topo = joinCoordinator.getTopology();
        }
        else if (!startAction.doesRejoin()) {
            int hostcount = m_clusterSettings.get().hostcount();
            int kfactor = m_catalogContext.getDeployment().getCluster().getKfactor();
            m_messenger.waitForAllSitesPerHostToBeRegistered(hostcount);
            ClusterConfig clusterConfig = new ClusterConfig(hostcount,
                                                            m_messenger.getSitesPerHostFromZK(),
                                                            kfactor);
            if (!clusterConfig.validate()) {
                VoltDB.crashLocalVoltDB(clusterConfig.getErrorMsg(), false, null);
            }
            topo = registerClusterConfig(clusterConfig, hostGroups);
        }
        else {
            Stat stat = new Stat();
            try {
                topo =
                    new JSONObject(new String(m_messenger.getZK().getData(VoltZK.topology, false, stat), "UTF-8"));
            }
            catch (Exception e) {
                VoltDB.crashLocalVoltDB("Unable to get topology from ZK", true, e);
            }
        }
        return topo;
    }

    private TreeMap<Integer, Initiator> createIv2Initiators(Collection<Integer> partitions,
                                                StartAction startAction,
                                                List<Integer> m_partitionsToSitesAtStartupForExportInit)
    {
        TreeMap<Integer, Initiator> initiators = new TreeMap<>();
        for (Integer partition : partitions)
        {
            Initiator initiator = new SpInitiator(m_messenger, partition, getStatsAgent(),
                    m_snapshotCompletionMonitor, startAction);
            initiators.put(partition, initiator);
            m_partitionsToSitesAtStartupForExportInit.add(partition);
        }
        return initiators;
    }

    private JSONObject registerClusterConfig(ClusterConfig config, Map<Integer, String> hostGroups)
    {
        // First, race to write the topology to ZK using Highlander rules
        // (In the end, there can be only one)
        JSONObject topo = null;
        try
        {
            final Set<Integer> liveHostIds = m_messenger.getLiveHostIds();
            Preconditions.checkArgument(hostGroups.keySet().equals(liveHostIds));
            topo = config.getTopology(hostGroups);
            byte[] payload = topo.toString(4).getBytes("UTF-8");
            m_messenger.getZK().create(VoltZK.topology, payload,
                    Ids.OPEN_ACL_UNSAFE,
                    CreateMode.PERSISTENT);
        }
        catch (KeeperException.NodeExistsException nee)
        {
            // It's fine if we didn't win, we'll pick up the topology below
        }
        catch (Exception e)
        {
            VoltDB.crashLocalVoltDB("Unable to write topology to ZK, dying",
                    true, e);
        }

        // Then, have everyone read the topology data back from ZK
        try
        {
            byte[] data = m_messenger.getZK().getData(VoltZK.topology, false, null);
            topo = new JSONObject(new String(data, "UTF-8"));
        }
        catch (Exception e)
        {
            VoltDB.crashLocalVoltDB("Unable to read topology from ZK, dying",
                    true, e);
        }
        return topo;
    }

    private final List<ScheduledFuture<?>> m_periodicWorks = new ArrayList<>();


    /**
     * Schedule all the periodic works
     */
    private void schedulePeriodicWorks() {
        // JMX stats broadcast
        m_periodicWorks.add(scheduleWork(new Runnable() {
            @Override
            public void run() {
                // A null here was causing a steady stream of annoying but apparently inconsequential
                // NPEs during a debug session of an unrelated unit test.
                if (m_statsManager != null) {
                    m_statsManager.sendNotification();
                }
            }
        }, 0, StatsManager.POLL_INTERVAL, TimeUnit.MILLISECONDS));

        // small stats samples
        m_periodicWorks.add(scheduleWork(new Runnable() {
            @Override
            public void run() {
                SystemStatsCollector.asyncSampleSystemNow(false, false);
            }
        }, 0, 5, TimeUnit.SECONDS));

        // medium stats samples
        m_periodicWorks.add(scheduleWork(new Runnable() {
            @Override
            public void run() {
                SystemStatsCollector.asyncSampleSystemNow(true, false);
            }
        }, 0, 1, TimeUnit.MINUTES));

        // large stats samples
        m_periodicWorks.add(scheduleWork(new Runnable() {
            @Override
            public void run() {
                SystemStatsCollector.asyncSampleSystemNow(true, true);
            }
        }, 0, 6, TimeUnit.MINUTES));

        GCInspector.instance.start(m_periodicPriorityWorkThread);
    }

    private void startResourceUsageMonitor() {
        if (resMonitorWork != null) {
            resMonitorWork.cancel(false);
            try {
                resMonitorWork.get();
            } catch(Exception e) { } // Ignore exceptions because we don't really care about the result here.
            m_periodicWorks.remove(resMonitorWork);
        }
        ResourceUsageMonitor resMonitor  = new ResourceUsageMonitor(m_catalogContext.getDeployment().getSystemsettings());
        resMonitor.logResourceLimitConfigurationInfo();
        if (resMonitor.hasResourceLimitsConfigured()) {
            resMonitorWork = scheduleWork(resMonitor, resMonitor.getResourceCheckInterval(), resMonitor.getResourceCheckInterval(), TimeUnit.SECONDS);
            m_periodicWorks.add(resMonitorWork);
        }
    }

    /**
     * Takes the deployment file given at initialization and the voltdb root given as
     * a command line options, and it performs the following tasks:
     * <p><ul>
     * <li>creates if necessary the voltdbroot directory
     * <li>fail if voltdbroot is already configured and populated with database artifacts
     * <li>creates command log, dr, snaphot, and export directories
     * <li>creates the config directory under voltdbroot
     * <li>moves the deployment file under the config directory
     * </ul>
     * @param config
     * @param dt a {@link DeploymentType}
     */
    private void stageDeploymemtFileForInitialize(Configuration config, DeploymentType dt) {

        String deprootFN = dt.getPaths().getVoltdbroot().getPath();
        File   deprootFH = new VoltFile(deprootFN);
        File   cnfrootFH = config.m_voltdbRoot;

        if (!cnfrootFH.exists() && !cnfrootFH.mkdirs()) {
            VoltDB.crashLocalVoltDB("Unable to create the voltdbroot directory in " + cnfrootFH, false, null);
        }
        try {
            File depcanoFH = null;
            try {
                depcanoFH = deprootFH.getCanonicalFile();
            } catch (IOException e) {
                depcanoFH = deprootFH;
            }
            File cnfcanoFH = cnfrootFH.getCanonicalFile();
            if (!cnfcanoFH.equals(depcanoFH)) {
                dt.getPaths().getVoltdbroot().setPath(cnfrootFH.getPath());
            }
            // root in deployment conflicts with command line voltdbroot
            if (!VoltDB.DBROOT.equals(deprootFN)) {
                consoleLog.info("Ignoring voltdbroot \"" + deprootFN + "\" specified in the deployment file");
                hostLog.info("Ignoring voltdbroot \"" + deprootFN + "\" specified in the deployment file");
            }
        } catch (IOException e) {
            VoltDB.crashLocalVoltDB(
                    "Unable to resolve voltdbroot location: " + config.m_voltdbRoot,
                    false, e);
            return;
        }

        // check for already existing artifacts
        List<String> nonEmptyPaths = managedPathsWithFiles(config, dt);
        if (!nonEmptyPaths.isEmpty()) {
            StringBuilder crashMessage =
                    new StringBuilder("Files from a previous database session exist in the managed directories:");
            for (String nonEmptyPath : nonEmptyPaths) {
                crashMessage.append("\n  - " + nonEmptyPath);
            }
            crashMessage.append("\nUse the start command to start the initialized database or use init --force" +
                " to initialize a new database session overwriting existing files.");
            VoltDB.crashLocalVoltDB(crashMessage.toString());
            return;
        }
        // create the config subdirectory
        File confDH = getConfigDirectory(config);
        if (!confDH.exists() && !confDH.mkdirs()) {
            VoltDB.crashLocalVoltDB("Unable to create the config directory " + confDH);
            return;
        }
        // create the remaining paths
        if (config.m_isEnterprise) {
            List<String> failed = m_paths.ensureDirectoriesExist();
            if (!failed.isEmpty()) {
                String msg = "Unable to access or create the following directories:\n    "
                        + Joiner.on("\n    ").join(failed);
                VoltDB.crashLocalVoltDB(msg);
                return;
            }
        }

        //In init/start mode we save adminmode to false always.
        dt.getAdminMode().setAdminstartup(false);
        //Now its safe to Save .paths
        m_paths.store();

         //Now that we are done with deployment configuration set all path null.
         dt.setPaths(null);

        // log message unconditionally indicating that the provided host-count and admin-mode settings in
        // deployment, if any, will be ignored
        consoleLog.info("When using the INIT command, some deployment file settings (hostcount, voltdbroot path, "
                + "and admin-mode) are ignored");
        hostLog.info("When using the INIT command, some deployment file settings (hostcount, voltdbroot path, "
                + "and admin-mode) are ignored");

        File depFH = getConfigLogDeployment(config);
        try (FileWriter fw = new FileWriter(depFH)) {
            fw.write(CatalogUtil.getDeployment(dt, true /* pretty print indent */));
        } catch (IOException|RuntimeException e) {
            VoltDB.crashLocalVoltDB("Unable to marshal deployment configuration to " + depFH, false, e);
        }

        // Save cluster settings properties derived from the deployment file
        ClusterSettings.create(CatalogUtil.asClusterSettingsMap(dt)).store();
    }

    private void stageInitializedMarker(Configuration config) {
        File depFH = new VoltFile(config.m_voltdbRoot, VoltDB.INITIALIZED_MARKER);
        try (PrintWriter pw = new PrintWriter(new FileWriter(depFH), true)) {
            pw.println(config.m_clusterName);
        } catch (IOException e) {
            VoltDB.crashLocalVoltDB("Unable to stage cluster name destination", false, e);
        }
    }

    private void deleteInitializationMarkers(Configuration configuration) {
        for (File c: configuration.getInitMarkers()) {
            MiscUtils.deleteRecursively(c);
        }
    }

    int readDeploymentAndCreateStarterCatalogContext(VoltDB.Configuration config) {
        /*
         * Debate with the cluster what the deployment file should be
         */
        try {
            ZooKeeper zk = m_messenger.getZK();
            byte deploymentBytes[] = null;

            try {
                deploymentBytes = org.voltcore.utils.CoreUtils.urlToBytes(m_config.m_pathToDeployment);
            } catch (Exception ex) {
                //Let us get bytes from ZK
            }
            DeploymentType deployment = null;
            try {
                if (deploymentBytes != null) {
                    CatalogUtil.writeCatalogToZK(zk,
                            // Fill in innocuous values for non-deployment stuff
                            0,
                            0L,
                            0L,
                            new byte[] {},  // spin loop in Inits.LoadCatalog.run() needs
                                            // this to be of zero length until we have a real catalog.
                            null,
                            deploymentBytes);
                    hostLog.info("URL of deployment: " + m_config.m_pathToDeployment);
                } else {
                    CatalogAndIds catalogStuff = CatalogUtil.getCatalogFromZK(zk);
                    deploymentBytes = catalogStuff.deploymentBytes;
                }
            } catch (KeeperException.NodeExistsException e) {
                CatalogAndIds catalogStuff = CatalogUtil.getCatalogFromZK(zk);
                byte[] deploymentBytesTemp = catalogStuff.deploymentBytes;
                if (deploymentBytesTemp != null) {
                    //Check hash if its a supplied deployment on command line.
                    //We will ignore the supplied or default deployment anyways.
                    if (deploymentBytes != null && !m_config.m_deploymentDefault) {
                        byte[] deploymentHashHere =
                            CatalogUtil.makeDeploymentHash(deploymentBytes);
                        if (!(Arrays.equals(deploymentHashHere, catalogStuff.getDeploymentHash())))
                        {
                            hostLog.warn("The locally provided deployment configuration did not " +
                                    " match the configuration information found in the cluster.");
                        } else {
                            hostLog.info("Deployment configuration pulled from other cluster node.");
                        }
                    }
                    //Use remote deployment obtained.
                    deploymentBytes = deploymentBytesTemp;
                } else {
                    hostLog.error("Deployment file could not be loaded locally or remotely, "
                            + "local supplied path: " + m_config.m_pathToDeployment);
                    deploymentBytes = null;
                }
            } catch(KeeperException.NoNodeException e) {
                // no deploymentBytes case is handled below. So just log this error.
                if (hostLog.isDebugEnabled()) {
                    hostLog.debug("Error trying to get deployment bytes from cluster", e);
                }
            }
            if (deploymentBytes == null) {
                hostLog.error("Deployment information could not be obtained from cluster node or locally");
                VoltDB.crashLocalVoltDB("No such deployment file: "
                        + m_config.m_pathToDeployment, false, null);
            }

            if (deployment == null) {
                deployment = CatalogUtil.getDeployment(new ByteArrayInputStream(deploymentBytes));
            }

            // wasn't a valid xml deployment file
            if (deployment == null) {
                hostLog.error("Not a valid XML deployment file at URL: " + m_config.m_pathToDeployment);
                VoltDB.crashLocalVoltDB("Not a valid XML deployment file at URL: "
                        + m_config.m_pathToDeployment, false, null);
            }

            /*
             * Check for invalid deployment file settings (enterprise-only) in the community edition.
             * Trick here is to print out all applicable problems and then stop, rather than stopping
             * after the first one is found.
             */
            if (!m_config.m_isEnterprise) {
                boolean shutdownDeployment = false;
                boolean shutdownAction = false;

                // check license features for community version
                if ((deployment.getCluster() != null) && (deployment.getCluster().getKfactor() > 0)) {
                    consoleLog.error("K-Safety is not supported " +
                            "in the community edition of VoltDB.");
                    shutdownDeployment = true;
                }
                if ((deployment.getSnapshot() != null) && (deployment.getSnapshot().isEnabled())) {
                    consoleLog.error("Snapshots are not supported " +
                            "in the community edition of VoltDB.");
                    shutdownDeployment = true;
                }
                if ((deployment.getCommandlog() != null) && (deployment.getCommandlog().isEnabled())) {
                    consoleLog.error("Command logging is not supported " +
                            "in the community edition of VoltDB.");
                    shutdownDeployment = true;
                }
                if ((deployment.getExport() != null) && Boolean.TRUE.equals(deployment.getExport().isEnabled())) {
                    consoleLog.error("Export is not supported " +
                            "in the community edition of VoltDB.");
                    shutdownDeployment = true;
                }
                // check the start action for the community edition
                if (m_config.m_startAction != StartAction.CREATE) {
                    consoleLog.error("Start action \"" + m_config.m_startAction.getClass().getSimpleName() +
                            "\" is not supported in the community edition of VoltDB.");
                    shutdownAction = true;
                }

                // if the process needs to stop, try to be helpful
                if (shutdownAction || shutdownDeployment) {
                    String msg = "This process will exit. Please run VoltDB with ";
                    if (shutdownDeployment) {
                        msg += "a deployment file compatible with the community edition";
                    }
                    if (shutdownDeployment && shutdownAction) {
                        msg += " and ";
                    }

                    if (shutdownAction && !shutdownDeployment) {
                        msg += "the CREATE start action";
                    }
                    msg += ".";

                    VoltDB.crashLocalVoltDB(msg, false, null);
                }
            }

            // note the heart beats are specified in seconds in xml, but ms internally
            HeartbeatType hbt = deployment.getHeartbeat();
            if (hbt != null) {
                m_config.m_deadHostTimeoutMS = hbt.getTimeout() * 1000;
                m_messenger.setDeadHostTimeout(m_config.m_deadHostTimeoutMS);
            } else {
                hostLog.info("Dead host timeout set to " + m_config.m_deadHostTimeoutMS + " milliseconds");
            }

            PartitionDetectionType pt = deployment.getPartitionDetection();
            if (pt != null) {
                m_config.m_partitionDetectionEnabled = pt.isEnabled();
                m_messenger.setPartitionDetectionEnabled(m_config.m_partitionDetectionEnabled);

                // check for user using deprecated settings
                PartitionDetectionType.Snapshot snapshot = pt.getSnapshot();
                if (snapshot != null) {
                    String prefix = snapshot.getPrefix();
                    if ((prefix != null) && ("partition_detection".equalsIgnoreCase(prefix) == false)) {
                        hostLog.warn(String.format("Partition Detection snapshots are "
                                + "no longer supported. Prefix value \"%s\" will be ignored.", prefix));
                    }
                }
            }

            // get any consistency settings into config
            ConsistencyType consistencyType = deployment.getConsistency();
            if (consistencyType != null) {
                m_config.m_consistencyReadLevel = Consistency.ReadLevel.fromReadLevelType(consistencyType.getReadlevel());
            }

            final String elasticSetting = deployment.getCluster().getElastic().trim().toUpperCase();
            if (elasticSetting.equals("ENABLED")) {
                TheHashinator.setConfiguredHashinatorType(HashinatorType.ELASTIC);
            } else if (!elasticSetting.equals("DISABLED")) {
                VoltDB.crashLocalVoltDB("Error in deployment file,  elastic attribute of " +
                                        "cluster element must be " +
                                        "'enabled' or 'disabled' but was '" + elasticSetting + "'", false, null);
            }
            else {
                TheHashinator.setConfiguredHashinatorType(HashinatorType.LEGACY);
            }

            // log system setting information
            SystemSettingsType sysType = deployment.getSystemsettings();
            if (sysType != null) {
                if (sysType.getElastic() != null) {
                    hostLog.info("Elastic duration set to " + sysType.getElastic().getDuration() + " milliseconds");
                    hostLog.info("Elastic throughput set to " + sysType.getElastic().getThroughput() + " mb/s");
                }
                if (sysType.getTemptables() != null) {
                    hostLog.info("Max temptable size set to " + sysType.getTemptables().getMaxsize() + " mb");
                }
                if (sysType.getSnapshot() != null) {
                    hostLog.info("Snapshot priority set to " + sysType.getSnapshot().getPriority() + " [0 - 10]");
                }
                if (sysType.getQuery() != null) {
                    if (sysType.getQuery().getTimeout() > 0) {
                        hostLog.info("Query timeout set to " + sysType.getQuery().getTimeout() + " milliseconds");
                        m_config.m_queryTimeout = sysType.getQuery().getTimeout();
                    }
                    else if (sysType.getQuery().getTimeout() == 0) {
                        hostLog.info("Query timeout set to unlimited");
                        m_config.m_queryTimeout = 0;
                    }
                }
            }

            // create a dummy catalog to load deployment info into
            Catalog catalog = new Catalog();
            // Need these in the dummy catalog
            Cluster cluster = catalog.getClusters().add("cluster");
            @SuppressWarnings("unused")
            Database db = cluster.getDatabases().add("database");

            String result = CatalogUtil.compileDeployment(catalog, deployment, true);
            if (result != null) {
                // Any other non-enterprise deployment errors will be caught and handled here
                // (such as <= 0 host count)
                VoltDB.crashLocalVoltDB(result);
            }

            m_catalogContext = new CatalogContext(
                            TxnEgo.makeZero(MpInitiator.MP_INIT_PID).getTxnId(), //txnid
                            0, //timestamp
                            catalog,
                            new DbSettings(m_clusterSettings, m_paths),
                            new byte[] {},
                            null,
                            deploymentBytes,
                            0);

            return m_clusterSettings.get().hostcount();
        } catch (Exception e) {
            throw new RuntimeException(e);
        }
    }


    @Override
    public void loadLegacyPathProperties(DeploymentType deployment) throws IOException {
        //Load deployment paths now if Legacy so that we access through the interface all the time.
        if (isRunningWithOldVerbs() && m_paths == null) {
            m_paths = PathSettings.create(CatalogUtil.asPathSettingsMap(deployment));
            List<String> failed = m_paths.ensureDirectoriesExist();
            if (!failed.isEmpty()) {
                String msg = "Unable to validate path settings:\n  " +
                        Joiner.on("\n  ").join(failed);
                hostLog.fatal(msg);
                throw new IOException(msg);
            }
        }
    }

    static class ReadDeploymentResults {
        final byte [] deploymentBytes;
        final DeploymentType deployment;

        ReadDeploymentResults(byte [] deploymentBytes, DeploymentType deployment) {
            this.deploymentBytes = deploymentBytes;
            this.deployment = deployment;
        }
    }

    ReadDeploymentResults readPrimedDeployment(Configuration config) {
        /*
         * Debate with the cluster what the deployment file should be
         */
        try {
            byte deploymentBytes[] = null;

            try {
                deploymentBytes = org.voltcore.utils.CoreUtils.urlToBytes(config.m_pathToDeployment);
            } catch (Exception ex) {
                //Let us get bytes from ZK
            }

            if (deploymentBytes == null) {
                hostLog.error("Deployment information could not be obtained from cluster node or locally");
                VoltDB.crashLocalVoltDB("No such deployment file: "
                        + config.m_pathToDeployment, false, null);
            }
            DeploymentType deployment =
                CatalogUtil.getDeployment(new ByteArrayInputStream(deploymentBytes));
            // wasn't a valid xml deployment file
            if (deployment == null) {
                hostLog.error("Not a valid XML deployment file at URL: " + config.m_pathToDeployment);
                VoltDB.crashLocalVoltDB("Not a valid XML deployment file at URL: "
                        + config.m_pathToDeployment, false, null);
                return new ReadDeploymentResults(deploymentBytes, deployment);
            }
            PathSettings pathSettings = null;
            // adjust deployment host count when the cluster members are given by mesh configuration
            // providers
            switch(config.m_startAction) {
            case PROBE:
                // once a voltdbroot is inited, the path properties contain the true path values
                Settings.initialize(config.m_voltdbRoot);
                pathSettings = PathSettings.create();
                File pathSettingsFH = new File(getConfigDirectory(config), "path.properties");
                consoleLog.info("Loaded path settings from " + pathSettingsFH.getPath());
                hostLog.info("Loaded path settings from " + pathSettingsFH.getPath());
                break;
            case INITIALIZE:
                Settings.initialize(config.m_voltdbRoot);
                // voltdbroot value from config overrides voltdbroot value in the deployment
                // file
                pathSettings = PathSettings.create(
                        config.asPathSettingsMap(),
                        CatalogUtil.asPathSettingsMap(deployment));
                break;
            default:
                pathSettings = PathSettings.create(CatalogUtil.asPathSettingsMap(deployment));
                Settings.initialize(pathSettings.getVoltDBRoot());
                config.m_voltdbRoot = pathSettings.getVoltDBRoot();
                break;
            }
            m_paths = pathSettings;

            if (config.m_startAction == StartAction.PROBE) {
                // once initialized the path properties contain the true path values
                if (config.m_hostCount == VoltDB.UNDEFINED) {
                    config.m_hostCount = 1;
                }
            } else {
                config.m_hostCount = deployment.getCluster().getHostcount();
            }
            /*
             * Check for invalid deployment file settings (enterprise-only) in the community edition.
             * Trick here is to print out all applicable problems and then stop, rather than stopping
             * after the first one is found.
             */
            if (!config.m_isEnterprise) {
                boolean shutdownDeployment = false;
                boolean shutdownAction = false;

                // check license features for community version
                if ((deployment.getCluster() != null) && (deployment.getCluster().getKfactor() > 0)) {
                    consoleLog.error("K-Safety is not supported " +
                            "in the community edition of VoltDB.");
                    shutdownDeployment = true;
                }
                if ((deployment.getSnapshot() != null) && (deployment.getSnapshot().isEnabled())) {
                    consoleLog.error("Snapshots are not supported " +
                            "in the community edition of VoltDB.");
                    shutdownDeployment = true;
                }
                if ((deployment.getCommandlog() != null) && (deployment.getCommandlog().isEnabled())) {
                    consoleLog.error("Command logging is not supported " +
                            "in the community edition of VoltDB.");
                    shutdownDeployment = true;
                }
                if ((deployment.getExport() != null) && Boolean.TRUE.equals(deployment.getExport().isEnabled())) {
                    consoleLog.error("Export is not supported " +
                            "in the community edition of VoltDB.");
                    shutdownDeployment = true;
                }
                // check the start action for the community edition
                if (m_config.m_startAction != StartAction.CREATE) {
                    consoleLog.error("Start action \"" + m_config.m_startAction.getClass().getSimpleName() +
                            "\" is not supported in the community edition of VoltDB.");
                    shutdownAction = true;
                }

                // if the process needs to stop, try to be helpful
                if (shutdownAction || shutdownDeployment) {
                    String msg = "This process will exit. Please run VoltDB with ";
                    if (shutdownDeployment) {
                        msg += "a deployment file compatible with the community edition";
                    }
                    if (shutdownDeployment && shutdownAction) {
                        msg += " and ";
                    }

                    if (shutdownAction && !shutdownDeployment) {
                        msg += "the CREATE start action";
                    }
                    msg += ".";

                    VoltDB.crashLocalVoltDB(msg, false, null);
                }
            }
            return new ReadDeploymentResults(deploymentBytes, deployment);
        } catch (Exception e) {
            throw new RuntimeException(e);
        }
    }

    void collectLocalNetworkMetadata() {
        boolean threw = false;
        JSONStringer stringer = new JSONStringer();
        try {
            stringer.object();
            stringer.key("interfaces").array();

            /*
             * If no interface was specified, do a ton of work
             * to identify all ipv4 or ipv6 interfaces and
             * marshal them into JSON. Always put the ipv4 address first
             * so that the export client will use it
             */

            if (m_config.m_externalInterface.equals("")) {
                LinkedList<NetworkInterface> interfaces = new LinkedList<>();
                try {
                    Enumeration<NetworkInterface> intfEnum = NetworkInterface.getNetworkInterfaces();
                    while (intfEnum.hasMoreElements()) {
                        NetworkInterface intf = intfEnum.nextElement();
                        if (intf.isLoopback() || !intf.isUp()) {
                            continue;
                        }
                        interfaces.offer(intf);
                    }
                } catch (SocketException e) {
                    throw new RuntimeException(e);
                }

                if (interfaces.isEmpty()) {
                    stringer.value("localhost");
                } else {

                    boolean addedIp = false;
                    while (!interfaces.isEmpty()) {
                        NetworkInterface intf = interfaces.poll();
                        Enumeration<InetAddress> inetAddrs = intf.getInetAddresses();
                        Inet6Address inet6addr = null;
                        Inet4Address inet4addr = null;
                        while (inetAddrs.hasMoreElements()) {
                            InetAddress addr = inetAddrs.nextElement();
                            if (addr instanceof Inet6Address) {
                                inet6addr = (Inet6Address)addr;
                                if (inet6addr.isLinkLocalAddress()) {
                                    inet6addr = null;
                                }
                            } else if (addr instanceof Inet4Address) {
                                inet4addr = (Inet4Address)addr;
                            }
                        }
                        if (inet4addr != null) {
                            stringer.value(inet4addr.getHostAddress());
                            addedIp = true;
                        }
                        if (inet6addr != null) {
                            stringer.value(inet6addr.getHostAddress());
                            addedIp = true;
                        }
                    }
                    if (!addedIp) {
                        stringer.value("localhost");
                    }
                }
            } else {
                stringer.value(m_config.m_externalInterface);
            }
        } catch (Exception e) {
            threw = true;
            hostLog.warn("Error while collecting data about local network interfaces", e);
        }
        try {
            if (threw) {
                stringer = new JSONStringer();
                stringer.object();
                stringer.key("interfaces").array();
                stringer.value("localhost");
                stringer.endArray();
            } else {
                stringer.endArray();
            }
            stringer.key("clientPort").value(m_config.m_port);
            stringer.key("clientInterface").value(m_config.m_clientInterface);
            stringer.key("adminPort").value(m_config.m_adminPort);
            stringer.key("adminInterface").value(m_config.m_adminInterface);
            stringer.key("httpPort").value(m_config.m_httpPort);
            stringer.key("httpInterface").value(m_config.m_httpPortInterface);
            stringer.key("internalPort").value(m_config.m_internalPort);
            stringer.key("internalInterface").value(m_config.m_internalInterface);
            String[] zkInterface = m_config.m_zkInterface.split(":");
            stringer.key("zkPort").value(zkInterface[1]);
            stringer.key("zkInterface").value(zkInterface[0]);
            stringer.key("drPort").value(VoltDB.getReplicationPort(m_catalogContext.cluster.getDrproducerport()));
            stringer.key("drInterface").value(VoltDB.getDefaultReplicationInterface());
            stringer.key("publicInterface").value(m_config.m_publicInterface);
            stringer.endObject();
            JSONObject obj = new JSONObject(stringer.toString());
            // possibly atomic swap from null to realz
            m_localMetadata = obj.toString(4);
            hostLog.debug("System Metadata is: " + m_localMetadata);
        } catch (Exception e) {
            hostLog.warn("Failed to collect data about lcoal network interfaces", e);
        }
    }

    @Override
    public boolean isBare() {
        return m_isBare;
    }
    void setBare(boolean flag) {
        m_isBare = flag;
    }

    /**
     * Start the voltcore HostMessenger. This joins the node
     * to the existing cluster. In the non rejoin case, this
     * function will return when the mesh is complete. If
     * rejoining, it will return when the node and agreement
     * site are synched to the existing cluster.
     */
    MeshProber.Determination buildClusterMesh(ReadDeploymentResults readDepl) {
        final boolean bareAtStartup  = m_config.m_forceVoltdbCreate
                || pathsWithRecoverableArtifacts(readDepl.deployment).isEmpty();
        setBare(bareAtStartup);

        final Supplier<Integer> hostCountSupplier = new Supplier<Integer>() {
            @Override
            public Integer get() {
                return m_clusterSettings.get().hostcount();
            }
        };

        ClusterType clusterType = readDepl.deployment.getCluster();

        MeshProber criteria = MeshProber.builder()
                .coordinators(m_config.m_coordinators)
                .versionChecker(m_versionChecker)
                .enterprise(m_config.m_isEnterprise)
                .startAction(m_config.m_startAction)
                .bare(bareAtStartup)
                .configHash(CatalogUtil.makeDeploymentHashForConfig(readDepl.deploymentBytes))
                .hostCountSupplier(hostCountSupplier)
                .kfactor(clusterType.getKfactor())
                .paused(m_config.m_isPaused)
                .nodeStateSupplier(m_statusTracker.getNodeStateSupplier())
                .addAllowed(m_config.m_enableAdd)
                .safeMode(m_config.m_safeMode)
                .terminusNonce(getTerminusNonce())
                .build();

        HostAndPort hostAndPort = criteria.getLeader();
        String hostname = hostAndPort.getHostText();
        int port = hostAndPort.getPort();

        org.voltcore.messaging.HostMessenger.Config hmconfig;

        hmconfig = new org.voltcore.messaging.HostMessenger.Config(hostname, port);
        if (m_config.m_placementGroup != null) {
            hmconfig.group = m_config.m_placementGroup;
        }
        hmconfig.internalPort = m_config.m_internalPort;
        hmconfig.internalInterface = m_config.m_internalInterface;
        hmconfig.zkInterface = m_config.m_zkInterface;
        hmconfig.deadHostTimeout = m_config.m_deadHostTimeoutMS;
        hmconfig.factory = new VoltDbMessageFactory();
        hmconfig.coreBindIds = m_config.m_networkCoreBindings;
        hmconfig.acceptor = criteria;

        m_messenger = new org.voltcore.messaging.HostMessenger(hmconfig, this);

        hostLog.info(String.format("Beginning inter-node communication on port %d.", m_config.m_internalPort));

        try {
            m_messenger.start();
        } catch (Exception e) {
            VoltDB.crashLocalVoltDB(e.getMessage(), true, e);
        }

        VoltZK.createPersistentZKNodes(m_messenger.getZK());

        // Use the host messenger's hostId.
        m_myHostId = m_messenger.getHostId();
        hostLog.info(String.format("Host id of this node is: %d", m_myHostId));
        consoleLog.info(String.format("Host id of this node is: %d", m_myHostId));

        MeshProber.Determination determination = criteria.waitForDetermination();

        // paused is determined in the mesh formation exchanged
        if (determination.paused) {
            m_messenger.pause();
        } else {
            m_messenger.unpause();
        }

        // Semi-hacky check to see if we're attempting to rejoin to ourselves.
        // The leader node gets assigned host ID 0, always, so if we're the
        // leader and we're rejoining, this is clearly bad.
        if (m_myHostId == 0 && determination.startAction.doesJoin()) {
            VoltDB.crashLocalVoltDB("Unable to rejoin a node to itself.  " +
                    "Please check your command line and start action and try again.", false, null);
        }
        // load or store settings form/to zookeeper
        if (determination.startAction.doesJoin()) {
            m_clusterSettings.load(m_messenger.getZK());
            m_clusterSettings.get().store();
        } else if (m_myHostId == 0) {
            m_clusterSettings.store(m_messenger.getZK());
        }
        m_clusterCreateTime = m_messenger.getInstanceId().getTimestamp();
        return determination;
    }

    void logDebuggingInfo(int adminPort, int httpPort, String httpPortExtraLogMessage, boolean jsonEnabled) {
        String startAction = m_config.m_startAction.toString();
        String startActionLog = "Database start action is " + (startAction.substring(0, 1).toUpperCase() +
                startAction.substring(1).toLowerCase()) + ".";
        if (!m_rejoining) {
            hostLog.info(startActionLog);
        }
        hostLog.info("PID of this Volt process is " + CLibrary.getpid());

        // print out awesome network stuff
        hostLog.info(String.format("Listening for native wire protocol clients on port %d.", m_config.m_port));
        hostLog.info(String.format("Listening for admin wire protocol clients on port %d.", adminPort));

        if (m_startMode == OperationMode.PAUSED) {
            hostLog.info(String.format("Started in admin mode. Clients on port %d will be rejected in admin mode.", m_config.m_port));
        }

        if (m_config.m_replicationRole == ReplicationRole.REPLICA) {
            consoleLog.info("Started as " + m_config.m_replicationRole.toString().toLowerCase() + " cluster. " +
                             "Clients can only call read-only procedures.");
        }
        if (httpPortExtraLogMessage != null) {
            hostLog.info(httpPortExtraLogMessage);
        }
        if (httpPort != -1) {
            hostLog.info(String.format("Local machine HTTP monitoring is listening on port %d.", httpPort));
        }
        else {
            hostLog.info(String.format("Local machine HTTP monitoring is disabled."));
        }
        if (jsonEnabled) {
            hostLog.info(String.format("Json API over HTTP enabled at path /api/1.0/, listening on port %d.", httpPort));
        }
        else {
            hostLog.info("Json API disabled.");
        }

        // java heap size
        long javamaxheapmem = ManagementFactory.getMemoryMXBean().getHeapMemoryUsage().getMax();
        javamaxheapmem /= (1024 * 1024);
        hostLog.info(String.format("Maximum usable Java heap set to %d mb.", javamaxheapmem));

        // Computed minimum heap requirement
        long minRqt = computeMinimumHeapRqt(MiscUtils.isPro(), m_catalogContext.tables.size(),
                (m_iv2Initiators.size() - 1), m_configuredReplicationFactor);
        hostLog.info("Minimum required Java heap for catalog and server config is " + minRqt + " MB.");

        SortedMap<String, String> dbgMap = m_catalogContext.getDebuggingInfoFromCatalog();
        for (String line : dbgMap.values()) {
            hostLog.info(line);
        }

        // print out a bunch of useful system info
        PlatformProperties pp = PlatformProperties.getPlatformProperties();
        String[] lines = pp.toLogLines(getVersionString()).split("\n");
        for (String line : lines) {
            hostLog.info(line.trim());
        }
        hostLog.info("The internal DR cluster timestamp is " +
                    new Date(m_clusterCreateTime).toString() + ".");

        final ZooKeeper zk = m_messenger.getZK();
        ZKUtil.ByteArrayCallback operationModeFuture = new ZKUtil.ByteArrayCallback();
        /*
         * Publish our cluster metadata, and then retrieve the metadata
         * for the rest of the cluster
         */
        try {
            zk.create(
                    VoltZK.cluster_metadata + "/" + m_messenger.getHostId(),
                    getLocalMetadata().getBytes("UTF-8"),
                    Ids.OPEN_ACL_UNSAFE,
                    CreateMode.EPHEMERAL,
                    new ZKUtil.StringCallback(),
                    null);
            zk.getData(VoltZK.operationMode, false, operationModeFuture, null);
        } catch (Exception e) {
            VoltDB.crashLocalVoltDB("Error creating \"/cluster_metadata\" node in ZK", true, e);
        }

        Map<Integer, String> clusterMetadata = new HashMap<>(0);
        /*
         * Spin and attempt to retrieve cluster metadata for all nodes in the cluster.
         */
        Set<Integer> metadataToRetrieve = new HashSet<>(m_messenger.getLiveHostIds());
        metadataToRetrieve.remove(m_messenger.getHostId());
        while (!metadataToRetrieve.isEmpty()) {
            Map<Integer, ZKUtil.ByteArrayCallback> callbacks = new HashMap<>();
            for (Integer hostId : metadataToRetrieve) {
                ZKUtil.ByteArrayCallback cb = new ZKUtil.ByteArrayCallback();
                zk.getData(VoltZK.cluster_metadata + "/" + hostId, false, cb, null);
                callbacks.put(hostId, cb);
            }

            for (Map.Entry<Integer, ZKUtil.ByteArrayCallback> entry : callbacks.entrySet()) {
                try {
                    ZKUtil.ByteArrayCallback cb = entry.getValue();
                    Integer hostId = entry.getKey();
                    clusterMetadata.put(hostId, new String(cb.getData(), "UTF-8"));
                    metadataToRetrieve.remove(hostId);
                } catch (KeeperException.NoNodeException e) {}
                catch (Exception e) {
                    VoltDB.crashLocalVoltDB("Error retrieving cluster metadata", true, e);
                }
            }

        }

        // print out cluster membership
        hostLog.info("About to list cluster interfaces for all nodes with format [ip1 ip2 ... ipN] client-port,admin-port,http-port");
        for (int hostId : m_messenger.getLiveHostIds()) {
            if (hostId == m_messenger.getHostId()) {
                hostLog.info(
                        String.format(
                                "  Host id: %d with interfaces: %s [SELF]",
                                hostId,
                                MiscUtils.formatHostMetadataFromJSON(getLocalMetadata())));
            }
            else {
                String hostMeta = clusterMetadata.get(hostId);
                hostLog.info(
                        String.format(
                                "  Host id: %d with interfaces: %s [PEER]",
                                hostId,
                                MiscUtils.formatHostMetadataFromJSON(hostMeta)));
            }
        }

        try {
            if (operationModeFuture.getData() != null) {
                String operationModeStr = new String(operationModeFuture.getData(), "UTF-8");
                m_startMode = OperationMode.valueOf(operationModeStr);
            }
        } catch (KeeperException.NoNodeException e) {}
        catch (Exception e) {
            throw new RuntimeException(e);
        }
    }


    public static String[] extractBuildInfo(VoltLogger logger) {
        StringBuilder sb = new StringBuilder(64);
        try {
            InputStream buildstringStream =
                ClassLoader.getSystemResourceAsStream("buildstring.txt");
            if (buildstringStream != null) {
                byte b;
                while ((b = (byte) buildstringStream.read()) != -1) {
                    sb.append((char)b);
                }
                String parts[] = sb.toString().split(" ", 2);
                if (parts.length == 2) {
                    parts[0] = parts[0].trim();
                    parts[1] = parts[0] + "_" + parts[1].trim();
                    return parts;
                }
            }
        } catch (Exception ignored) {
        }
        try {
            InputStream versionstringStream = new FileInputStream("version.txt");
            try {
                byte b;
                while ((b = (byte) versionstringStream.read()) != -1) {
                    sb.append((char)b);
                }
                return new String[] { sb.toString().trim(), "VoltDB" };
            } finally {
                versionstringStream.close();
            }
        }
        catch (Exception ignored2) {
            if (logger != null) {
                logger.l7dlog(Level.ERROR, LogKeys.org_voltdb_VoltDB_FailedToRetrieveBuildString.name(), null);
            }
            return new String[] { m_defaultVersionString, "VoltDB" };
        }
    }

    @Override
    public void readBuildInfo(String editionTag) {
        String buildInfo[] = extractBuildInfo(hostLog);
        m_versionString = buildInfo[0];
        m_buildString = buildInfo[1];
        String buildString = m_buildString;
        if (m_buildString.contains("_"))
            buildString = m_buildString.split("_", 2)[1];
        consoleLog.info(String.format("Build: %s %s %s", m_versionString, buildString, editionTag));
    }

    void logSystemSettingFromCatalogContext() {
        if (m_catalogContext == null) {
            return;
        }
        Deployment deploy = m_catalogContext.cluster.getDeployment().get("deployment");
        Systemsettings sysSettings = deploy.getSystemsettings().get("systemsettings");

        if (sysSettings == null) {
            return;
        }

        hostLog.info("Elastic duration set to " + sysSettings.getElasticduration() + " milliseconds");
        hostLog.info("Elastic throughput set to " + sysSettings.getElasticthroughput() + " mb/s");
        hostLog.info("Max temptable size set to " + sysSettings.getTemptablemaxsize() + " mb");
        hostLog.info("Snapshot priority set to " + sysSettings.getSnapshotpriority() + " [0 - 10]");

        if (sysSettings.getQuerytimeout() > 0) {
            hostLog.info("Query timeout set to " + sysSettings.getQuerytimeout() + " milliseconds");
            m_config.m_queryTimeout = sysSettings.getQuerytimeout();
        }
        else if (sysSettings.getQuerytimeout() == 0) {
            hostLog.info("Query timeout set to unlimited");
            m_config.m_queryTimeout = 0;
        }

    }

    /**
     * Start all the site's event loops. That's it.
     */
    @Override
    public void run() {
        if (m_restoreAgent != null) {
            // start restore process
            m_restoreAgent.restore();
        }
        else {
            onRestoreCompletion(Long.MIN_VALUE, m_iv2InitiatorStartingTxnIds);
        }

        // Start the rejoin coordinator
        if (m_joinCoordinator != null) {
            try {
                m_statusTracker.setNodeState(NodeState.REJOINING);
                if (!m_joinCoordinator.startJoin(m_catalogContext.database)) {
                    VoltDB.crashLocalVoltDB("Failed to join the cluster", true, null);
                }
            } catch (Exception e) {
                VoltDB.crashLocalVoltDB("Failed to join the cluster", true, e);
            }
        }

        m_isRunning = true;
    }

    /**
     * Try to shut everything down so they system is ready to call
     * initialize again.
     * @param mainSiteThread The thread that m_inititalized the VoltDB or
     * null if called from that thread.
     */
    @Override
    public boolean shutdown(Thread mainSiteThread) throws InterruptedException {
        synchronized(m_startAndStopLock) {
            boolean did_it = false;
            if (m_mode != OperationMode.SHUTTINGDOWN) {
                did_it = true;
                m_mode = OperationMode.SHUTTINGDOWN;

                /*
                 * Various scheduled tasks get crashy in unit tests if they happen to run
                 * while other stuff is being shut down
                 */
                for (ScheduledFuture<?> sc : m_periodicWorks) {
                    sc.cancel(false);
                    try {
                        sc.get();
                    } catch (Throwable t) {}
                }

                //Shutdown import processors.
                ImportManager.instance().shutdown();

                m_periodicWorks.clear();
                m_snapshotCompletionMonitor.shutdown();
                m_periodicWorkThread.shutdown();
                m_periodicWorkThread.awaitTermination(356, TimeUnit.DAYS);
                m_periodicPriorityWorkThread.shutdown();
                m_periodicPriorityWorkThread.awaitTermination(356, TimeUnit.DAYS);

                if (m_elasticJoinService != null) {
                    m_elasticJoinService.shutdown();
                }

                if (m_leaderAppointer != null) {
                    m_leaderAppointer.shutdown();
                }
                m_globalServiceElector.shutdown();

                if (m_hasStartedSampler.get()) {
                    m_sampler.setShouldStop();
                    m_sampler.join();
                }

                // shutdown the web monitoring / json
                if (m_adminListener != null)
                    m_adminListener.stop();

                // shut down the client interface
                if (m_clientInterface != null) {
                    m_clientInterface.shutdown();
                    m_clientInterface = null;
                }

                // tell the iv2 sites to stop their runloop
                if (m_iv2Initiators != null) {
                    for (Initiator init : m_iv2Initiators.values())
                        init.shutdown();
                }

                if (m_cartographer != null) {
                    m_cartographer.shutdown();
                }

                if (m_configLogger != null) {
                    m_configLogger.join();
                }

                // shut down Export and its connectors.
                ExportManager.instance().shutdown();

                // After sites are terminated, shutdown the DRProducer.
                // The DRProducer is shared by all sites; don't kill it while any site is active.
                if (m_producerDRGateway != null) {
                    try {
                        m_producerDRGateway.shutdown();
                    } catch (InterruptedException e) {
                        hostLog.warn("Interrupted shutting down invocation buffer server", e);
                    }
                    finally {
                        m_producerDRGateway = null;
                    }
                }

                shutdownReplicationConsumerRole();

                if (m_snapshotIOAgent != null) {
                    m_snapshotIOAgent.shutdown();
                }

                // shut down the network/messaging stuff
                // Close the host messenger first, which should close down all of
                // the ForeignHost sockets cleanly
                if (m_messenger != null)
                {
                    m_messenger.shutdown();
                }
                m_messenger = null;

                //Also for test code that expects a fresh stats agent
                if (m_opsRegistrar != null) {
                    try {
                        m_opsRegistrar.shutdown();
                    }
                    finally {
                        m_opsRegistrar = null;
                    }
                }

                if (m_asyncCompilerAgent != null) {
                    m_asyncCompilerAgent.shutdown();
                    m_asyncCompilerAgent = null;
                }

                ExportManager.instance().shutdown();
                m_computationService.shutdown();
                m_computationService.awaitTermination(1, TimeUnit.DAYS);
                m_computationService = null;
                m_catalogContext = null;
                m_initiatorStats = null;
                m_latencyStats = null;
                m_latencyHistogramStats = null;

                AdHocCompilerCache.clearHashCache();
                org.voltdb.iv2.InitiatorMailbox.m_allInitiatorMailboxes.clear();

                PartitionDRGateway.m_partitionDRGateways = ImmutableMap.of();

                // probably unnecessary, but for tests it's nice because it
                // will do the memory checking and run finalizers
                System.gc();
                System.runFinalization();

                m_isRunning = false;
            }
            return did_it;
        }
    }

    /** Last transaction ID at which the logging config updated.
     * Also, use the intrinsic lock to safeguard access from multiple
     * execution site threads */
    private static Long lastLogUpdate_txnId = 0L;
    @Override
    synchronized public void logUpdate(String xmlConfig, long currentTxnId)
    {
        // another site already did this work.
        if (currentTxnId == lastLogUpdate_txnId) {
            return;
        }
        else if (currentTxnId < lastLogUpdate_txnId) {
            throw new RuntimeException(
                    "Trying to update logging config at transaction " + lastLogUpdate_txnId
                    + " with an older transaction: " + currentTxnId);
        }
        hostLog.info("Updating RealVoltDB logging config from txnid: " +
                lastLogUpdate_txnId + " to " + currentTxnId);
        lastLogUpdate_txnId = currentTxnId;
        VoltLogger.configure(xmlConfig);
    }

    /** Struct to associate a context with a counter of served sites */
    private static class ContextTracker {
        ContextTracker(CatalogContext context, CatalogSpecificPlanner csp) {
            m_dispensedSites = 1;
            m_context = context;
            m_csp = csp;
        }
        long m_dispensedSites;
        final CatalogContext m_context;
        final CatalogSpecificPlanner m_csp;
    }

    /** Associate transaction ids to contexts */
    private final HashMap<Long, ContextTracker>m_txnIdToContextTracker =
        new HashMap<>();

    @Override
    public Pair<CatalogContext, CatalogSpecificPlanner> catalogUpdate(
            String diffCommands,
            byte[] newCatalogBytes,
            byte[] catalogBytesHash,
            int expectedCatalogVersion,
            long currentTxnId,
            long currentTxnUniqueId,
            byte[] deploymentBytes,
            byte[] deploymentHash)
    {
        try {
            synchronized(m_catalogUpdateLock) {
                m_statusTracker.setNodeState(NodeState.UPDATING);
                // A site is catching up with catalog updates
                if (currentTxnId <= m_catalogContext.m_transactionId && !m_txnIdToContextTracker.isEmpty()) {
                    ContextTracker contextTracker = m_txnIdToContextTracker.get(currentTxnId);
                    // This 'dispensed' concept is a little crazy fragile. Maybe it would be better
                    // to keep a rolling N catalogs? Or perhaps to keep catalogs for N minutes? Open
                    // to opinions here.
                    contextTracker.m_dispensedSites++;
                    int ttlsites = VoltDB.instance().getSiteTrackerForSnapshot().getSitesForHost(m_messenger.getHostId()).size();
                    if (contextTracker.m_dispensedSites == ttlsites) {
                        m_txnIdToContextTracker.remove(currentTxnId);
                    }
                    return Pair.of( contextTracker.m_context, contextTracker.m_csp);
                }
                else if (m_catalogContext.catalogVersion != expectedCatalogVersion) {
                    hostLog.fatal("Failed catalog update." +
                            " expectedCatalogVersion: " + expectedCatalogVersion +
                            " currentTxnId: " + currentTxnId +
                            " currentTxnUniqueId: " + currentTxnUniqueId +
                            " m_catalogContext.catalogVersion " + m_catalogContext.catalogVersion);

                    throw new RuntimeException("Trying to update main catalog context with diff " +
                            "commands generated for an out-of date catalog. Expected catalog version: " +
                            expectedCatalogVersion + " does not match actual version: " + m_catalogContext.catalogVersion);
                }

                hostLog.info(String.format("Globally updating the current application catalog and deployment " +
                            "(new hashes %s, %s).",
                        Encoder.hexEncode(catalogBytesHash).substring(0, 10),
                        Encoder.hexEncode(deploymentHash).substring(0, 10)));

                // get old debugging info
                SortedMap<String, String> oldDbgMap = m_catalogContext.getDebuggingInfoFromCatalog();
                byte[] oldDeployHash = m_catalogContext.deploymentHash;

                // 0. A new catalog! Update the global context and the context tracker
                m_catalogContext =
                    m_catalogContext.update(
                            currentTxnId,
                            currentTxnUniqueId,
                            newCatalogBytes,
                            catalogBytesHash,
                            diffCommands,
                            true,
                            deploymentBytes);
                final CatalogSpecificPlanner csp = new CatalogSpecificPlanner( m_asyncCompilerAgent, m_catalogContext);
                m_txnIdToContextTracker.put(currentTxnId,
                        new ContextTracker(
                                m_catalogContext,
                                csp));

                // log the stuff that's changed in this new catalog update
                SortedMap<String, String> newDbgMap = m_catalogContext.getDebuggingInfoFromCatalog();
                for (Entry<String, String> e : newDbgMap.entrySet()) {
                    // skip log lines that are unchanged
                    if (oldDbgMap.containsKey(e.getKey()) && oldDbgMap.get(e.getKey()).equals(e.getValue())) {
                        continue;
                    }
                    hostLog.info(e.getValue());
                }

                //Construct the list of partitions and sites because it simply doesn't exist anymore
                SiteTracker siteTracker = VoltDB.instance().getSiteTrackerForSnapshot();
                List<Long> sites = siteTracker.getSitesForHost(m_messenger.getHostId());

                List<Integer> partitions = new ArrayList<>();
                for (Long site : sites) {
                    Integer partition = siteTracker.getPartitionForSite(site);
                    partitions.add(partition);
                }


                // 1. update the export manager.
                ExportManager.instance().updateCatalog(m_catalogContext, partitions);

                // 1.1 Update the elastic join throughput settings
                if (m_elasticJoinService != null) m_elasticJoinService.updateConfig(m_catalogContext);

                // 1.5 update the dead host timeout
                if (m_catalogContext.cluster.getHeartbeattimeout() * 1000 != m_config.m_deadHostTimeoutMS) {
                    m_config.m_deadHostTimeoutMS = m_catalogContext.cluster.getHeartbeattimeout() * 1000;
                    m_messenger.setDeadHostTimeout(m_config.m_deadHostTimeoutMS);
                }

                // 2. update client interface (asynchronously)
                //    CI in turn updates the planner thread.
                if (m_clientInterface != null) {
                    m_clientInterface.notifyOfCatalogUpdate();
                }

                // 3. update HTTPClientInterface (asynchronously)
                // This purges cached connection state so that access with
                // stale auth info is prevented.
                if (m_adminListener != null)
                {
                    m_adminListener.notifyOfCatalogUpdate();
                }

                // 4. Flush StatisticsAgent old catalog statistics.
                // Otherwise, the stats agent will hold all old catalogs
                // in memory.
                getStatsAgent().notifyOfCatalogUpdate();

                // 5. MPIs don't run fragments. Update them here. Do
                // this after flushing the stats -- this will re-register
                // the MPI statistics.
                if (m_MPI != null) {
                    m_MPI.updateCatalog(diffCommands, m_catalogContext, csp);
                }

                // Update catalog for import processor this should be just/stop start and updat partitions.
                ImportManager.instance().updateCatalog(m_catalogContext, m_messenger);

                // 6. Perform updates required by the DR subsystem

                // 6.1. Create the DR consumer if we've just enabled active-active.
                // Perform any actions that would have been taken during the ordinary
                // initialization path
                if (createDRConsumerIfNeeded()) {
                    for (int pid : m_cartographer.getPartitions()) {
                        // Notify the consumer of leaders because it was disabled before
                        ClientInterfaceRepairCallback callback = (ClientInterfaceRepairCallback) m_consumerDRGateway;
                        callback.repairCompleted(pid, m_cartographer.getHSIdForMaster(pid));
                    }
                    m_consumerDRGateway.initialize(false);
                }
                // 6.2. If we are a DR replica, we may care about a
                // deployment update
                if (m_consumerDRGateway != null) {
                    m_consumerDRGateway.updateCatalog(m_catalogContext);
                }
                // 6.3. If we are a DR master, update the DR table signature hash
                if (m_producerDRGateway != null) {
                    m_producerDRGateway.updateCatalog(m_catalogContext,
                            VoltDB.getReplicationPort(m_catalogContext.cluster.getDrproducerport()));
                }

                new ConfigLogging().logCatalogAndDeployment();

                // log system setting information if the deployment config has changed
                if (!Arrays.equals(oldDeployHash, m_catalogContext.deploymentHash)) {
                    logSystemSettingFromCatalogContext();
                }

                // restart resource usage monitoring task
                startResourceUsageMonitor();

                checkHeapSanity(MiscUtils.isPro(), m_catalogContext.tables.size(),
                        (m_iv2Initiators.size() - 1), m_configuredReplicationFactor);

                checkThreadsSanity();

                return Pair.of(m_catalogContext, csp);
            }
        } finally {
            //Set state back to UP
            m_statusTracker.setNodeState(NodeState.UP);
        }
    }

    @Override
    public Pair<CatalogContext, CatalogSpecificPlanner> settingsUpdate(
            ClusterSettings settings, final int expectedVersionId)
    {
        CatalogSpecificPlanner csp = new CatalogSpecificPlanner(m_asyncCompilerAgent, m_catalogContext);
        synchronized(m_catalogUpdateLock) {
            int stamp [] = new int[]{0};
            ClusterSettings expect = m_clusterSettings.get(stamp);
            if (   stamp[0] == expectedVersionId
                && m_clusterSettings.compareAndSet(expect, settings, stamp[0], expectedVersionId+1)
            ) {
                try {
                    settings.store();
                } catch (SettingsException e) {
                    hostLog.error(e);
                    throw e;
                }
            } else if (stamp[0] != expectedVersionId+1) {
                String msg = "Failed to update cluster setting to version " + (expectedVersionId + 1)
                        + ", from current version " + stamp[0] + ". Reloading from Zookeeper";
                hostLog.warn(msg);
                m_clusterSettings.load(m_messenger.getZK());
            }
            if (m_MPI != null) {
                m_MPI.updateSettings(m_catalogContext, csp);
            }
            // good place to set deadhost timeout once we make it a config
        }
        return Pair.of(m_catalogContext, csp);
    }

    @Override
    public VoltDB.Configuration getConfig() {
        return m_config;
    }

    @Override
    public String getBuildString() {
        return m_buildString == null ? "VoltDB" : m_buildString;
    }

    @Override
    public String getVersionString() {
        return m_versionString;
    }

    public final VersionChecker m_versionChecker = new VersionChecker() {
        @Override
        public boolean isCompatibleVersionString(String other) {
            return RealVoltDB.this.isCompatibleVersionString(other);
        }

        @Override
        public String getVersionString() {
            return RealVoltDB.this.getVersionString();
        }

        @Override
        public String getBuildString() {
            return RealVoltDB.this.getBuildString();
        }
    };

    /**
     * Used for testing when you don't have an instance. Should do roughly what
     * {@link #isCompatibleVersionString(String)} does.
     */
    public static boolean staticIsCompatibleVersionString(String versionString) {
        return versionString.matches(m_defaultHotfixableRegexPattern);
    }

    @Override
    public boolean isCompatibleVersionString(String versionString) {
        return versionString.matches(m_hotfixableRegexPattern);
    }

    @Override
    public String getEELibraryVersionString() {
        return m_defaultVersionString;
    }

    @Override
    public HostMessenger getHostMessenger() {
        return m_messenger;
    }

    @Override
    public ClientInterface getClientInterface() {
        return m_clientInterface;
    }

    @Override
    public OpsAgent getOpsAgent(OpsSelector selector) {
        return m_opsRegistrar.getAgent(selector);
    }

    @Override
    public StatsAgent getStatsAgent() {
        OpsAgent statsAgent = m_opsRegistrar.getAgent(OpsSelector.STATISTICS);
        assert(statsAgent instanceof StatsAgent);
        return (StatsAgent)statsAgent;
    }

    @Override
    public MemoryStats getMemoryStatsSource() {
        return m_memoryStats;
    }

    @Override
    public CatalogContext getCatalogContext() {
        return m_catalogContext;
    }

    /**
     * Tells if the VoltDB is running. m_isRunning needs to be set to true
     * when the run() method is called, and set to false when shutting down.
     *
     * @return true if the VoltDB is running.
     */
    @Override
    public boolean isRunning() {
        return m_isRunning;
    }

    @Override
    public void halt() {
        Thread shutdownThread = new Thread() {
            @Override
            public void run() {
                hostLog.warn("VoltDB node shutting down as requested by @StopNode command.");
                System.exit(0);
            }
        };
        shutdownThread.start();
    }

    /**
     * Debugging function - creates a record of the current state of the system.
     * @param out PrintStream to write report to.
     */
    public void createRuntimeReport(PrintStream out) {
        // This function may be running in its own thread.

        out.print("MIME-Version: 1.0\n");
        out.print("Content-type: multipart/mixed; boundary=\"reportsection\"");

        out.print("\n\n--reportsection\nContent-Type: text/plain\n\nClientInterface Report\n");
        if (m_clientInterface != null) {
            out.print(m_clientInterface.toString() + "\n");
        }
    }

    @Override
    public BackendTarget getBackendTargetType() {
        return m_config.m_backend;
    }

    @Override
    public synchronized void onExecutionSiteRejoinCompletion(long transferred) {
        m_executionSiteRecoveryFinish = System.currentTimeMillis();
        m_executionSiteRecoveryTransferred = transferred;
        onRejoinCompletion();
    }

    private void onRejoinCompletion() {
        // null out the rejoin coordinator
        if (m_joinCoordinator != null) {
            m_joinCoordinator.close();
        }
        m_joinCoordinator = null;
        // Mark the data transfer as done so CL can make the right decision when a truncation snapshot completes
        m_rejoinDataPending = false;

        try {
            m_testBlockRecoveryCompletion.acquire();
        } catch (InterruptedException e) {}
        final long delta = ((m_executionSiteRecoveryFinish - m_recoveryStartTime) / 1000);
        final long megabytes = m_executionSiteRecoveryTransferred / (1024 * 1024);
        final double megabytesPerSecond = megabytes / ((m_executionSiteRecoveryFinish - m_recoveryStartTime) / 1000.0);

        if (m_clientInterface != null) {
            m_clientInterface.mayActivateSnapshotDaemon();
            try {
                m_clientInterface.startAcceptingConnections();
            } catch (IOException e) {
                hostLog.l7dlog(Level.FATAL,
                        LogKeys.host_VoltDB_ErrorStartAcceptingConnections.name(),
                        e);
                VoltDB.crashLocalVoltDB("Error starting client interface.", true, e);
            }
            if (m_producerDRGateway != null && !m_producerDRGateway.isStarted()) {
                // Start listening on the DR ports
                prepareReplication();
            }
        }
        startResourceUsageMonitor();

        try {
            if (m_adminListener != null) {
                m_adminListener.start();
            }
        } catch (Exception e) {
            hostLog.l7dlog(Level.FATAL, LogKeys.host_VoltDB_ErrorStartHTTPListener.name(), e);
            VoltDB.crashLocalVoltDB("HTTP service unable to bind to port.", true, e);
        }
        // Allow export datasources to start consuming their binary deques safely
        // as at this juncture the initial truncation snapshot is already complete
        ExportManager.instance().startPolling(m_catalogContext);

        //Tell import processors that they can start ingesting data.
        ImportManager.instance().readyForData(m_catalogContext, m_messenger);

        if (m_config.m_startAction == StartAction.REJOIN) {
            consoleLog.info(
                    "Node data recovery completed after " + delta + " seconds with " + megabytes +
                    " megabytes transferred at a rate of " +
                    megabytesPerSecond + " megabytes/sec");
        }

        try {
            final ZooKeeper zk = m_messenger.getZK();
            boolean logRecoveryCompleted = false;
            if (getCommandLog().getClass().getName().equals("org.voltdb.CommandLogImpl")) {
                String requestNode = zk.create(VoltZK.request_truncation_snapshot_node, null,
                        Ids.OPEN_ACL_UNSAFE, CreateMode.PERSISTENT_SEQUENTIAL);
                if (m_rejoinTruncationReqId == null) {
                    m_rejoinTruncationReqId = requestNode;
                }
            } else {
                logRecoveryCompleted = true;
            }
            // Join creates a truncation snapshot as part of the join process,
            // so there is no need to wait for the truncation snapshot requested
            // above to finish.
            if (logRecoveryCompleted || m_joining) {
                if (m_rejoining) {
                    CoreZK.removeRejoinNodeIndicatorForHost(m_messenger.getZK(), m_myHostId);
                    m_rejoining = false;
                }

                String actionName = m_joining ? "join" : "rejoin";
                m_joining = false;
                consoleLog.info(String.format("Node %s completed", actionName));
            }
        } catch (Exception e) {
            VoltDB.crashLocalVoltDB("Unable to log host rejoin completion to ZK", true, e);
        }
        hostLog.info("Logging host rejoin completion to ZK");
        m_statusTracker.setNodeState(NodeState.UP);
        Object args[] = { (VoltDB.instance().getMode() == OperationMode.PAUSED) ? "PAUSED" : "NORMAL"};
        consoleLog.l7dlog( Level.INFO, LogKeys.host_VoltDB_ServerOpMode.name(), args, null);
        consoleLog.l7dlog( Level.INFO, LogKeys.host_VoltDB_ServerCompletedInitialization.name(), null, null);
    }

    @Override
    public CommandLog getCommandLog() {
        return m_commandLog;
    }

    @Override
    public OperationMode getMode()
    {
        return m_mode;
    }

    @Override
    public void setMode(OperationMode mode)
    {
        if (m_mode != mode)
        {
            if (mode == OperationMode.PAUSED)
            {
                m_config.m_isPaused = true;
                m_statusTracker.setNodeState(NodeState.PAUSED);
                hostLog.info("Server is entering admin mode and pausing.");
            }
            else if (m_mode == OperationMode.PAUSED)
            {
                m_config.m_isPaused = false;
                m_statusTracker.setNodeState(NodeState.UP);
                hostLog.info("Server is exiting admin mode and resuming operation.");
            }
        }
        m_mode = mode;
    }

    @Override
    public void setStartMode(OperationMode mode) {
        m_startMode = mode;
    }

    @Override
    public OperationMode getStartMode()
    {
        return m_startMode;
    }

    @Override
    public void setReplicationRole(ReplicationRole role)
    {
        if (role == ReplicationRole.NONE && m_config.m_replicationRole == ReplicationRole.REPLICA) {
            consoleLog.info("Promoting replication role from replica to master.");
            hostLog.info("Promoting replication role from replica to master.");
            shutdownReplicationConsumerRole();
            getStatsAgent().deregisterStatsSourcesFor(StatsSelector.DRCONSUMERNODE, 0);
            getStatsAgent().deregisterStatsSourcesFor(StatsSelector.DRCONSUMERPARTITION, 0);
            getStatsAgent().registerStatsSource(StatsSelector.DRCONSUMERNODE, 0,
                    new DRConsumerStatsBase.DRConsumerNodeStatsBase());
            getStatsAgent().registerStatsSource(StatsSelector.DRCONSUMERPARTITION, 0,
                    new DRConsumerStatsBase.DRConsumerPartitionStatsBase());
        }
        m_config.m_replicationRole = role;
        if (m_clientInterface != null) {
            m_clientInterface.setReplicationRole(m_config.m_replicationRole);
        }
    }

    private void shutdownReplicationConsumerRole() {
        if (m_consumerDRGateway != null) {
            try {
                m_consumerDRGateway.shutdown(true);
            } catch (InterruptedException e) {
                hostLog.warn("Interrupted shutting down dr replication", e);
            }
            finally {
                m_consumerDRGateway = null;
            }
        }
    }

    @Override
    public ReplicationRole getReplicationRole()
    {
        return m_config.m_replicationRole;
    }

    /**
     * Metadata is a JSON object
     */
    @Override
    public String getLocalMetadata() {
        return m_localMetadata;
    }

    @Override
    public void onRestoreCompletion(long txnId, Map<Integer, Long> perPartitionTxnIds) {
        /*
         * Remove the terminus file if it is there, which is written on shutdown --save
         */
        new File(m_paths.getVoltDBRoot(), VoltDB.TERMINUS_MARKER).delete();

        /*
         * Command log is already initialized if this is a rejoin or a join
         */
        if ((m_commandLog != null) && (m_commandLog.needsInitialization())) {
            // Initialize command logger
            m_commandLog.init(m_catalogContext.cluster.getLogconfig().get("log").getLogsize(),
                              txnId, m_cartographer.getPartitionCount(),
                              m_config.m_commandLogBinding,
                              perPartitionTxnIds);
            try {
                ZKCountdownLatch latch =
                        new ZKCountdownLatch(m_messenger.getZK(),
                                VoltZK.commandlog_init_barrier, m_messenger.getLiveHostIds().size());
                latch.countDown(true);
                latch.await();
            } catch (Exception e) {
                VoltDB.crashLocalVoltDB("Failed to init and wait on command log init barrier", true, e);
            }
        }

        /*
         * IV2: After the command log is initialized, force the writing of the initial
         * viable replay set.  Turns into a no-op with no command log, on the non-leader sites, and on the MPI.
         */
        for (Initiator initiator : m_iv2Initiators.values()) {
            initiator.enableWritingIv2FaultLog();
        }

        /*
         * IV2: From this point on, not all node failures should crash global VoltDB.
         */
        if (m_leaderAppointer != null) {
            m_leaderAppointer.onReplayCompletion();
        }

        if (m_startMode != null) {
            m_mode = m_startMode;
        } else {
            // Shouldn't be here, but to be safe
            m_mode = OperationMode.RUNNING;
        }

        if (!m_rejoining && !m_joining) {
            if (m_clientInterface != null) {
                try {
                    m_clientInterface.startAcceptingConnections();
                } catch (IOException e) {
                    hostLog.l7dlog(Level.FATAL,
                                   LogKeys.host_VoltDB_ErrorStartAcceptingConnections.name(),
                                   e);
                    VoltDB.crashLocalVoltDB("Error starting client interface.", true, e);
                }
            }

            // Start listening on the DR ports
            prepareReplication();
            startResourceUsageMonitor();

            // Allow export datasources to start consuming their binary deques safely
            // as at this juncture the initial truncation snapshot is already complete
            ExportManager.instance().startPolling(m_catalogContext);

            //Tell import processors that they can start ingesting data.
            ImportManager.instance().readyForData(m_catalogContext, m_messenger);
        }

        try {
            if (m_adminListener != null) {
                m_adminListener.start();
            }
        } catch (Exception e) {
            hostLog.l7dlog(Level.FATAL, LogKeys.host_VoltDB_ErrorStartHTTPListener.name(), e);
            VoltDB.crashLocalVoltDB("HTTP service unable to bind to port.", true, e);
        }
        if (!m_rejoining && !m_joining) {
            Object args[] = { (m_mode == OperationMode.PAUSED) ? "PAUSED" : "NORMAL"};
            consoleLog.l7dlog( Level.INFO, LogKeys.host_VoltDB_ServerOpMode.name(), args, null);
            consoleLog.l7dlog( Level.INFO, LogKeys.host_VoltDB_ServerCompletedInitialization.name(), null, null);
        }

        // Create a zk node to indicate initialization is completed
        m_messenger.getZK().create(VoltZK.init_completed, null, Ids.OPEN_ACL_UNSAFE, CreateMode.PERSISTENT, new ZKUtil.StringCallback(), null);
        m_statusTracker.setNodeState(NodeState.UP);
    }

    @Override
    public SnapshotCompletionMonitor getSnapshotCompletionMonitor() {
        return m_snapshotCompletionMonitor;
    }

    @Override
    public synchronized void recoveryComplete(String requestId) {
        assert(m_rejoinDataPending == false);

        if (m_rejoining) {
            if (m_rejoinTruncationReqId.compareTo(requestId) <= 0) {
                String actionName = m_joining ? "join" : "rejoin";
                // remove the rejoin blocker
                CoreZK.removeRejoinNodeIndicatorForHost(m_messenger.getZK(), m_myHostId);
                consoleLog.info(String.format("Node %s completed", actionName));
                m_rejoinTruncationReqId = null;
                m_rejoining = false;
            }
            else {
                // If we saw some other truncation request ID, then try the same one again.  As long as we
                // don't flip the m_rejoining state, all truncation snapshot completions will call back to here.
                try {
                    final ZooKeeper zk = m_messenger.getZK();
                    String requestNode = zk.create(VoltZK.request_truncation_snapshot_node, null,
                            Ids.OPEN_ACL_UNSAFE, CreateMode.PERSISTENT_SEQUENTIAL);
                    if (m_rejoinTruncationReqId == null) {
                        m_rejoinTruncationReqId = requestNode;
                    }
                }
                catch (Exception e) {
                    VoltDB.crashLocalVoltDB("Unable to retry post-rejoin truncation snapshot request.", true, e);
                }
            }
        }
    }

    @Override
    public ScheduledExecutorService getSES(boolean priority) {
        return priority ? m_periodicPriorityWorkThread : m_periodicWorkThread;
    }

    /**
     * See comment on {@link VoltDBInterface#scheduleWork(Runnable, long, long, TimeUnit)} vs
     * {@link VoltDBInterface#schedulePriorityWork(Runnable, long, long, TimeUnit)}
     */
    @Override
    public ScheduledFuture<?> scheduleWork(Runnable work,
            long initialDelay,
            long delay,
            TimeUnit unit) {
        if (delay > 0) {
            return m_periodicWorkThread.scheduleWithFixedDelay(work,
                    initialDelay, delay,
                    unit);
        } else {
            return m_periodicWorkThread.schedule(work, initialDelay, unit);
        }
    }

    @Override
    public ListeningExecutorService getComputationService() {
        return m_computationService;
    }

    private void prepareReplication() {
        try {
            if (m_producerDRGateway != null) {
                m_producerDRGateway.initialize(m_catalogContext.cluster.getDrproducerenabled(),
                        VoltDB.getReplicationPort(m_catalogContext.cluster.getDrproducerport()),
                        VoltDB.getDefaultReplicationInterface());
            }
            if (m_consumerDRGateway != null) {
                m_consumerDRGateway.initialize(m_config.m_startAction != StartAction.CREATE);
            }
        } catch (Exception ex) {
            CoreUtils.printPortsInUse(hostLog);
            VoltDB.crashLocalVoltDB("Failed to initialize DR", false, ex);
        }
    }

    private boolean createDRConsumerIfNeeded() {
        if (!m_config.m_isEnterprise
                || (m_consumerDRGateway != null)
                || !m_catalogContext.cluster.getDrconsumerenabled()) {
            if (!m_config.m_isEnterprise || !m_catalogContext.cluster.getDrconsumerenabled()) {
                // This is called multiple times but the new value will be ignored if a StatSource has been assigned
                getStatsAgent().registerStatsSource(StatsSelector.DRCONSUMERNODE, 0,
                        new DRConsumerStatsBase.DRConsumerNodeStatsBase());
                getStatsAgent().registerStatsSource(StatsSelector.DRCONSUMERPARTITION, 0,
                        new DRConsumerStatsBase.DRConsumerPartitionStatsBase());
            }
            return false;
        }
        if (m_config.m_replicationRole == ReplicationRole.REPLICA ||
                 m_catalogContext.database.getIsactiveactivedred()) {
            String drProducerHost = m_catalogContext.cluster.getDrmasterhost();
            byte drConsumerClusterId = (byte)m_catalogContext.cluster.getDrclusterid();
            if (m_catalogContext.cluster.getDrconsumerenabled() &&
                    (drProducerHost == null || drProducerHost.isEmpty())) {
                VoltDB.crashLocalVoltDB("Cannot start as DR consumer without an enabled DR data connection.");
            }
            try {
                getStatsAgent().deregisterStatsSourcesFor(StatsSelector.DRCONSUMERNODE, 0);
                getStatsAgent().deregisterStatsSourcesFor(StatsSelector.DRCONSUMERPARTITION, 0);
                Class<?> rdrgwClass = Class.forName("org.voltdb.dr2.ConsumerDRGatewayImpl");
                Constructor<?> rdrgwConstructor = rdrgwClass.getConstructor(
                        String.class,
                        ClientInterface.class,
                        Cartographer.class,
                        HostMessenger.class,
                        byte.class);
                m_consumerDRGateway = (ConsumerDRGateway) rdrgwConstructor.newInstance(
                        drProducerHost,
                        m_clientInterface,
                        m_cartographer,
                        m_messenger,
                        drConsumerClusterId);
                m_globalServiceElector.registerService(m_consumerDRGateway);
            } catch (Exception e) {
                VoltDB.crashLocalVoltDB("Unable to load DR system", true, e);
            }
            return true;
        }
        else {
            getStatsAgent().registerStatsSource(StatsSelector.DRCONSUMERNODE, 0,
                    new DRConsumerStatsBase.DRConsumerNodeStatsBase());
            getStatsAgent().registerStatsSource(StatsSelector.DRCONSUMERPARTITION, 0,
                    new DRConsumerStatsBase.DRConsumerPartitionStatsBase());
        }
        return false;
    }

    // Thread safe
    @Override
    public void setReplicationActive(boolean active)
    {
        if (m_replicationActive.compareAndSet(!active, active)) {

            try {
                JSONStringer js = new JSONStringer();
                js.object();
                // Replication role should the be same across the cluster
                js.key("role").value(getReplicationRole().ordinal());
                js.key("active").value(m_replicationActive.get());
                js.endObject();

                getHostMessenger().getZK().setData(VoltZK.replicationconfig,
                                                   js.toString().getBytes("UTF-8"),
                                                   -1);
            } catch (Exception e) {
                e.printStackTrace();
                hostLog.error("Failed to write replication active state to ZK: " +
                              e.getMessage());
            }

            if (m_producerDRGateway != null) {
                m_producerDRGateway.setActive(active);
            }
        }
    }

    @Override
    public boolean getReplicationActive()
    {
        return m_replicationActive.get();
    }

    @Override
    public ProducerDRGateway getNodeDRGateway()
    {
        return m_producerDRGateway;
    }

    @Override
    public ConsumerDRGateway getConsumerDRGateway() {
        return m_consumerDRGateway;
    }

    @Override
    public void onSyncSnapshotCompletion() {
        m_leaderAppointer.onSyncSnapshotCompletion();
    }

    @Override
    public void setDurabilityUniqueIdListener(Integer partition, DurableUniqueIdListener listener) {
        if (partition == MpInitiator.MP_INIT_PID) {
            m_iv2Initiators.get(m_iv2Initiators.firstKey()).setDurableUniqueIdListener(listener);
        }
        else {
            Initiator init = m_iv2Initiators.get(partition);
            assert init != null;
            init.setDurableUniqueIdListener(listener);
        }
    }

    public ExecutionEngine debugGetSpiedEE(int partitionId) {
        if (m_config.m_backend == BackendTarget.NATIVE_EE_SPY_JNI) {
            BaseInitiator init = (BaseInitiator)m_iv2Initiators.get(partitionId);
            return init.debugGetSpiedEE();
        }
        else {
            return null;
        }
    }

    @Override
    public SiteTracker getSiteTrackerForSnapshot()
    {
        return new SiteTracker(m_messenger.getHostId(), m_cartographer.getSiteTrackerMailboxMap(), 0);
    }

    /**
     * Create default deployment.xml file in voltdbroot if the deployment path is null.
     *
     * @return path to default deployment file
     * @throws IOException
     */
    static String setupDefaultDeployment(VoltLogger logger) throws IOException {
        return setupDefaultDeployment(logger, CatalogUtil.getVoltDbRoot(null));
    }

    /**
     * Create default deployment.xml file in voltdbroot if the deployment path is null.
     *
     * @return pathto default deployment file
     * @throws IOException
     */
   static String setupDefaultDeployment(VoltLogger logger, File voltdbroot) throws IOException {
        File configInfoDir = new VoltFile(voltdbroot, Constants.CONFIG_DIR);
        configInfoDir.mkdirs();

        File depFH = new VoltFile(configInfoDir, "deployment.xml");
        if (!depFH.exists()) {
            logger.info("Generating default deployment file \"" + depFH.getAbsolutePath() + "\"");

            try (BufferedWriter bw = new BufferedWriter(new FileWriter(depFH))) {
                for (String line : defaultDeploymentXML) {
                    bw.write(line);
                    bw.newLine();
                }
            } finally {
            }
        }

        return depFH.getAbsolutePath();
    }

    /*
     * Validate the build string with the rest of the cluster
     * by racing to publish it to ZK and then comparing the one this process
     * has to the one in ZK. They should all match. The method returns a future
     * so that init can continue while the ZK call is pending since it ZK is pretty
     * slow.
     */
    private Future<?> validateBuildString(final String buildString, ZooKeeper zk) {
        final SettableFuture<Object> retval = SettableFuture.create();
        byte buildStringBytes[] = null;
        try {
            buildStringBytes = buildString.getBytes("UTF-8");
        } catch (UnsupportedEncodingException e) {
            throw new AssertionError(e);
        }
        final byte buildStringBytesFinal[] = buildStringBytes;

        //Can use a void callback because ZK will execute the create and then the get in order
        //It's a race so it doesn't have to succeed
        zk.create(
                VoltZK.buildstring,
                buildStringBytes,
                Ids.OPEN_ACL_UNSAFE,
                CreateMode.PERSISTENT,
                new ZKUtil.StringCallback(),
                null);

        zk.getData(VoltZK.buildstring, false, new org.apache.zookeeper_voltpatches.AsyncCallback.DataCallback() {

            @Override
            public void processResult(int rc, String path, Object ctx,
                    byte[] data, Stat stat) {
                KeeperException.Code code = KeeperException.Code.get(rc);
                if (code == KeeperException.Code.OK) {
                    if (Arrays.equals(buildStringBytesFinal, data)) {
                        retval.set(null);
                    } else {
                        try {
                            hostLog.info("Different but compatible software versions on the cluster " +
                                         "and the rejoining node. Cluster version is {" + (new String(data, "UTF-8")).split("_")[0] +
                                         "}. Rejoining node version is {" + m_defaultVersionString + "}.");
                            retval.set(null);
                        } catch (UnsupportedEncodingException e) {
                            retval.setException(new AssertionError(e));
                        }
                    }
                } else {
                    retval.setException(KeeperException.create(code));
                }
            }

        }, null);

        return retval;
    }

    /**
     * See comment on {@link VoltDBInterface#schedulePriorityWork(Runnable, long, long, TimeUnit)} vs
     * {@link VoltDBInterface#scheduleWork(Runnable, long, long, TimeUnit)}
     */
    @Override
    public ScheduledFuture<?> schedulePriorityWork(Runnable work,
            long initialDelay,
            long delay,
            TimeUnit unit) {
        if (delay > 0) {
            return m_periodicPriorityWorkThread.scheduleWithFixedDelay(work,
                    initialDelay, delay,
                    unit);
        } else {
            return m_periodicPriorityWorkThread.schedule(work, initialDelay, unit);
        }
    }

    private void checkHeapSanity(boolean isPro, int tableCount, int sitesPerHost, int kfactor)
    {
        long megabytes = 1024 * 1024;
        long maxMemory = Runtime.getRuntime().maxMemory() / megabytes;
        // DRv2 now is off heap
        long crazyThresh = computeMinimumHeapRqt(isPro, tableCount, sitesPerHost, kfactor);

        if (maxMemory < crazyThresh) {
            StringBuilder builder = new StringBuilder();
            builder.append(String.format("The configuration of %d tables, %d sites-per-host, and k-factor of %d requires at least %d MB of Java heap memory. ", tableCount, sitesPerHost, kfactor, crazyThresh));
            builder.append(String.format("The maximum amount of heap memory available to the JVM is %d MB. ", maxMemory));
            builder.append("Please increase the maximum heap size using the VOLTDB_HEAPMAX environment variable and then restart VoltDB.");
            consoleLog.warn(builder.toString());
        }

    }

    // Compute the minimum required heap to run this configuration.  This comes from the documentation,
    // http://voltdb.com/docs/PlanningGuide/MemSizeServers.php#MemSizeHeapGuidelines
    // Any changes there should get reflected here and vice versa.
    static public long computeMinimumHeapRqt(boolean isPro, int tableCount, int sitesPerHost, int kfactor)
    {
        long baseRqt = 384;
        long tableRqt = 10 * tableCount;
        // K-safety Heap consumption drop to 8 MB (per node)
        // Snapshot cost 32 MB (per node)
        // Theoretically, 40 MB (per node) should be enough
        long rejoinRqt = (isPro && kfactor > 0) ? 128 * sitesPerHost : 0;
        return baseRqt + tableRqt + rejoinRqt;
    }

    private void checkThreadsSanity() {
        int tableCount = m_catalogContext.tables.size();
        int partitions = m_iv2Initiators.size() - 1;
        int replicates = m_configuredReplicationFactor;
        int importPartitions = ImportManager.getPartitionsCount();
        int exportTableCount = ExportManager.instance().getExportTablesCount();
        int exportNonceCount = ExportManager.instance().getConnCount();

        int expThreadsCount = computeThreadsCount(tableCount, partitions, replicates, importPartitions, exportTableCount, exportNonceCount);

        // if the expected number of threads exceeds the limit, update the limit.
        if (m_maxThreadsCount < expThreadsCount) {
            updateMaxThreadsLimit();
        }

        // do insane check again.
        if (m_maxThreadsCount < expThreadsCount) {
            StringBuilder builder = new StringBuilder();
            builder.append(String.format("The configuration of %d tables, %d partitions, %d replicates, ", tableCount, partitions, replicates));
            builder.append(String.format("with importer configuration of %d importer partitions, ", importPartitions));
            builder.append(String.format("with exporter configuration of %d export tables %d partitions %d replicates, ", exportTableCount, partitions, replicates));
            builder.append(String.format("approximately requires %d threads.", expThreadsCount));
            builder.append(String.format("The maximum number of threads to the system is %d. \n", m_maxThreadsCount));
            builder.append("Please increase the maximum system threads number or reduce the number of threads in your program, and then restart VoltDB. \n");
            consoleLog.warn(builder.toString());
        }
    }

    private void updateMaxThreadsLimit() {
        String[] command = {"bash", "-c" ,"ulimit -u"};
        String cmd_rst = ShellTools.local_cmd(command);
        try {
            m_maxThreadsCount = Integer.parseInt(cmd_rst.substring(0, cmd_rst.length() - 1));
        } catch(Exception e) {
            m_maxThreadsCount = Integer.MAX_VALUE;
        }
    }

    private int computeThreadsCount(int tableCount, int partitionCount, int replicateCount, int importerPartitionCount, int exportTableCount, int exportNonceCount) {
        final int clusterBaseCount = 5;
        final int hostBaseCount = 56;
        return clusterBaseCount + (hostBaseCount + partitionCount)
                + computeImporterThreads(importerPartitionCount)
                + computeExporterThreads(exportTableCount, partitionCount, replicateCount, exportNonceCount);
    }

    private int computeImporterThreads(int importerPartitionCount) {
        if (importerPartitionCount == 0) {
            return 0;
        }
        int importerBaseCount = 6;
        return importerBaseCount + importerPartitionCount;
    }

    private int computeExporterThreads(int exportTableCount, int partitionCount, int replicateCount, int exportNonceCount) {
        if (exportTableCount == 0) {
            return 0;
        }
        int exporterBaseCount = 1;
        return exporterBaseCount + partitionCount * exportTableCount + exportNonceCount;
    }

    @Override
    public <T> ListenableFuture<T> submitSnapshotIOWork(Callable<T> work)
    {
        assert m_snapshotIOAgent != null;
        return m_snapshotIOAgent.submit(work);
    }

    @Override
    public long getClusterUptime()
    {
        return System.currentTimeMillis() - getHostMessenger().getInstanceId().getTimestamp();
    }

    @Override
    public long getClusterCreateTime()
    {
        return m_clusterCreateTime;
    }

    @Override
    public void setClusterCreateTime(long clusterCreateTime) {
        m_clusterCreateTime = clusterCreateTime;
        hostLog.info("The internal DR cluster timestamp being restored from a snapshot is " +
                new Date(m_clusterCreateTime).toString() + ".");
    }

    private final Supplier<String> terminusNonceSupplier = Suppliers.memoize(new Supplier<String>() {
        @Override
        public String get() {
            File markerFH = new File(m_paths.getVoltDBRoot(), VoltDB.TERMINUS_MARKER);
            // file needs to be both writable and readable as it will be deleted onRestoreComplete
            if (!markerFH.exists() || !markerFH.isFile() || !markerFH.canRead() || !markerFH.canWrite()) {
                return null;
            }
            String nonce = null;
            try (BufferedReader rdr = new BufferedReader(new FileReader(markerFH))){
                nonce = rdr.readLine();
            } catch (IOException e) {
                Throwables.propagate(e); // highly unlikely
            }
            // make sure that there is a snapshot associated with the terminus nonce
            HashMap<String, Snapshot> snapshots = new HashMap<String, Snapshot>();
            FileFilter filter = new SnapshotUtil.SnapshotFilter();

            SnapshotUtil.retrieveSnapshotFiles(
                    m_paths.resolve(m_paths.getSnapshoth()),
                    snapshots, filter, false, SnapshotPathType.SNAP_AUTO, hostLog);

            return snapshots.containsKey(nonce) ? nonce : null;
        }
    });

    /**
     * Reads the file containing the startup snapshot nonce
     * @return null if the file is not accessible, or the startup snapshot nonce
     */
    private String getTerminusNonce() {
        return terminusNonceSupplier.get();
    }
}<|MERGE_RESOLUTION|>--- conflicted
+++ resolved
@@ -1116,13 +1116,8 @@
                         clientIntf,
                         config.m_port,
                         adminIntf,
-<<<<<<< HEAD
                         config.m_adminPort,
-                        m_config.m_timestampTestingSalt,
                         m_config.m_sslContext);
-=======
-                        config.m_adminPort);
->>>>>>> 43a911e1
             } catch (Exception e) {
                 VoltDB.crashLocalVoltDB(e.getMessage(), true, e);
             }
