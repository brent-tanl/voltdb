This directory contains the source files for the revised Hello, World! example described in the VoltDB Performance Guide (doc/PerfGuide.pdf).

The tutorial is designed to demonstrate coding practices that can maximize your use of VoltDB. A shell script (run.sh) is provided to help build and run the example. To run the example, use the following commands:

<<<<<<< HEAD
	./run.sh &        — create the database
	./run.sh init     — load the schema and stored procedures
	./run.sh client   — run the client application
=======
        ./run.sh &        — create the database
        ./run.sh init     — load the schema and stored procedures
        ./run.sh client   — run the client application
>>>>>>> 69d30754
<|MERGE_RESOLUTION|>--- conflicted
+++ resolved
@@ -2,12 +2,6 @@
 
 The tutorial is designed to demonstrate coding practices that can maximize your use of VoltDB. A shell script (run.sh) is provided to help build and run the example. To run the example, use the following commands:
 
-<<<<<<< HEAD
-	./run.sh &        — create the database
-	./run.sh init     — load the schema and stored procedures
-	./run.sh client   — run the client application
-=======
         ./run.sh &        — create the database
         ./run.sh init     — load the schema and stored procedures
-        ./run.sh client   — run the client application
->>>>>>> 69d30754
+        ./run.sh client   — run the client application